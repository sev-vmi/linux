// SPDX-License-Identifier: GPL-2.0+
/*
 * Copyright (c) 1996, 2003 VIA Networking Technologies, Inc.
 * All rights reserved.
 *
 * Purpose: driver entry for initial, open, close, tx and rx.
 *
 * Author: Lyndon Chen
 *
 * Date: Jan 8, 2003
 *
 * Functions:
 *
 *   vt6655_probe - module initial (insmod) driver entry
 *   vt6655_remove - module remove entry
 *   device_free_info - device structure resource free function
 *   device_print_info - print out resource
 *   device_rx_srv - rx service function
 *   device_alloc_rx_buf - rx buffer pre-allocated function
 *   device_free_rx_buf - free rx buffer function
 *   device_free_tx_buf - free tx buffer function
 *   device_init_rd0_ring - initial rd dma0 ring
 *   device_init_rd1_ring - initial rd dma1 ring
 *   device_init_td0_ring - initial tx dma0 ring buffer
 *   device_init_td1_ring - initial tx dma1 ring buffer
 *   device_init_registers - initial MAC & BBP & RF internal registers.
 *   device_init_rings - initial tx/rx ring buffer
 *   device_free_rings - free all allocated ring buffer
 *   device_tx_srv - tx interrupt service function
 *
 * Revision History:
 */

#include <linux/file.h>
#include "device.h"
#include "card.h"
#include "channel.h"
#include "baseband.h"
#include "mac.h"
#include "power.h"
#include "rxtx.h"
#include "dpc.h"
#include "rf.h"
#include <linux/delay.h>
#include <linux/kthread.h>
#include <linux/slab.h>

/*---------------------  Static Definitions -------------------------*/
/*
 * Define module options
 */
MODULE_AUTHOR("VIA Networking Technologies, Inc., <lyndonchen@vntek.com.tw>");
MODULE_LICENSE("GPL");
MODULE_DESCRIPTION("VIA Networking Solomon-A/B/G Wireless LAN Adapter Driver");

#define DEVICE_PARAM(N, D)

#define RX_DESC_MIN0     16
#define RX_DESC_MAX0     128
#define RX_DESC_DEF0     32
DEVICE_PARAM(RxDescriptors0, "Number of receive descriptors0");

#define RX_DESC_MIN1     16
#define RX_DESC_MAX1     128
#define RX_DESC_DEF1     32
DEVICE_PARAM(RxDescriptors1, "Number of receive descriptors1");

#define TX_DESC_MIN0     16
#define TX_DESC_MAX0     128
#define TX_DESC_DEF0     32
DEVICE_PARAM(TxDescriptors0, "Number of transmit descriptors0");

#define TX_DESC_MIN1     16
#define TX_DESC_MAX1     128
#define TX_DESC_DEF1     64
DEVICE_PARAM(TxDescriptors1, "Number of transmit descriptors1");

#define INT_WORKS_DEF   20
#define INT_WORKS_MIN   10
#define INT_WORKS_MAX   64

DEVICE_PARAM(int_works, "Number of packets per interrupt services");

#define RTS_THRESH_DEF     2347

#define FRAG_THRESH_DEF     2346

#define SHORT_RETRY_MIN     0
#define SHORT_RETRY_MAX     31
#define SHORT_RETRY_DEF     8

DEVICE_PARAM(ShortRetryLimit, "Short frame retry limits");

#define LONG_RETRY_MIN     0
#define LONG_RETRY_MAX     15
#define LONG_RETRY_DEF     4

DEVICE_PARAM(LongRetryLimit, "long frame retry limits");

/* BasebandType[] baseband type selected
 * 0: indicate 802.11a type
 * 1: indicate 802.11b type
 * 2: indicate 802.11g type
 */
#define BBP_TYPE_MIN     0
#define BBP_TYPE_MAX     2
#define BBP_TYPE_DEF     2

DEVICE_PARAM(BasebandType, "baseband type");

/*
 * Static vars definitions
 */
static const struct pci_device_id vt6655_pci_id_table[] = {
	{ PCI_VDEVICE(VIA, 0x3253) },
	{ 0, }
};

/*---------------------  Static Functions  --------------------------*/

static int  vt6655_probe(struct pci_dev *pcid, const struct pci_device_id *ent);
static void device_free_info(struct vnt_private *priv);
static void device_print_info(struct vnt_private *priv);

static void vt6655_mac_write_bssid_addr(void __iomem *iobase, const u8 *mac_addr);
static void vt6655_mac_read_ether_addr(void __iomem *iobase, u8 *mac_addr);

static int device_init_rd0_ring(struct vnt_private *priv);
static int device_init_rd1_ring(struct vnt_private *priv);
static int device_init_td0_ring(struct vnt_private *priv);
static int device_init_td1_ring(struct vnt_private *priv);

static int  device_rx_srv(struct vnt_private *priv, unsigned int idx);
static int  device_tx_srv(struct vnt_private *priv, unsigned int idx);
static bool device_alloc_rx_buf(struct vnt_private *, struct vnt_rx_desc *);
static void device_free_rx_buf(struct vnt_private *priv,
			       struct vnt_rx_desc *rd);
static void device_init_registers(struct vnt_private *priv);
static void device_free_tx_buf(struct vnt_private *, struct vnt_tx_desc *);
static void device_free_td0_ring(struct vnt_private *priv);
static void device_free_td1_ring(struct vnt_private *priv);
static void device_free_rd0_ring(struct vnt_private *priv);
static void device_free_rd1_ring(struct vnt_private *priv);
static void device_free_rings(struct vnt_private *priv);

/*---------------------  Export Variables  --------------------------*/

/*---------------------  Export Functions  --------------------------*/

static void vt6655_remove(struct pci_dev *pcid)
{
	struct vnt_private *priv = pci_get_drvdata(pcid);

	if (!priv)
		return;
	device_free_info(priv);
}

static void device_get_options(struct vnt_private *priv)
{
	struct vnt_options *opts = &priv->opts;

	opts->rx_descs0 = RX_DESC_DEF0;
	opts->rx_descs1 = RX_DESC_DEF1;
	opts->tx_descs[0] = TX_DESC_DEF0;
	opts->tx_descs[1] = TX_DESC_DEF1;
	opts->int_works = INT_WORKS_DEF;

	opts->short_retry = SHORT_RETRY_DEF;
	opts->long_retry = LONG_RETRY_DEF;
	opts->bbp_type = BBP_TYPE_DEF;
}

static void
device_set_options(struct vnt_private *priv)
{
	priv->byShortRetryLimit = priv->opts.short_retry;
	priv->byLongRetryLimit = priv->opts.long_retry;
	priv->byBBType = priv->opts.bbp_type;
	priv->byPacketType = priv->byBBType;
	priv->byAutoFBCtrl = AUTO_FB_0;
	priv->bUpdateBBVGA = true;
	priv->preamble_type = 0;

	pr_debug(" byShortRetryLimit= %d\n", (int)priv->byShortRetryLimit);
	pr_debug(" byLongRetryLimit= %d\n", (int)priv->byLongRetryLimit);
	pr_debug(" preamble_type= %d\n", (int)priv->preamble_type);
	pr_debug(" byShortPreamble= %d\n", (int)priv->byShortPreamble);
	pr_debug(" byBBType= %d\n", (int)priv->byBBType);
}

static void vt6655_mac_write_bssid_addr(void __iomem *iobase, const u8 *mac_addr)
{
	iowrite8(1, iobase + MAC_REG_PAGE1SEL);
	for (int i = 0; i < 6; i++)
		iowrite8(mac_addr[i], iobase + MAC_REG_BSSID0 + i);
	iowrite8(0, iobase + MAC_REG_PAGE1SEL);
}

static void vt6655_mac_read_ether_addr(void __iomem *iobase, u8 *mac_addr)
{
	iowrite8(1, iobase + MAC_REG_PAGE1SEL);
	for (int i = 0; i < 6; i++)
		mac_addr[i] = ioread8(iobase + MAC_REG_PAR0 + i);
	iowrite8(0, iobase + MAC_REG_PAGE1SEL);
}

<<<<<<< HEAD
=======
static void vt6655_mac_dma_ctl(void __iomem *iobase, u8 reg_index)
{
	u32 reg_value;

	reg_value = ioread32(iobase + reg_index);
	if (reg_value & DMACTL_RUN)
		iowrite32(DMACTL_WAKE, iobase + reg_index);
	else
		iowrite32(DMACTL_RUN, iobase + reg_index);
}

static void vt6655_mac_set_bits(void __iomem *iobase, u32 mask)
{
	u32 reg_value;

	reg_value = ioread32(iobase + MAC_REG_ENCFG);
	reg_value = reg_value | mask;
	iowrite32(reg_value, iobase + MAC_REG_ENCFG);
}

static void vt6655_mac_clear_bits(void __iomem *iobase, u32 mask)
{
	u32 reg_value;

	reg_value = ioread32(iobase + MAC_REG_ENCFG);
	reg_value = reg_value & ~mask;
	iowrite32(reg_value, iobase + MAC_REG_ENCFG);
}

static void vt6655_mac_en_protect_md(void __iomem *iobase)
{
	vt6655_mac_set_bits(iobase, ENCFG_PROTECTMD);
}

static void vt6655_mac_dis_protect_md(void __iomem *iobase)
{
	vt6655_mac_clear_bits(iobase, ENCFG_PROTECTMD);
}

static void vt6655_mac_en_barker_preamble_md(void __iomem *iobase)
{
	vt6655_mac_set_bits(iobase, ENCFG_BARKERPREAM);
}

static void vt6655_mac_dis_barker_preamble_md(void __iomem *iobase)
{
	vt6655_mac_clear_bits(iobase, ENCFG_BARKERPREAM);
}

>>>>>>> 7365df19
/*
 * Initialisation of MAC & BBP registers
 */

static void device_init_registers(struct vnt_private *priv)
{
	unsigned long flags;
	unsigned int ii;
	unsigned char byValue;
	unsigned char byCCKPwrdBm = 0;
	unsigned char byOFDMPwrdBm = 0;

	MACbShutdown(priv);
	bb_software_reset(priv);

	/* Do MACbSoftwareReset in MACvInitialize */
	MACbSoftwareReset(priv);

	priv->bAES = false;

	/* Only used in 11g type, sync with ERP IE */
	priv->bProtectMode = false;

	priv->bNonERPPresent = false;
	priv->bBarkerPreambleMd = false;
	priv->wCurrentRate = RATE_1M;
	priv->byTopOFDMBasicRate = RATE_24M;
	priv->byTopCCKBasicRate = RATE_1M;

	/* init MAC */
	MACvInitialize(priv);

	/* Get Local ID */
	priv->local_id = ioread8(priv->port_offset + MAC_REG_LOCALID);

	spin_lock_irqsave(&priv->lock, flags);

	SROMvReadAllContents(priv->port_offset, priv->abyEEPROM);

	spin_unlock_irqrestore(&priv->lock, flags);

	/* Get Channel range */
	priv->byMinChannel = 1;
	priv->byMaxChannel = CB_MAX_CHANNEL;

	/* Get Antena */
	byValue = SROMbyReadEmbedded(priv->port_offset, EEP_OFS_ANTENNA);
	if (byValue & EEP_ANTINV)
		priv->bTxRxAntInv = true;
	else
		priv->bTxRxAntInv = false;

	byValue &= (EEP_ANTENNA_AUX | EEP_ANTENNA_MAIN);
	/* if not set default is All */
	if (byValue == 0)
		byValue = (EEP_ANTENNA_AUX | EEP_ANTENNA_MAIN);

	if (byValue == (EEP_ANTENNA_AUX | EEP_ANTENNA_MAIN)) {
		priv->byAntennaCount = 2;
		priv->byTxAntennaMode = ANT_B;
		priv->dwTxAntennaSel = 1;
		priv->dwRxAntennaSel = 1;

		if (priv->bTxRxAntInv)
			priv->byRxAntennaMode = ANT_A;
		else
			priv->byRxAntennaMode = ANT_B;
	} else  {
		priv->byAntennaCount = 1;
		priv->dwTxAntennaSel = 0;
		priv->dwRxAntennaSel = 0;

		if (byValue & EEP_ANTENNA_AUX) {
			priv->byTxAntennaMode = ANT_A;

			if (priv->bTxRxAntInv)
				priv->byRxAntennaMode = ANT_B;
			else
				priv->byRxAntennaMode = ANT_A;
		} else {
			priv->byTxAntennaMode = ANT_B;

			if (priv->bTxRxAntInv)
				priv->byRxAntennaMode = ANT_A;
			else
				priv->byRxAntennaMode = ANT_B;
		}
	}

	/* Set initial antenna mode */
	bb_set_tx_antenna_mode(priv, priv->byTxAntennaMode);
	bb_set_rx_antenna_mode(priv, priv->byRxAntennaMode);

	/* zonetype initial */
	priv->byOriginalZonetype = priv->abyEEPROM[EEP_OFS_ZONETYPE];

	if (!priv->bZoneRegExist)
		priv->byZoneType = priv->abyEEPROM[EEP_OFS_ZONETYPE];

	pr_debug("priv->byZoneType = %x\n", priv->byZoneType);

	/* Init RF module */
	RFbInit(priv);

	/* Get Desire Power Value */
	priv->byCurPwr = 0xFF;
	priv->byCCKPwr = SROMbyReadEmbedded(priv->port_offset, EEP_OFS_PWR_CCK);
	priv->byOFDMPwrG = SROMbyReadEmbedded(priv->port_offset,
					      EEP_OFS_PWR_OFDMG);

	/* Load power Table */
	for (ii = 0; ii < CB_MAX_CHANNEL_24G; ii++) {
		priv->abyCCKPwrTbl[ii + 1] =
			SROMbyReadEmbedded(priv->port_offset,
					   (unsigned char)(ii + EEP_OFS_CCK_PWR_TBL));
		if (priv->abyCCKPwrTbl[ii + 1] == 0)
			priv->abyCCKPwrTbl[ii + 1] = priv->byCCKPwr;

		priv->abyOFDMPwrTbl[ii + 1] =
			SROMbyReadEmbedded(priv->port_offset,
					   (unsigned char)(ii + EEP_OFS_OFDM_PWR_TBL));
		if (priv->abyOFDMPwrTbl[ii + 1] == 0)
			priv->abyOFDMPwrTbl[ii + 1] = priv->byOFDMPwrG;

		priv->abyCCKDefaultPwr[ii + 1] = byCCKPwrdBm;
		priv->abyOFDMDefaultPwr[ii + 1] = byOFDMPwrdBm;
	}

	/* recover 12,13 ,14channel for EUROPE by 11 channel */
	for (ii = 11; ii < 14; ii++) {
		priv->abyCCKPwrTbl[ii] = priv->abyCCKPwrTbl[10];
		priv->abyOFDMPwrTbl[ii] = priv->abyOFDMPwrTbl[10];
	}

	/* Load OFDM A Power Table */
	for (ii = 0; ii < CB_MAX_CHANNEL_5G; ii++) {
		priv->abyOFDMPwrTbl[ii + CB_MAX_CHANNEL_24G + 1] =
			SROMbyReadEmbedded(priv->port_offset,
					   (unsigned char)(ii + EEP_OFS_OFDMA_PWR_TBL));

		priv->abyOFDMDefaultPwr[ii + CB_MAX_CHANNEL_24G + 1] =
			SROMbyReadEmbedded(priv->port_offset,
					   (unsigned char)(ii + EEP_OFS_OFDMA_PWR_dBm));
	}

	if (priv->local_id > REV_ID_VT3253_B1) {
		VT6655_MAC_SELECT_PAGE1(priv->port_offset);

		iowrite8(MSRCTL1_TXPWR | MSRCTL1_CSAPAREN, priv->port_offset + MAC_REG_MSRCTL + 1);

		VT6655_MAC_SELECT_PAGE0(priv->port_offset);
	}

	/* use relative tx timeout and 802.11i D4 */
	vt6655_mac_word_reg_bits_on(priv->port_offset, MAC_REG_CFG,
				    (CFG_TKIPOPT | CFG_NOTXTIMEOUT));

	/* set performance parameter by registry */
	vt6655_mac_set_short_retry_limit(priv, priv->byShortRetryLimit);
	MACvSetLongRetryLimit(priv, priv->byLongRetryLimit);

	/* reset TSF counter */
	iowrite8(TFTCTL_TSFCNTRST, priv->port_offset + MAC_REG_TFTCTL);
	/* enable TSF counter */
	iowrite8(TFTCTL_TSFCNTREN, priv->port_offset + MAC_REG_TFTCTL);

	/* initialize BBP registers */
	bb_vt3253_init(priv);

	if (priv->bUpdateBBVGA) {
		priv->byBBVGACurrent = priv->abyBBVGA[0];
		priv->byBBVGANew = priv->byBBVGACurrent;
		bb_set_vga_gain_offset(priv, priv->abyBBVGA[0]);
	}

	bb_set_rx_antenna_mode(priv, priv->byRxAntennaMode);
	bb_set_tx_antenna_mode(priv, priv->byTxAntennaMode);

	/* Set BB and packet type at the same time. */
	/* Set Short Slot Time, xIFS, and RSPINF. */
	priv->wCurrentRate = RATE_54M;

	priv->radio_off = false;

	priv->byRadioCtl = SROMbyReadEmbedded(priv->port_offset,
					      EEP_OFS_RADIOCTL);
	priv->hw_radio_off = false;

	if (priv->byRadioCtl & EEP_RADIOCTL_ENABLE) {
		/* Get GPIO */
		priv->byGPIO = ioread8(priv->port_offset + MAC_REG_GPIOCTL1);

		if (((priv->byGPIO & GPIO0_DATA) &&
		     !(priv->byRadioCtl & EEP_RADIOCTL_INV)) ||
		     (!(priv->byGPIO & GPIO0_DATA) &&
		     (priv->byRadioCtl & EEP_RADIOCTL_INV)))
			priv->hw_radio_off = true;
	}

	if (priv->hw_radio_off || priv->bRadioControlOff)
		CARDbRadioPowerOff(priv);

	/* get Permanent network address */
	SROMvReadEtherAddress(priv->port_offset, priv->abyCurrentNetAddr);
	pr_debug("Network address = %pM\n", priv->abyCurrentNetAddr);

	/* reset Tx pointer */
	CARDvSafeResetRx(priv);
	/* reset Rx pointer */
	CARDvSafeResetTx(priv);

	if (priv->local_id <= REV_ID_VT3253_A1)
		vt6655_mac_reg_bits_on(priv->port_offset, MAC_REG_RCR, RCR_WPAERR);

	/* Turn On Rx DMA */
	vt6655_mac_dma_ctl(priv->port_offset, MAC_REG_RXDMACTL0);
	vt6655_mac_dma_ctl(priv->port_offset, MAC_REG_RXDMACTL1);

	/* start the adapter */
	iowrite8(HOSTCR_MACEN | HOSTCR_RXON | HOSTCR_TXON, priv->port_offset + MAC_REG_HOSTCR);
}

static void device_print_info(struct vnt_private *priv)
{
	dev_info(&priv->pcid->dev, "MAC=%pM IO=0x%lx Mem=0x%lx IRQ=%d\n",
		 priv->abyCurrentNetAddr, (unsigned long)priv->ioaddr,
		 (unsigned long)priv->port_offset, priv->pcid->irq);
}

static void device_free_info(struct vnt_private *priv)
{
	if (!priv)
		return;

	if (priv->mac_hw)
		ieee80211_unregister_hw(priv->hw);

	if (priv->port_offset)
		iounmap(priv->port_offset);

	if (priv->pcid)
		pci_release_regions(priv->pcid);

	if (priv->hw)
		ieee80211_free_hw(priv->hw);
}

static bool device_init_rings(struct vnt_private *priv)
{
	void *vir_pool;

	/*allocate all RD/TD rings a single pool*/
	vir_pool = dma_alloc_coherent(&priv->pcid->dev,
				      priv->opts.rx_descs0 * sizeof(struct vnt_rx_desc) +
				      priv->opts.rx_descs1 * sizeof(struct vnt_rx_desc) +
				      priv->opts.tx_descs[0] * sizeof(struct vnt_tx_desc) +
				      priv->opts.tx_descs[1] * sizeof(struct vnt_tx_desc),
				      &priv->pool_dma, GFP_ATOMIC);
	if (!vir_pool) {
		dev_err(&priv->pcid->dev, "allocate desc dma memory failed\n");
		return false;
	}

	priv->aRD0Ring = vir_pool;
	priv->aRD1Ring = vir_pool +
		priv->opts.rx_descs0 * sizeof(struct vnt_rx_desc);

	priv->rd0_pool_dma = priv->pool_dma;
	priv->rd1_pool_dma = priv->rd0_pool_dma +
		priv->opts.rx_descs0 * sizeof(struct vnt_rx_desc);

	priv->tx0_bufs = dma_alloc_coherent(&priv->pcid->dev,
					    priv->opts.tx_descs[0] * PKT_BUF_SZ +
					    priv->opts.tx_descs[1] * PKT_BUF_SZ +
					    CB_BEACON_BUF_SIZE +
					    CB_MAX_BUF_SIZE,
					    &priv->tx_bufs_dma0, GFP_ATOMIC);
	if (!priv->tx0_bufs) {
		dev_err(&priv->pcid->dev, "allocate buf dma memory failed\n");

		dma_free_coherent(&priv->pcid->dev,
				  priv->opts.rx_descs0 * sizeof(struct vnt_rx_desc) +
				  priv->opts.rx_descs1 * sizeof(struct vnt_rx_desc) +
				  priv->opts.tx_descs[0] * sizeof(struct vnt_tx_desc) +
				  priv->opts.tx_descs[1] * sizeof(struct vnt_tx_desc),
				  vir_pool, priv->pool_dma);
		return false;
	}

	priv->td0_pool_dma = priv->rd1_pool_dma +
		priv->opts.rx_descs1 * sizeof(struct vnt_rx_desc);

	priv->td1_pool_dma = priv->td0_pool_dma +
		priv->opts.tx_descs[0] * sizeof(struct vnt_tx_desc);

	/* vir_pool: pvoid type */
	priv->apTD0Rings = vir_pool
		+ priv->opts.rx_descs0 * sizeof(struct vnt_rx_desc)
		+ priv->opts.rx_descs1 * sizeof(struct vnt_rx_desc);

	priv->apTD1Rings = vir_pool
		+ priv->opts.rx_descs0 * sizeof(struct vnt_rx_desc)
		+ priv->opts.rx_descs1 * sizeof(struct vnt_rx_desc)
		+ priv->opts.tx_descs[0] * sizeof(struct vnt_tx_desc);

	priv->tx1_bufs = priv->tx0_bufs +
		priv->opts.tx_descs[0] * PKT_BUF_SZ;

	priv->tx_beacon_bufs = priv->tx1_bufs +
		priv->opts.tx_descs[1] * PKT_BUF_SZ;

	priv->pbyTmpBuff = priv->tx_beacon_bufs +
		CB_BEACON_BUF_SIZE;

	priv->tx_bufs_dma1 = priv->tx_bufs_dma0 +
		priv->opts.tx_descs[0] * PKT_BUF_SZ;

	priv->tx_beacon_dma = priv->tx_bufs_dma1 +
		priv->opts.tx_descs[1] * PKT_BUF_SZ;

	return true;
}

static void device_free_rings(struct vnt_private *priv)
{
	dma_free_coherent(&priv->pcid->dev,
			  priv->opts.rx_descs0 * sizeof(struct vnt_rx_desc) +
			  priv->opts.rx_descs1 * sizeof(struct vnt_rx_desc) +
			  priv->opts.tx_descs[0] * sizeof(struct vnt_tx_desc) +
			  priv->opts.tx_descs[1] * sizeof(struct vnt_tx_desc),
			  priv->aRD0Ring, priv->pool_dma);

	dma_free_coherent(&priv->pcid->dev,
			  priv->opts.tx_descs[0] * PKT_BUF_SZ +
			  priv->opts.tx_descs[1] * PKT_BUF_SZ +
			  CB_BEACON_BUF_SIZE +
			  CB_MAX_BUF_SIZE,
			  priv->tx0_bufs, priv->tx_bufs_dma0);
}

static int device_init_rd0_ring(struct vnt_private *priv)
{
	int i;
	dma_addr_t      curr = priv->rd0_pool_dma;
	struct vnt_rx_desc *desc;
	int ret;

	/* Init the RD0 ring entries */
	for (i = 0; i < priv->opts.rx_descs0;
	     i ++, curr += sizeof(struct vnt_rx_desc)) {
		desc = &priv->aRD0Ring[i];
		desc->rd_info = kzalloc(sizeof(*desc->rd_info), GFP_KERNEL);
		if (!desc->rd_info) {
			ret = -ENOMEM;
			goto err_free_desc;
		}

		if (!device_alloc_rx_buf(priv, desc)) {
			dev_err(&priv->pcid->dev, "can not alloc rx bufs\n");
			ret = -ENOMEM;
			goto err_free_rd;
		}

		desc->next = &priv->aRD0Ring[(i + 1) % priv->opts.rx_descs0];
		desc->next_desc = cpu_to_le32(curr + sizeof(struct vnt_rx_desc));
	}

	if (i > 0)
		priv->aRD0Ring[i - 1].next_desc = cpu_to_le32(priv->rd0_pool_dma);
	priv->pCurrRD[0] = &priv->aRD0Ring[0];

	return 0;

err_free_rd:
	kfree(desc->rd_info);

err_free_desc:
	while (i--) {
		desc = &priv->aRD0Ring[i];
		device_free_rx_buf(priv, desc);
		kfree(desc->rd_info);
	}

	return ret;
}

static int device_init_rd1_ring(struct vnt_private *priv)
{
	int i;
	dma_addr_t      curr = priv->rd1_pool_dma;
	struct vnt_rx_desc *desc;
	int ret;

	/* Init the RD1 ring entries */
	for (i = 0; i < priv->opts.rx_descs1;
	     i ++, curr += sizeof(struct vnt_rx_desc)) {
		desc = &priv->aRD1Ring[i];
		desc->rd_info = kzalloc(sizeof(*desc->rd_info), GFP_KERNEL);
		if (!desc->rd_info) {
			ret = -ENOMEM;
			goto err_free_desc;
		}

		if (!device_alloc_rx_buf(priv, desc)) {
			dev_err(&priv->pcid->dev, "can not alloc rx bufs\n");
			ret = -ENOMEM;
			goto err_free_rd;
		}

		desc->next = &priv->aRD1Ring[(i + 1) % priv->opts.rx_descs1];
		desc->next_desc = cpu_to_le32(curr + sizeof(struct vnt_rx_desc));
	}

	if (i > 0)
		priv->aRD1Ring[i - 1].next_desc = cpu_to_le32(priv->rd1_pool_dma);
	priv->pCurrRD[1] = &priv->aRD1Ring[0];

	return 0;

err_free_rd:
	kfree(desc->rd_info);

err_free_desc:
	while (i--) {
		desc = &priv->aRD1Ring[i];
		device_free_rx_buf(priv, desc);
		kfree(desc->rd_info);
	}

	return ret;
}

static void device_free_rd0_ring(struct vnt_private *priv)
{
	int i;

	for (i = 0; i < priv->opts.rx_descs0; i++) {
		struct vnt_rx_desc *desc = &priv->aRD0Ring[i];

		device_free_rx_buf(priv, desc);
		kfree(desc->rd_info);
	}
}

static void device_free_rd1_ring(struct vnt_private *priv)
{
	int i;

	for (i = 0; i < priv->opts.rx_descs1; i++) {
		struct vnt_rx_desc *desc = &priv->aRD1Ring[i];

		device_free_rx_buf(priv, desc);
		kfree(desc->rd_info);
	}
}

static int device_init_td0_ring(struct vnt_private *priv)
{
	int i;
	dma_addr_t  curr;
	struct vnt_tx_desc *desc;
	int ret;

	curr = priv->td0_pool_dma;
	for (i = 0; i < priv->opts.tx_descs[0];
	     i++, curr += sizeof(struct vnt_tx_desc)) {
		desc = &priv->apTD0Rings[i];
		desc->td_info = kzalloc(sizeof(*desc->td_info), GFP_KERNEL);
		if (!desc->td_info) {
			ret = -ENOMEM;
			goto err_free_desc;
		}

		desc->td_info->buf = priv->tx0_bufs + i * PKT_BUF_SZ;
		desc->td_info->buf_dma = priv->tx_bufs_dma0 + i * PKT_BUF_SZ;

		desc->next = &(priv->apTD0Rings[(i + 1) % priv->opts.tx_descs[0]]);
		desc->next_desc = cpu_to_le32(curr +
					      sizeof(struct vnt_tx_desc));
	}

	if (i > 0)
		priv->apTD0Rings[i - 1].next_desc = cpu_to_le32(priv->td0_pool_dma);
	priv->apTailTD[0] = priv->apCurrTD[0] = &priv->apTD0Rings[0];

	return 0;

err_free_desc:
	while (i--) {
		desc = &priv->apTD0Rings[i];
		kfree(desc->td_info);
	}

	return ret;
}

static int device_init_td1_ring(struct vnt_private *priv)
{
	int i;
	dma_addr_t  curr;
	struct vnt_tx_desc *desc;
	int ret;

	/* Init the TD ring entries */
	curr = priv->td1_pool_dma;
	for (i = 0; i < priv->opts.tx_descs[1];
	     i++, curr += sizeof(struct vnt_tx_desc)) {
		desc = &priv->apTD1Rings[i];
		desc->td_info = kzalloc(sizeof(*desc->td_info), GFP_KERNEL);
		if (!desc->td_info) {
			ret = -ENOMEM;
			goto err_free_desc;
		}

		desc->td_info->buf = priv->tx1_bufs + i * PKT_BUF_SZ;
		desc->td_info->buf_dma = priv->tx_bufs_dma1 + i * PKT_BUF_SZ;

		desc->next = &(priv->apTD1Rings[(i + 1) % priv->opts.tx_descs[1]]);
		desc->next_desc = cpu_to_le32(curr + sizeof(struct vnt_tx_desc));
	}

	if (i > 0)
		priv->apTD1Rings[i - 1].next_desc = cpu_to_le32(priv->td1_pool_dma);
	priv->apTailTD[1] = priv->apCurrTD[1] = &priv->apTD1Rings[0];

	return 0;

err_free_desc:
	while (i--) {
		desc = &priv->apTD1Rings[i];
		kfree(desc->td_info);
	}

	return ret;
}

static void device_free_td0_ring(struct vnt_private *priv)
{
	int i;

	for (i = 0; i < priv->opts.tx_descs[0]; i++) {
		struct vnt_tx_desc *desc = &priv->apTD0Rings[i];
		struct vnt_td_info *td_info = desc->td_info;

		dev_kfree_skb(td_info->skb);
		kfree(desc->td_info);
	}
}

static void device_free_td1_ring(struct vnt_private *priv)
{
	int i;

	for (i = 0; i < priv->opts.tx_descs[1]; i++) {
		struct vnt_tx_desc *desc = &priv->apTD1Rings[i];
		struct vnt_td_info *td_info = desc->td_info;

		dev_kfree_skb(td_info->skb);
		kfree(desc->td_info);
	}
}

/*-----------------------------------------------------------------*/

static int device_rx_srv(struct vnt_private *priv, unsigned int idx)
{
	struct vnt_rx_desc *rd;
	int works = 0;

	for (rd = priv->pCurrRD[idx];
	     rd->rd0.owner == OWNED_BY_HOST;
	     rd = rd->next) {
		if (works++ > 15)
			break;

		if (!rd->rd_info->skb)
			break;

		if (vnt_receive_frame(priv, rd)) {
			if (!device_alloc_rx_buf(priv, rd)) {
				dev_err(&priv->pcid->dev,
					"can not allocate rx buf\n");
				break;
			}
		}
		rd->rd0.owner = OWNED_BY_NIC;
	}

	priv->pCurrRD[idx] = rd;

	return works;
}

static bool device_alloc_rx_buf(struct vnt_private *priv,
				struct vnt_rx_desc *rd)
{
	struct vnt_rd_info *rd_info = rd->rd_info;

	rd_info->skb = dev_alloc_skb((int)priv->rx_buf_sz);
	if (!rd_info->skb)
		return false;

	rd_info->skb_dma =
		dma_map_single(&priv->pcid->dev,
			       skb_put(rd_info->skb, skb_tailroom(rd_info->skb)),
			       priv->rx_buf_sz, DMA_FROM_DEVICE);
	if (dma_mapping_error(&priv->pcid->dev, rd_info->skb_dma)) {
		dev_kfree_skb(rd_info->skb);
		rd_info->skb = NULL;
		return false;
	}

	*((unsigned int *)&rd->rd0) = 0; /* FIX cast */

	rd->rd0.res_count = cpu_to_le16(priv->rx_buf_sz);
	rd->rd0.owner = OWNED_BY_NIC;
	rd->rd1.req_count = cpu_to_le16(priv->rx_buf_sz);
	rd->buff_addr = cpu_to_le32(rd_info->skb_dma);

	return true;
}

static void device_free_rx_buf(struct vnt_private *priv,
			       struct vnt_rx_desc *rd)
{
	struct vnt_rd_info *rd_info = rd->rd_info;

	dma_unmap_single(&priv->pcid->dev, rd_info->skb_dma,
			 priv->rx_buf_sz, DMA_FROM_DEVICE);
	dev_kfree_skb(rd_info->skb);
}

static const u8 fallback_rate0[5][5] = {
	{RATE_18M, RATE_18M, RATE_12M, RATE_12M, RATE_12M},
	{RATE_24M, RATE_24M, RATE_18M, RATE_12M, RATE_12M},
	{RATE_36M, RATE_36M, RATE_24M, RATE_18M, RATE_18M},
	{RATE_48M, RATE_48M, RATE_36M, RATE_24M, RATE_24M},
	{RATE_54M, RATE_54M, RATE_48M, RATE_36M, RATE_36M}
};

static const u8 fallback_rate1[5][5] = {
	{RATE_18M, RATE_18M, RATE_12M, RATE_6M, RATE_6M},
	{RATE_24M, RATE_24M, RATE_18M, RATE_6M, RATE_6M},
	{RATE_36M, RATE_36M, RATE_24M, RATE_12M, RATE_12M},
	{RATE_48M, RATE_48M, RATE_24M, RATE_12M, RATE_12M},
	{RATE_54M, RATE_54M, RATE_36M, RATE_18M, RATE_18M}
};

static int vnt_int_report_rate(struct vnt_private *priv,
			       struct vnt_td_info *context, u8 tsr0, u8 tsr1)
{
	struct vnt_tx_fifo_head *fifo_head;
	struct ieee80211_tx_info *info;
	struct ieee80211_rate *rate;
	u16 fb_option;
	u8 tx_retry = (tsr0 & TSR0_NCR);
	s8 idx;

	if (!context)
		return -ENOMEM;

	if (!context->skb)
		return -EINVAL;

	fifo_head = (struct vnt_tx_fifo_head *)context->buf;
	fb_option = (le16_to_cpu(fifo_head->fifo_ctl) &
			(FIFOCTL_AUTO_FB_0 | FIFOCTL_AUTO_FB_1));

	info = IEEE80211_SKB_CB(context->skb);
	idx = info->control.rates[0].idx;

	if (fb_option && !(tsr1 & TSR1_TERR)) {
		u8 tx_rate;
		u8 retry = tx_retry;

		rate = ieee80211_get_tx_rate(priv->hw, info);
		tx_rate = rate->hw_value - RATE_18M;

		if (retry > 4)
			retry = 4;

		if (fb_option & FIFOCTL_AUTO_FB_0)
			tx_rate = fallback_rate0[tx_rate][retry];
		else if (fb_option & FIFOCTL_AUTO_FB_1)
			tx_rate = fallback_rate1[tx_rate][retry];

		if (info->band == NL80211_BAND_5GHZ)
			idx = tx_rate - RATE_6M;
		else
			idx = tx_rate;
	}

	ieee80211_tx_info_clear_status(info);

	info->status.rates[0].count = tx_retry;

	if (!(tsr1 & TSR1_TERR)) {
		info->status.rates[0].idx = idx;

		if (info->flags & IEEE80211_TX_CTL_NO_ACK)
			info->flags |= IEEE80211_TX_STAT_NOACK_TRANSMITTED;
		else
			info->flags |= IEEE80211_TX_STAT_ACK;
	}

	return 0;
}

static int device_tx_srv(struct vnt_private *priv, unsigned int idx)
{
	struct vnt_tx_desc *desc;
	int                      works = 0;
	unsigned char byTsr0;
	unsigned char byTsr1;

	for (desc = priv->apTailTD[idx]; priv->iTDUsed[idx] > 0; desc = desc->next) {
		if (desc->td0.owner == OWNED_BY_NIC)
			break;
		if (works++ > 15)
			break;

		byTsr0 = desc->td0.tsr0;
		byTsr1 = desc->td0.tsr1;

		/* Only the status of first TD in the chain is correct */
		if (desc->td1.tcr & TCR_STP) {
			if ((desc->td_info->flags & TD_FLAGS_NETIF_SKB) != 0) {
				if (!(byTsr1 & TSR1_TERR)) {
					if (byTsr0 != 0) {
						pr_debug(" Tx[%d] OK but has error. tsr1[%02X] tsr0[%02X]\n",
							 (int)idx, byTsr1,
							 byTsr0);
					}
				} else {
					pr_debug(" Tx[%d] dropped & tsr1[%02X] tsr0[%02X]\n",
						 (int)idx, byTsr1, byTsr0);
				}
			}

			if (byTsr1 & TSR1_TERR) {
				if ((desc->td_info->flags & TD_FLAGS_PRIV_SKB) != 0) {
					pr_debug(" Tx[%d] fail has error. tsr1[%02X] tsr0[%02X]\n",
						 (int)idx, byTsr1, byTsr0);
				}
			}

			vnt_int_report_rate(priv, desc->td_info, byTsr0, byTsr1);

			device_free_tx_buf(priv, desc);
			priv->iTDUsed[idx]--;
		}
	}

	priv->apTailTD[idx] = desc;

	return works;
}

static void device_error(struct vnt_private *priv, unsigned short status)
{
	if (status & ISR_FETALERR) {
		dev_err(&priv->pcid->dev, "Hardware fatal error\n");

		MACbShutdown(priv);
		return;
	}
}

static void device_free_tx_buf(struct vnt_private *priv,
			       struct vnt_tx_desc *desc)
{
	struct vnt_td_info *td_info = desc->td_info;
	struct sk_buff *skb = td_info->skb;

	if (skb)
		ieee80211_tx_status_irqsafe(priv->hw, skb);

	td_info->skb = NULL;
	td_info->flags = 0;
}

static void vnt_check_bb_vga(struct vnt_private *priv)
{
	long dbm;
	int i;

	if (!priv->bUpdateBBVGA)
		return;

	if (priv->hw->conf.flags & IEEE80211_CONF_OFFCHANNEL)
		return;

	if (!(priv->vif->cfg.assoc && priv->current_rssi))
		return;

	RFvRSSITodBm(priv, (u8)priv->current_rssi, &dbm);

	for (i = 0; i < BB_VGA_LEVEL; i++) {
		if (dbm < priv->dbm_threshold[i]) {
			priv->byBBVGANew = priv->abyBBVGA[i];
			break;
		}
	}

	if (priv->byBBVGANew == priv->byBBVGACurrent) {
		priv->uBBVGADiffCount = 1;
		return;
	}

	priv->uBBVGADiffCount++;

	if (priv->uBBVGADiffCount == 1) {
		/* first VGA diff gain */
		bb_set_vga_gain_offset(priv, priv->byBBVGANew);

		dev_dbg(&priv->pcid->dev,
			"First RSSI[%d] NewGain[%d] OldGain[%d] Count[%d]\n",
			(int)dbm, priv->byBBVGANew,
			priv->byBBVGACurrent,
			(int)priv->uBBVGADiffCount);
	}

	if (priv->uBBVGADiffCount >= BB_VGA_CHANGE_THRESHOLD) {
		dev_dbg(&priv->pcid->dev,
			"RSSI[%d] NewGain[%d] OldGain[%d] Count[%d]\n",
			(int)dbm, priv->byBBVGANew,
			priv->byBBVGACurrent,
			(int)priv->uBBVGADiffCount);

		bb_set_vga_gain_offset(priv, priv->byBBVGANew);
	}
}

static void vnt_interrupt_process(struct vnt_private *priv)
{
	struct ieee80211_low_level_stats *low_stats = &priv->low_stats;
	int             max_count = 0;
	u32 mib_counter;
	u32 isr;
	unsigned long flags;

	isr = ioread32(priv->port_offset + MAC_REG_ISR);

	if (isr == 0)
		return;

	if (isr == 0xffffffff) {
		pr_debug("isr = 0xffff\n");
		return;
	}

	spin_lock_irqsave(&priv->lock, flags);

	/* Read low level stats */
	mib_counter = ioread32(priv->port_offset + MAC_REG_MIBCNTR);

	low_stats->dot11RTSSuccessCount += mib_counter & 0xff;
	low_stats->dot11RTSFailureCount += (mib_counter >> 8) & 0xff;
	low_stats->dot11ACKFailureCount += (mib_counter >> 16) & 0xff;
	low_stats->dot11FCSErrorCount += (mib_counter >> 24) & 0xff;

	/*
	 * TBD....
	 * Must do this after doing rx/tx, cause ISR bit is slow
	 * than RD/TD write back
	 * update ISR counter
	 */
	while (isr && priv->vif) {
		iowrite32(isr, priv->port_offset + MAC_REG_ISR);

		if (isr & ISR_FETALERR) {
			pr_debug(" ISR_FETALERR\n");
			iowrite8(0, priv->port_offset + MAC_REG_SOFTPWRCTL);
			iowrite16(SOFTPWRCTL_SWPECTI, priv->port_offset + MAC_REG_SOFTPWRCTL);
			device_error(priv, isr);
		}

		if (isr & ISR_TBTT) {
			if (priv->op_mode != NL80211_IFTYPE_ADHOC)
				vnt_check_bb_vga(priv);

			priv->bBeaconSent = false;
			if (priv->bEnablePSMode)
				PSbIsNextTBTTWakeUp((void *)priv);

			if ((priv->op_mode == NL80211_IFTYPE_AP ||
			    priv->op_mode == NL80211_IFTYPE_ADHOC) &&
			    priv->vif->bss_conf.enable_beacon)
				MACvOneShotTimer1MicroSec(priv,
							  (priv->vif->bss_conf.beacon_int -
							   MAKE_BEACON_RESERVED) << 10);

			/* TODO: adhoc PS mode */
		}

		if (isr & ISR_BNTX) {
			if (priv->op_mode == NL80211_IFTYPE_ADHOC) {
				priv->bIsBeaconBufReadySet = false;
				priv->cbBeaconBufReadySetCnt = 0;
			}

			priv->bBeaconSent = true;
		}

		if (isr & ISR_RXDMA0)
			max_count += device_rx_srv(priv, TYPE_RXDMA0);

		if (isr & ISR_RXDMA1)
			max_count += device_rx_srv(priv, TYPE_RXDMA1);

		if (isr & ISR_TXDMA0)
			max_count += device_tx_srv(priv, TYPE_TXDMA0);

		if (isr & ISR_AC0DMA)
			max_count += device_tx_srv(priv, TYPE_AC0DMA);

		if (isr & ISR_SOFTTIMER1) {
			if (priv->vif->bss_conf.enable_beacon)
				vnt_beacon_make(priv, priv->vif);
		}

		/* If both buffers available wake the queue */
		if (AVAIL_TD(priv, TYPE_TXDMA0) &&
		    AVAIL_TD(priv, TYPE_AC0DMA) &&
		    ieee80211_queue_stopped(priv->hw, 0))
			ieee80211_wake_queues(priv->hw);

		isr = ioread32(priv->port_offset + MAC_REG_ISR);

		vt6655_mac_dma_ctl(priv->port_offset, MAC_REG_RXDMACTL0);
		vt6655_mac_dma_ctl(priv->port_offset, MAC_REG_RXDMACTL1);

		if (max_count > priv->opts.int_works)
			break;
	}

	spin_unlock_irqrestore(&priv->lock, flags);
}

static void vnt_interrupt_work(struct work_struct *work)
{
	struct vnt_private *priv =
		container_of(work, struct vnt_private, interrupt_work);

	if (priv->vif)
		vnt_interrupt_process(priv);

	iowrite32(IMR_MASK_VALUE, priv->port_offset + MAC_REG_IMR);
}

static irqreturn_t vnt_interrupt(int irq,  void *arg)
{
	struct vnt_private *priv = arg;

	schedule_work(&priv->interrupt_work);

	iowrite32(0, priv->port_offset + MAC_REG_IMR);

	return IRQ_HANDLED;
}

static int vnt_tx_packet(struct vnt_private *priv, struct sk_buff *skb)
{
	struct ieee80211_hdr *hdr = (struct ieee80211_hdr *)skb->data;
	struct vnt_tx_desc *head_td;
	u32 dma_idx;
	unsigned long flags;

	spin_lock_irqsave(&priv->lock, flags);

	if (ieee80211_is_data(hdr->frame_control))
		dma_idx = TYPE_AC0DMA;
	else
		dma_idx = TYPE_TXDMA0;

	if (AVAIL_TD(priv, dma_idx) < 1) {
		spin_unlock_irqrestore(&priv->lock, flags);
		ieee80211_stop_queues(priv->hw);
		return -ENOMEM;
	}

	head_td = priv->apCurrTD[dma_idx];

	head_td->td1.tcr = 0;

	head_td->td_info->skb = skb;

	if (dma_idx == TYPE_AC0DMA)
		head_td->td_info->flags = TD_FLAGS_NETIF_SKB;

	priv->apCurrTD[dma_idx] = head_td->next;

	spin_unlock_irqrestore(&priv->lock, flags);

	vnt_generate_fifo_header(priv, dma_idx, head_td, skb);

	spin_lock_irqsave(&priv->lock, flags);

	priv->bPWBitOn = false;

	/* Set TSR1 & ReqCount in TxDescHead */
	head_td->td1.tcr |= (TCR_STP | TCR_EDP | EDMSDU);
	head_td->td1.req_count = cpu_to_le16(head_td->td_info->req_count);

	head_td->buff_addr = cpu_to_le32(head_td->td_info->buf_dma);

	/* Poll Transmit the adapter */
	wmb();
	head_td->td0.owner = OWNED_BY_NIC;
	wmb(); /* second memory barrier */

	if (head_td->td_info->flags & TD_FLAGS_NETIF_SKB)
		vt6655_mac_dma_ctl(priv->port_offset, MAC_REG_AC0DMACTL);
	else
		vt6655_mac_dma_ctl(priv->port_offset, MAC_REG_TXDMACTL0);

	priv->iTDUsed[dma_idx]++;

	spin_unlock_irqrestore(&priv->lock, flags);

	return 0;
}

static void vnt_tx_80211(struct ieee80211_hw *hw,
			 struct ieee80211_tx_control *control,
			 struct sk_buff *skb)
{
	struct vnt_private *priv = hw->priv;

	if (vnt_tx_packet(priv, skb))
		ieee80211_free_txskb(hw, skb);
}

static int vnt_start(struct ieee80211_hw *hw)
{
	struct vnt_private *priv = hw->priv;
	int ret;

	priv->rx_buf_sz = PKT_BUF_SZ;
	if (!device_init_rings(priv))
		return -ENOMEM;

	ret = request_irq(priv->pcid->irq, vnt_interrupt,
			  IRQF_SHARED, "vt6655", priv);
	if (ret) {
		dev_dbg(&priv->pcid->dev, "failed to start irq\n");
		goto err_free_rings;
	}

	dev_dbg(&priv->pcid->dev, "call device init rd0 ring\n");
	ret = device_init_rd0_ring(priv);
	if (ret)
		goto err_free_irq;
	ret = device_init_rd1_ring(priv);
	if (ret)
		goto err_free_rd0_ring;
	ret = device_init_td0_ring(priv);
	if (ret)
		goto err_free_rd1_ring;
	ret = device_init_td1_ring(priv);
	if (ret)
		goto err_free_td0_ring;

	device_init_registers(priv);

	dev_dbg(&priv->pcid->dev, "enable MAC interrupt\n");
	iowrite32(IMR_MASK_VALUE, priv->port_offset + MAC_REG_IMR);

	ieee80211_wake_queues(hw);

	return 0;

err_free_td0_ring:
	device_free_td0_ring(priv);
err_free_rd1_ring:
	device_free_rd1_ring(priv);
err_free_rd0_ring:
	device_free_rd0_ring(priv);
err_free_irq:
	free_irq(priv->pcid->irq, priv);
err_free_rings:
	device_free_rings(priv);
	return ret;
}

static void vnt_stop(struct ieee80211_hw *hw)
{
	struct vnt_private *priv = hw->priv;

	ieee80211_stop_queues(hw);

	cancel_work_sync(&priv->interrupt_work);

	MACbShutdown(priv);
	MACbSoftwareReset(priv);
	CARDbRadioPowerOff(priv);

	device_free_td0_ring(priv);
	device_free_td1_ring(priv);
	device_free_rd0_ring(priv);
	device_free_rd1_ring(priv);
	device_free_rings(priv);

	free_irq(priv->pcid->irq, priv);
}

static int vnt_add_interface(struct ieee80211_hw *hw, struct ieee80211_vif *vif)
{
	struct vnt_private *priv = hw->priv;

	priv->vif = vif;

	switch (vif->type) {
	case NL80211_IFTYPE_STATION:
		break;
	case NL80211_IFTYPE_ADHOC:
		vt6655_mac_reg_bits_off(priv->port_offset, MAC_REG_RCR, RCR_UNICAST);

		vt6655_mac_reg_bits_on(priv->port_offset, MAC_REG_HOSTCR, HOSTCR_ADHOC);

		break;
	case NL80211_IFTYPE_AP:
		vt6655_mac_reg_bits_off(priv->port_offset, MAC_REG_RCR, RCR_UNICAST);

		vt6655_mac_reg_bits_on(priv->port_offset, MAC_REG_HOSTCR, HOSTCR_AP);

		break;
	default:
		return -EOPNOTSUPP;
	}

	priv->op_mode = vif->type;

	return 0;
}

static void vnt_remove_interface(struct ieee80211_hw *hw,
				 struct ieee80211_vif *vif)
{
	struct vnt_private *priv = hw->priv;

	switch (vif->type) {
	case NL80211_IFTYPE_STATION:
		break;
	case NL80211_IFTYPE_ADHOC:
		vt6655_mac_reg_bits_off(priv->port_offset, MAC_REG_TCR, TCR_AUTOBCNTX);
		vt6655_mac_reg_bits_off(priv->port_offset,
					MAC_REG_TFTCTL, TFTCTL_TSFCNTREN);
		vt6655_mac_reg_bits_off(priv->port_offset, MAC_REG_HOSTCR, HOSTCR_ADHOC);
		break;
	case NL80211_IFTYPE_AP:
		vt6655_mac_reg_bits_off(priv->port_offset, MAC_REG_TCR, TCR_AUTOBCNTX);
		vt6655_mac_reg_bits_off(priv->port_offset,
					MAC_REG_TFTCTL, TFTCTL_TSFCNTREN);
		vt6655_mac_reg_bits_off(priv->port_offset, MAC_REG_HOSTCR, HOSTCR_AP);
		break;
	default:
		break;
	}

	priv->op_mode = NL80211_IFTYPE_UNSPECIFIED;
}

static int vnt_config(struct ieee80211_hw *hw, u32 changed)
{
	struct vnt_private *priv = hw->priv;
	struct ieee80211_conf *conf = &hw->conf;
	u8 bb_type;

	if (changed & IEEE80211_CONF_CHANGE_PS) {
		if (conf->flags & IEEE80211_CONF_PS)
			PSvEnablePowerSaving(priv, conf->listen_interval);
		else
			PSvDisablePowerSaving(priv);
	}

	if ((changed & IEEE80211_CONF_CHANGE_CHANNEL) ||
	    (conf->flags & IEEE80211_CONF_OFFCHANNEL)) {
		set_channel(priv, conf->chandef.chan);

		if (conf->chandef.chan->band == NL80211_BAND_5GHZ)
			bb_type = BB_TYPE_11A;
		else
			bb_type = BB_TYPE_11G;

		if (priv->byBBType != bb_type) {
			priv->byBBType = bb_type;

			CARDbSetPhyParameter(priv, priv->byBBType);
		}
	}

	if (changed & IEEE80211_CONF_CHANGE_POWER) {
		if (priv->byBBType == BB_TYPE_11B)
			priv->wCurrentRate = RATE_1M;
		else
			priv->wCurrentRate = RATE_54M;

		RFbSetPower(priv, priv->wCurrentRate,
			    conf->chandef.chan->hw_value);
	}

	return 0;
}

static void vnt_bss_info_changed(struct ieee80211_hw *hw,
				 struct ieee80211_vif *vif,
				 struct ieee80211_bss_conf *conf, u64 changed)
{
	struct vnt_private *priv = hw->priv;

	priv->current_aid = vif->cfg.aid;

	if (changed & BSS_CHANGED_BSSID && conf->bssid) {
		unsigned long flags;

		spin_lock_irqsave(&priv->lock, flags);

		vt6655_mac_write_bssid_addr(priv->port_offset, conf->bssid);

		spin_unlock_irqrestore(&priv->lock, flags);
	}

	if (changed & BSS_CHANGED_BASIC_RATES) {
		priv->basic_rates = conf->basic_rates;

		CARDvUpdateBasicTopRate(priv);

		dev_dbg(&priv->pcid->dev,
			"basic rates %x\n", conf->basic_rates);
	}

	if (changed & BSS_CHANGED_ERP_PREAMBLE) {
		if (conf->use_short_preamble) {
			vt6655_mac_en_barker_preamble_md(priv->port_offset);
			priv->preamble_type = true;
		} else {
			vt6655_mac_dis_barker_preamble_md(priv->port_offset);
			priv->preamble_type = false;
		}
	}

	if (changed & BSS_CHANGED_ERP_CTS_PROT) {
		if (conf->use_cts_prot)
			vt6655_mac_en_protect_md(priv->port_offset);
		else
			vt6655_mac_dis_protect_md(priv->port_offset);
	}

	if (changed & BSS_CHANGED_ERP_SLOT) {
		if (conf->use_short_slot)
			priv->short_slot_time = true;
		else
			priv->short_slot_time = false;

		CARDbSetPhyParameter(priv, priv->byBBType);
		bb_set_vga_gain_offset(priv, priv->abyBBVGA[0]);
	}

	if (changed & BSS_CHANGED_TXPOWER)
		RFbSetPower(priv, priv->wCurrentRate,
			    conf->chandef.chan->hw_value);

	if (changed & BSS_CHANGED_BEACON_ENABLED) {
		dev_dbg(&priv->pcid->dev,
			"Beacon enable %d\n", conf->enable_beacon);

		if (conf->enable_beacon) {
			vnt_beacon_enable(priv, vif, conf);

			vt6655_mac_reg_bits_on(priv->port_offset, MAC_REG_TCR, TCR_AUTOBCNTX);
		} else {
			vt6655_mac_reg_bits_off(priv->port_offset, MAC_REG_TCR,
						TCR_AUTOBCNTX);
		}
	}

	if (changed & (BSS_CHANGED_ASSOC | BSS_CHANGED_BEACON_INFO) &&
	    priv->op_mode != NL80211_IFTYPE_AP) {
		if (vif->cfg.assoc && conf->beacon_rate) {
			CARDbUpdateTSF(priv, conf->beacon_rate->hw_value,
				       conf->sync_tsf);

			CARDbSetBeaconPeriod(priv, conf->beacon_int);

			CARDvSetFirstNextTBTT(priv, conf->beacon_int);
		} else {
			iowrite8(TFTCTL_TSFCNTRST, priv->port_offset + MAC_REG_TFTCTL);
			iowrite8(TFTCTL_TSFCNTREN, priv->port_offset + MAC_REG_TFTCTL);
		}
	}
}

static u64 vnt_prepare_multicast(struct ieee80211_hw *hw,
				 struct netdev_hw_addr_list *mc_list)
{
	struct vnt_private *priv = hw->priv;
	struct netdev_hw_addr *ha;
	u64 mc_filter = 0;
	u32 bit_nr = 0;

	netdev_hw_addr_list_for_each(ha, mc_list) {
		bit_nr = ether_crc(ETH_ALEN, ha->addr) >> 26;

		mc_filter |= 1ULL << (bit_nr & 0x3f);
	}

	priv->mc_list_count = mc_list->count;

	return mc_filter;
}

static void vnt_configure(struct ieee80211_hw *hw,
			  unsigned int changed_flags,
			  unsigned int *total_flags, u64 multicast)
{
	struct vnt_private *priv = hw->priv;
	u8 rx_mode = 0;

	*total_flags &= FIF_ALLMULTI | FIF_OTHER_BSS | FIF_BCN_PRBRESP_PROMISC;

	rx_mode = ioread8(priv->port_offset + MAC_REG_RCR);

	dev_dbg(&priv->pcid->dev, "rx mode in = %x\n", rx_mode);

	if (changed_flags & FIF_ALLMULTI) {
		if (*total_flags & FIF_ALLMULTI) {
			unsigned long flags;

			spin_lock_irqsave(&priv->lock, flags);

			if (priv->mc_list_count > 2) {
				VT6655_MAC_SELECT_PAGE1(priv->port_offset);

				iowrite32(0xffffffff, priv->port_offset + MAC_REG_MAR0);
				iowrite32(0xffffffff, priv->port_offset + MAC_REG_MAR0 + 4);

				VT6655_MAC_SELECT_PAGE0(priv->port_offset);
			} else {
				VT6655_MAC_SELECT_PAGE1(priv->port_offset);

				multicast =  le64_to_cpu(multicast);
				iowrite32((u32)multicast, priv->port_offset +  MAC_REG_MAR0);
				iowrite32((u32)(multicast >> 32),
					  priv->port_offset + MAC_REG_MAR0 + 4);

				VT6655_MAC_SELECT_PAGE0(priv->port_offset);
			}

			spin_unlock_irqrestore(&priv->lock, flags);

			rx_mode |= RCR_MULTICAST | RCR_BROADCAST;
		} else {
			rx_mode &= ~(RCR_MULTICAST | RCR_BROADCAST);
		}
	}

	if (changed_flags & (FIF_OTHER_BSS | FIF_BCN_PRBRESP_PROMISC)) {
		rx_mode |= RCR_MULTICAST | RCR_BROADCAST;

		if (*total_flags & (FIF_OTHER_BSS | FIF_BCN_PRBRESP_PROMISC))
			rx_mode &= ~RCR_BSSID;
		else
			rx_mode |= RCR_BSSID;
	}

	iowrite8(rx_mode, priv->port_offset + MAC_REG_RCR);

	dev_dbg(&priv->pcid->dev, "rx mode out= %x\n", rx_mode);
}

static int vnt_set_key(struct ieee80211_hw *hw, enum set_key_cmd cmd,
		       struct ieee80211_vif *vif, struct ieee80211_sta *sta,
		       struct ieee80211_key_conf *key)
{
	struct vnt_private *priv = hw->priv;

	switch (cmd) {
	case SET_KEY:
		if (vnt_set_keys(hw, sta, vif, key))
			return -EOPNOTSUPP;
		break;
	case DISABLE_KEY:
		if (test_bit(key->hw_key_idx, &priv->key_entry_inuse))
			clear_bit(key->hw_key_idx, &priv->key_entry_inuse);
		break;
	default:
		break;
	}

	return 0;
}

static int vnt_get_stats(struct ieee80211_hw *hw,
			 struct ieee80211_low_level_stats *stats)
{
	struct vnt_private *priv = hw->priv;

	memcpy(stats, &priv->low_stats, sizeof(*stats));

	return 0;
}

static u64 vnt_get_tsf(struct ieee80211_hw *hw, struct ieee80211_vif *vif)
{
	struct vnt_private *priv = hw->priv;
	u64 tsf;

	tsf = vt6655_get_current_tsf(priv);

	return tsf;
}

static void vnt_set_tsf(struct ieee80211_hw *hw, struct ieee80211_vif *vif,
			u64 tsf)
{
	struct vnt_private *priv = hw->priv;

	CARDvUpdateNextTBTT(priv, tsf, vif->bss_conf.beacon_int);
}

static void vnt_reset_tsf(struct ieee80211_hw *hw, struct ieee80211_vif *vif)
{
	struct vnt_private *priv = hw->priv;

	/* reset TSF counter */
	iowrite8(TFTCTL_TSFCNTRST, priv->port_offset + MAC_REG_TFTCTL);
}

static const struct ieee80211_ops vnt_mac_ops = {
	.tx			= vnt_tx_80211,
	.start			= vnt_start,
	.stop			= vnt_stop,
	.add_interface		= vnt_add_interface,
	.remove_interface	= vnt_remove_interface,
	.config			= vnt_config,
	.bss_info_changed	= vnt_bss_info_changed,
	.prepare_multicast	= vnt_prepare_multicast,
	.configure_filter	= vnt_configure,
	.set_key		= vnt_set_key,
	.get_stats		= vnt_get_stats,
	.get_tsf		= vnt_get_tsf,
	.set_tsf		= vnt_set_tsf,
	.reset_tsf		= vnt_reset_tsf,
};

static int vnt_init(struct vnt_private *priv)
{
	SET_IEEE80211_PERM_ADDR(priv->hw, priv->abyCurrentNetAddr);

	vnt_init_bands(priv);

	if (ieee80211_register_hw(priv->hw))
		return -ENODEV;

	priv->mac_hw = true;

	CARDbRadioPowerOff(priv);

	return 0;
}

static int
vt6655_probe(struct pci_dev *pcid, const struct pci_device_id *ent)
{
	struct vnt_private *priv;
	struct ieee80211_hw *hw;
	struct wiphy *wiphy;
	int         rc;

	dev_notice(&pcid->dev,
		   "%s Ver. %s\n", DEVICE_FULL_DRV_NAM, DEVICE_VERSION);

	dev_notice(&pcid->dev,
		   "Copyright (c) 2003 VIA Networking Technologies, Inc.\n");

	hw = ieee80211_alloc_hw(sizeof(*priv), &vnt_mac_ops);
	if (!hw) {
		dev_err(&pcid->dev, "could not register ieee80211_hw\n");
		return -ENOMEM;
	}

	priv = hw->priv;
	priv->pcid = pcid;

	spin_lock_init(&priv->lock);

	priv->hw = hw;

	SET_IEEE80211_DEV(priv->hw, &pcid->dev);

	if (pci_enable_device(pcid)) {
		device_free_info(priv);
		return -ENODEV;
	}

	dev_dbg(&pcid->dev,
		"Before get pci_info memaddr is %x\n", priv->memaddr);

	pci_set_master(pcid);

	priv->memaddr = pci_resource_start(pcid, 0);
	priv->ioaddr = pci_resource_start(pcid, 1);
	priv->port_offset = ioremap(priv->memaddr & PCI_BASE_ADDRESS_MEM_MASK,
				   256);
	if (!priv->port_offset) {
		dev_err(&pcid->dev, ": Failed to IO remapping ..\n");
		device_free_info(priv);
		return -ENODEV;
	}

	rc = pci_request_regions(pcid, DEVICE_NAME);
	if (rc) {
		dev_err(&pcid->dev, ": Failed to find PCI device\n");
		device_free_info(priv);
		return -ENODEV;
	}

	if (dma_set_mask(&pcid->dev, DMA_BIT_MASK(32))) {
		dev_err(&pcid->dev, ": Failed to set dma 32 bit mask\n");
		device_free_info(priv);
		return -ENODEV;
	}

	INIT_WORK(&priv->interrupt_work, vnt_interrupt_work);

	/* do reset */
	if (!MACbSoftwareReset(priv)) {
		dev_err(&pcid->dev, ": Failed to access MAC hardware..\n");
		device_free_info(priv);
		return -ENODEV;
	}
	/* initial to reload eeprom */
	MACvInitialize(priv);
	vt6655_mac_read_ether_addr(priv->port_offset, priv->abyCurrentNetAddr);

	/* Get RFType */
	priv->byRFType = SROMbyReadEmbedded(priv->port_offset, EEP_OFS_RFTYPE);
	priv->byRFType &= RF_MASK;

	dev_dbg(&pcid->dev, "RF Type = %x\n", priv->byRFType);

	device_get_options(priv);
	device_set_options(priv);

	wiphy = priv->hw->wiphy;

	wiphy->frag_threshold = FRAG_THRESH_DEF;
	wiphy->rts_threshold = RTS_THRESH_DEF;
	wiphy->interface_modes = BIT(NL80211_IFTYPE_STATION) |
		BIT(NL80211_IFTYPE_ADHOC) | BIT(NL80211_IFTYPE_AP);

	ieee80211_hw_set(priv->hw, TIMING_BEACON_ONLY);
	ieee80211_hw_set(priv->hw, SIGNAL_DBM);
	ieee80211_hw_set(priv->hw, RX_INCLUDES_FCS);
	ieee80211_hw_set(priv->hw, REPORTS_TX_ACK_STATUS);
	ieee80211_hw_set(priv->hw, SUPPORTS_PS);

	priv->hw->max_signal = 100;

	if (vnt_init(priv)) {
		device_free_info(priv);
		return -ENODEV;
	}

	device_print_info(priv);
	pci_set_drvdata(pcid, priv);

	return 0;
}

/*------------------------------------------------------------------*/

static int __maybe_unused vt6655_suspend(struct device *dev_d)
{
	struct vnt_private *priv = dev_get_drvdata(dev_d);
	unsigned long flags;

	spin_lock_irqsave(&priv->lock, flags);

	MACbShutdown(priv);

	spin_unlock_irqrestore(&priv->lock, flags);

	return 0;
}

static int __maybe_unused vt6655_resume(struct device *dev_d)
{
	device_wakeup_disable(dev_d);

	return 0;
}

MODULE_DEVICE_TABLE(pci, vt6655_pci_id_table);

static SIMPLE_DEV_PM_OPS(vt6655_pm_ops, vt6655_suspend, vt6655_resume);

static struct pci_driver device_driver = {
	.name = DEVICE_NAME,
	.id_table = vt6655_pci_id_table,
	.probe = vt6655_probe,
	.remove = vt6655_remove,
	.driver.pm = &vt6655_pm_ops,
};

module_pci_driver(device_driver);<|MERGE_RESOLUTION|>--- conflicted
+++ resolved
@@ -205,8 +205,6 @@
 	iowrite8(0, iobase + MAC_REG_PAGE1SEL);
 }
 
-<<<<<<< HEAD
-=======
 static void vt6655_mac_dma_ctl(void __iomem *iobase, u8 reg_index)
 {
 	u32 reg_value;
@@ -256,7 +254,6 @@
 	vt6655_mac_clear_bits(iobase, ENCFG_BARKERPREAM);
 }
 
->>>>>>> 7365df19
 /*
  * Initialisation of MAC & BBP registers
  */
