// SPDX-License-Identifier: GPL-2.0-or-later
/*
 * DRM driver for Pervasive Displays RePaper branded e-ink panels
 *
 * Copyright 2013-2017 Pervasive Displays, Inc.
 * Copyright 2017 Noralf Trønnes
 *
 * The driver supports:
 * Material Film: Aurora Mb (V231)
 * Driver IC: G2 (eTC)
 *
 * The controller code was taken from the userspace driver:
 * https://github.com/repaper/gratis
 */

#include <linux/delay.h>
#include <linux/gpio/consumer.h>
#include <linux/module.h>
#include <linux/property.h>
#include <linux/sched/clock.h>
#include <linux/spi/spi.h>
#include <linux/thermal.h>

#include <drm/drm_atomic_helper.h>
#include <drm/drm_connector.h>
#include <drm/drm_damage_helper.h>
#include <drm/drm_drv.h>
#include <drm/drm_fb_dma_helper.h>
#include <drm/drm_fb_helper.h>
#include <drm/drm_format_helper.h>
#include <drm/drm_framebuffer.h>
#include <drm/drm_gem_atomic_helper.h>
#include <drm/drm_gem_dma_helper.h>
#include <drm/drm_gem_framebuffer_helper.h>
#include <drm/drm_managed.h>
#include <drm/drm_modes.h>
#include <drm/drm_rect.h>
#include <drm/drm_probe_helper.h>
#include <drm/drm_simple_kms_helper.h>

#define REPAPER_RID_G2_COG_ID	0x12

enum repaper_model {
	/* 0 is reserved to avoid clashing with NULL */
	E1144CS021 = 1,
	E1190CS021,
	E2200CS021,
	E2271CS021,
};

enum repaper_stage {         /* Image pixel -> Display pixel */
	REPAPER_COMPENSATE,  /* B -> W, W -> B (Current Image) */
	REPAPER_WHITE,       /* B -> N, W -> W (Current Image) */
	REPAPER_INVERSE,     /* B -> N, W -> B (New Image) */
	REPAPER_NORMAL       /* B -> B, W -> W (New Image) */
};

enum repaper_epd_border_byte {
	REPAPER_BORDER_BYTE_NONE,
	REPAPER_BORDER_BYTE_ZERO,
	REPAPER_BORDER_BYTE_SET,
};

struct repaper_epd {
	struct drm_device drm;
	struct drm_simple_display_pipe pipe;
	const struct drm_display_mode *mode;
	struct drm_connector connector;
	struct spi_device *spi;

	struct gpio_desc *panel_on;
	struct gpio_desc *border;
	struct gpio_desc *discharge;
	struct gpio_desc *reset;
	struct gpio_desc *busy;

	struct thermal_zone_device *thermal;

	unsigned int height;
	unsigned int width;
	unsigned int bytes_per_scan;
	const u8 *channel_select;
	unsigned int stage_time;
	unsigned int factored_stage_time;
	bool middle_scan;
	bool pre_border_byte;
	enum repaper_epd_border_byte border_byte;

	u8 *line_buffer;
	void *current_frame;

	bool cleared;
	bool partial;
};

static inline struct repaper_epd *drm_to_epd(struct drm_device *drm)
{
	return container_of(drm, struct repaper_epd, drm);
}

static int repaper_spi_transfer(struct spi_device *spi, u8 header,
				const void *tx, void *rx, size_t len)
{
	void *txbuf = NULL, *rxbuf = NULL;
	struct spi_transfer tr[2] = {};
	u8 *headerbuf;
	int ret;

	headerbuf = kmalloc(1, GFP_KERNEL);
	if (!headerbuf)
		return -ENOMEM;

	headerbuf[0] = header;
	tr[0].tx_buf = headerbuf;
	tr[0].len = 1;

	/* Stack allocated tx? */
	if (tx && len <= 32) {
		txbuf = kmemdup(tx, len, GFP_KERNEL);
		if (!txbuf) {
			ret = -ENOMEM;
			goto out_free;
		}
	}

	if (rx) {
		rxbuf = kmalloc(len, GFP_KERNEL);
		if (!rxbuf) {
			ret = -ENOMEM;
			goto out_free;
		}
	}

	tr[1].tx_buf = txbuf ? txbuf : tx;
	tr[1].rx_buf = rxbuf;
	tr[1].len = len;

	ndelay(80);
	ret = spi_sync_transfer(spi, tr, 2);
	if (rx && !ret)
		memcpy(rx, rxbuf, len);

out_free:
	kfree(headerbuf);
	kfree(txbuf);
	kfree(rxbuf);

	return ret;
}

static int repaper_write_buf(struct spi_device *spi, u8 reg,
			     const u8 *buf, size_t len)
{
	int ret;

	ret = repaper_spi_transfer(spi, 0x70, &reg, NULL, 1);
	if (ret)
		return ret;

	return repaper_spi_transfer(spi, 0x72, buf, NULL, len);
}

static int repaper_write_val(struct spi_device *spi, u8 reg, u8 val)
{
	return repaper_write_buf(spi, reg, &val, 1);
}

static int repaper_read_val(struct spi_device *spi, u8 reg)
{
	int ret;
	u8 val;

	ret = repaper_spi_transfer(spi, 0x70, &reg, NULL, 1);
	if (ret)
		return ret;

	ret = repaper_spi_transfer(spi, 0x73, NULL, &val, 1);

	return ret ? ret : val;
}

static int repaper_read_id(struct spi_device *spi)
{
	int ret;
	u8 id;

	ret = repaper_spi_transfer(spi, 0x71, NULL, &id, 1);

	return ret ? ret : id;
}

static void repaper_spi_mosi_low(struct spi_device *spi)
{
	const u8 buf[1] = { 0 };

	spi_write(spi, buf, 1);
}

/* pixels on display are numbered from 1 so even is actually bits 1,3,5,... */
static void repaper_even_pixels(struct repaper_epd *epd, u8 **pp,
				const u8 *data, u8 fixed_value, const u8 *mask,
				enum repaper_stage stage)
{
	unsigned int b;

	for (b = 0; b < (epd->width / 8); b++) {
		if (data) {
			u8 pixels = data[b] & 0xaa;
			u8 pixel_mask = 0xff;
			u8 p1, p2, p3, p4;

			if (mask) {
				pixel_mask = (mask[b] ^ pixels) & 0xaa;
				pixel_mask |= pixel_mask >> 1;
			}

			switch (stage) {
			case REPAPER_COMPENSATE: /* B -> W, W -> B (Current) */
				pixels = 0xaa | ((pixels ^ 0xaa) >> 1);
				break;
			case REPAPER_WHITE:      /* B -> N, W -> W (Current) */
				pixels = 0x55 + ((pixels ^ 0xaa) >> 1);
				break;
			case REPAPER_INVERSE:    /* B -> N, W -> B (New) */
				pixels = 0x55 | (pixels ^ 0xaa);
				break;
			case REPAPER_NORMAL:     /* B -> B, W -> W (New) */
				pixels = 0xaa | (pixels >> 1);
				break;
			}

			pixels = (pixels & pixel_mask) | (~pixel_mask & 0x55);
			p1 = (pixels >> 6) & 0x03;
			p2 = (pixels >> 4) & 0x03;
			p3 = (pixels >> 2) & 0x03;
			p4 = (pixels >> 0) & 0x03;
			pixels = (p1 << 0) | (p2 << 2) | (p3 << 4) | (p4 << 6);
			*(*pp)++ = pixels;
		} else {
			*(*pp)++ = fixed_value;
		}
	}
}

/* pixels on display are numbered from 1 so odd is actually bits 0,2,4,... */
static void repaper_odd_pixels(struct repaper_epd *epd, u8 **pp,
			       const u8 *data, u8 fixed_value, const u8 *mask,
			       enum repaper_stage stage)
{
	unsigned int b;

	for (b = epd->width / 8; b > 0; b--) {
		if (data) {
			u8 pixels = data[b - 1] & 0x55;
			u8 pixel_mask = 0xff;

			if (mask) {
				pixel_mask = (mask[b - 1] ^ pixels) & 0x55;
				pixel_mask |= pixel_mask << 1;
			}

			switch (stage) {
			case REPAPER_COMPENSATE: /* B -> W, W -> B (Current) */
				pixels = 0xaa | (pixels ^ 0x55);
				break;
			case REPAPER_WHITE:      /* B -> N, W -> W (Current) */
				pixels = 0x55 + (pixels ^ 0x55);
				break;
			case REPAPER_INVERSE:    /* B -> N, W -> B (New) */
				pixels = 0x55 | ((pixels ^ 0x55) << 1);
				break;
			case REPAPER_NORMAL:     /* B -> B, W -> W (New) */
				pixels = 0xaa | pixels;
				break;
			}

			pixels = (pixels & pixel_mask) | (~pixel_mask & 0x55);
			*(*pp)++ = pixels;
		} else {
			*(*pp)++ = fixed_value;
		}
	}
}

/* interleave bits: (byte)76543210 -> (16 bit).7.6.5.4.3.2.1 */
static inline u16 repaper_interleave_bits(u16 value)
{
	value = (value | (value << 4)) & 0x0f0f;
	value = (value | (value << 2)) & 0x3333;
	value = (value | (value << 1)) & 0x5555;

	return value;
}

/* pixels on display are numbered from 1 */
static void repaper_all_pixels(struct repaper_epd *epd, u8 **pp,
			       const u8 *data, u8 fixed_value, const u8 *mask,
			       enum repaper_stage stage)
{
	unsigned int b;

	for (b = epd->width / 8; b > 0; b--) {
		if (data) {
			u16 pixels = repaper_interleave_bits(data[b - 1]);
			u16 pixel_mask = 0xffff;

			if (mask) {
				pixel_mask = repaper_interleave_bits(mask[b - 1]);

				pixel_mask = (pixel_mask ^ pixels) & 0x5555;
				pixel_mask |= pixel_mask << 1;
			}

			switch (stage) {
			case REPAPER_COMPENSATE: /* B -> W, W -> B (Current) */
				pixels = 0xaaaa | (pixels ^ 0x5555);
				break;
			case REPAPER_WHITE:      /* B -> N, W -> W (Current) */
				pixels = 0x5555 + (pixels ^ 0x5555);
				break;
			case REPAPER_INVERSE:    /* B -> N, W -> B (New) */
				pixels = 0x5555 | ((pixels ^ 0x5555) << 1);
				break;
			case REPAPER_NORMAL:     /* B -> B, W -> W (New) */
				pixels = 0xaaaa | pixels;
				break;
			}

			pixels = (pixels & pixel_mask) | (~pixel_mask & 0x5555);
			*(*pp)++ = pixels >> 8;
			*(*pp)++ = pixels;
		} else {
			*(*pp)++ = fixed_value;
			*(*pp)++ = fixed_value;
		}
	}
}

/* output one line of scan and data bytes to the display */
static void repaper_one_line(struct repaper_epd *epd, unsigned int line,
			     const u8 *data, u8 fixed_value, const u8 *mask,
			     enum repaper_stage stage)
{
	u8 *p = epd->line_buffer;
	unsigned int b;

	repaper_spi_mosi_low(epd->spi);

	if (epd->pre_border_byte)
		*p++ = 0x00;

	if (epd->middle_scan) {
		/* data bytes */
		repaper_odd_pixels(epd, &p, data, fixed_value, mask, stage);

		/* scan line */
		for (b = epd->bytes_per_scan; b > 0; b--) {
			if (line / 4 == b - 1)
				*p++ = 0x03 << (2 * (line & 0x03));
			else
				*p++ = 0x00;
		}

		/* data bytes */
		repaper_even_pixels(epd, &p, data, fixed_value, mask, stage);
	} else {
		/*
		 * even scan line, but as lines on display are numbered from 1,
		 * line: 1,3,5,...
		 */
		for (b = 0; b < epd->bytes_per_scan; b++) {
			if (0 != (line & 0x01) && line / 8 == b)
				*p++ = 0xc0 >> (line & 0x06);
			else
				*p++ = 0x00;
		}

		/* data bytes */
		repaper_all_pixels(epd, &p, data, fixed_value, mask, stage);

		/*
		 * odd scan line, but as lines on display are numbered from 1,
		 * line: 0,2,4,6,...
		 */
		for (b = epd->bytes_per_scan; b > 0; b--) {
			if (0 == (line & 0x01) && line / 8 == b - 1)
				*p++ = 0x03 << (line & 0x06);
			else
				*p++ = 0x00;
		}
	}

	switch (epd->border_byte) {
	case REPAPER_BORDER_BYTE_NONE:
		break;

	case REPAPER_BORDER_BYTE_ZERO:
		*p++ = 0x00;
		break;

	case REPAPER_BORDER_BYTE_SET:
		switch (stage) {
		case REPAPER_COMPENSATE:
		case REPAPER_WHITE:
		case REPAPER_INVERSE:
			*p++ = 0x00;
			break;
		case REPAPER_NORMAL:
			*p++ = 0xaa;
			break;
		}
		break;
	}

	repaper_write_buf(epd->spi, 0x0a, epd->line_buffer,
			  p - epd->line_buffer);

	/* Output data to panel */
	repaper_write_val(epd->spi, 0x02, 0x07);

	repaper_spi_mosi_low(epd->spi);
}

static void repaper_frame_fixed(struct repaper_epd *epd, u8 fixed_value,
				enum repaper_stage stage)
{
	unsigned int line;

	for (line = 0; line < epd->height; line++)
		repaper_one_line(epd, line, NULL, fixed_value, NULL, stage);
}

static void repaper_frame_data(struct repaper_epd *epd, const u8 *image,
			       const u8 *mask, enum repaper_stage stage)
{
	unsigned int line;

	if (!mask) {
		for (line = 0; line < epd->height; line++) {
			repaper_one_line(epd, line,
					 &image[line * (epd->width / 8)],
					 0, NULL, stage);
		}
	} else {
		for (line = 0; line < epd->height; line++) {
			size_t n = line * epd->width / 8;

			repaper_one_line(epd, line, &image[n], 0, &mask[n],
					 stage);
		}
	}
}

static void repaper_frame_fixed_repeat(struct repaper_epd *epd, u8 fixed_value,
				       enum repaper_stage stage)
{
	u64 start = local_clock();
	u64 end = start + (epd->factored_stage_time * 1000 * 1000);

	do {
		repaper_frame_fixed(epd, fixed_value, stage);
	} while (local_clock() < end);
}

static void repaper_frame_data_repeat(struct repaper_epd *epd, const u8 *image,
				      const u8 *mask, enum repaper_stage stage)
{
	u64 start = local_clock();
	u64 end = start + (epd->factored_stage_time * 1000 * 1000);

	do {
		repaper_frame_data(epd, image, mask, stage);
	} while (local_clock() < end);
}

static void repaper_get_temperature(struct repaper_epd *epd)
{
	int ret, temperature = 0;
	unsigned int factor10x;

	if (!epd->thermal)
		return;

	ret = thermal_zone_get_temp(epd->thermal, &temperature);
	if (ret) {
		DRM_DEV_ERROR(&epd->spi->dev, "Failed to get temperature (%d)\n", ret);
		return;
	}

	temperature /= 1000;

	if (temperature <= -10)
		factor10x = 170;
	else if (temperature <= -5)
		factor10x = 120;
	else if (temperature <= 5)
		factor10x = 80;
	else if (temperature <= 10)
		factor10x = 40;
	else if (temperature <= 15)
		factor10x = 30;
	else if (temperature <= 20)
		factor10x = 20;
	else if (temperature <= 40)
		factor10x = 10;
	else
		factor10x = 7;

	epd->factored_stage_time = epd->stage_time * factor10x / 10;
}

static int repaper_fb_dirty(struct drm_framebuffer *fb)
{
	struct drm_gem_dma_object *dma_obj = drm_fb_dma_get_gem_obj(fb, 0);
	struct repaper_epd *epd = drm_to_epd(fb->dev);
	unsigned int dst_pitch = 0;
	struct iosys_map dst, vmap;
	struct drm_rect clip;
	int idx, ret = 0;
	u8 *buf = NULL;

	if (!drm_dev_enter(fb->dev, &idx))
		return -ENODEV;

	/* repaper can't do partial updates */
	clip.x1 = 0;
	clip.x2 = fb->width;
	clip.y1 = 0;
	clip.y2 = fb->height;

	repaper_get_temperature(epd);

	DRM_DEBUG("Flushing [FB:%d] st=%ums\n", fb->base.id,
		  epd->factored_stage_time);

	buf = kmalloc_array(fb->width, fb->height, GFP_KERNEL);
	if (!buf) {
		ret = -ENOMEM;
		goto out_exit;
	}

	ret = drm_gem_fb_begin_cpu_access(fb, DMA_FROM_DEVICE);
	if (ret)
		goto out_free;

<<<<<<< HEAD
	drm_fb_xrgb8888_to_mono(buf, 0, cma_obj->vaddr, fb, &clip);
=======
	iosys_map_set_vaddr(&dst, buf);
	iosys_map_set_vaddr(&vmap, dma_obj->vaddr);
	drm_fb_xrgb8888_to_mono(&dst, &dst_pitch, &vmap, fb, &clip);
>>>>>>> 7365df19

	drm_gem_fb_end_cpu_access(fb, DMA_FROM_DEVICE);

	if (epd->partial) {
		repaper_frame_data_repeat(epd, buf, epd->current_frame,
					  REPAPER_NORMAL);
	} else if (epd->cleared) {
		repaper_frame_data_repeat(epd, epd->current_frame, NULL,
					  REPAPER_COMPENSATE);
		repaper_frame_data_repeat(epd, epd->current_frame, NULL,
					  REPAPER_WHITE);
		repaper_frame_data_repeat(epd, buf, NULL, REPAPER_INVERSE);
		repaper_frame_data_repeat(epd, buf, NULL, REPAPER_NORMAL);

		epd->partial = true;
	} else {
		/* Clear display (anything -> white) */
		repaper_frame_fixed_repeat(epd, 0xff, REPAPER_COMPENSATE);
		repaper_frame_fixed_repeat(epd, 0xff, REPAPER_WHITE);
		repaper_frame_fixed_repeat(epd, 0xaa, REPAPER_INVERSE);
		repaper_frame_fixed_repeat(epd, 0xaa, REPAPER_NORMAL);

		/* Assuming a clear (white) screen output an image */
		repaper_frame_fixed_repeat(epd, 0xaa, REPAPER_COMPENSATE);
		repaper_frame_fixed_repeat(epd, 0xaa, REPAPER_WHITE);
		repaper_frame_data_repeat(epd, buf, NULL, REPAPER_INVERSE);
		repaper_frame_data_repeat(epd, buf, NULL, REPAPER_NORMAL);

		epd->cleared = true;
		epd->partial = true;
	}

	memcpy(epd->current_frame, buf, fb->width * fb->height / 8);

	/*
	 * An extra frame write is needed if pixels are set in the bottom line,
	 * or else grey lines rises up from the pixels
	 */
	if (epd->pre_border_byte) {
		unsigned int x;

		for (x = 0; x < (fb->width / 8); x++)
			if (buf[x + (fb->width * (fb->height - 1) / 8)]) {
				repaper_frame_data_repeat(epd, buf,
							  epd->current_frame,
							  REPAPER_NORMAL);
				break;
			}
	}

out_free:
	kfree(buf);
out_exit:
	drm_dev_exit(idx);

	return ret;
}

static void power_off(struct repaper_epd *epd)
{
	/* Turn off power and all signals */
	gpiod_set_value_cansleep(epd->reset, 0);
	gpiod_set_value_cansleep(epd->panel_on, 0);
	if (epd->border)
		gpiod_set_value_cansleep(epd->border, 0);

	/* Ensure SPI MOSI and CLOCK are Low before CS Low */
	repaper_spi_mosi_low(epd->spi);

	/* Discharge pulse */
	gpiod_set_value_cansleep(epd->discharge, 1);
	msleep(150);
	gpiod_set_value_cansleep(epd->discharge, 0);
}

static enum drm_mode_status repaper_pipe_mode_valid(struct drm_simple_display_pipe *pipe,
						    const struct drm_display_mode *mode)
{
	struct drm_crtc *crtc = &pipe->crtc;
	struct repaper_epd *epd = drm_to_epd(crtc->dev);

	return drm_crtc_helper_mode_valid_fixed(crtc, mode, epd->mode);
}

static void repaper_pipe_enable(struct drm_simple_display_pipe *pipe,
				struct drm_crtc_state *crtc_state,
				struct drm_plane_state *plane_state)
{
	struct repaper_epd *epd = drm_to_epd(pipe->crtc.dev);
	struct spi_device *spi = epd->spi;
	struct device *dev = &spi->dev;
	bool dc_ok = false;
	int i, ret, idx;

	if (!drm_dev_enter(pipe->crtc.dev, &idx))
		return;

	DRM_DEBUG_DRIVER("\n");

	/* Power up sequence */
	gpiod_set_value_cansleep(epd->reset, 0);
	gpiod_set_value_cansleep(epd->panel_on, 0);
	gpiod_set_value_cansleep(epd->discharge, 0);
	if (epd->border)
		gpiod_set_value_cansleep(epd->border, 0);
	repaper_spi_mosi_low(spi);
	usleep_range(5000, 10000);

	gpiod_set_value_cansleep(epd->panel_on, 1);
	/*
	 * This delay comes from the repaper.org userspace driver, it's not
	 * mentioned in the datasheet.
	 */
	usleep_range(10000, 15000);
	gpiod_set_value_cansleep(epd->reset, 1);
	if (epd->border)
		gpiod_set_value_cansleep(epd->border, 1);
	usleep_range(5000, 10000);
	gpiod_set_value_cansleep(epd->reset, 0);
	usleep_range(5000, 10000);
	gpiod_set_value_cansleep(epd->reset, 1);
	usleep_range(5000, 10000);

	/* Wait for COG to become ready */
	for (i = 100; i > 0; i--) {
		if (!gpiod_get_value_cansleep(epd->busy))
			break;

		usleep_range(10, 100);
	}

	if (!i) {
		DRM_DEV_ERROR(dev, "timeout waiting for panel to become ready.\n");
		power_off(epd);
		goto out_exit;
	}

	repaper_read_id(spi);
	ret = repaper_read_id(spi);
	if (ret != REPAPER_RID_G2_COG_ID) {
		if (ret < 0)
			dev_err(dev, "failed to read chip (%d)\n", ret);
		else
			dev_err(dev, "wrong COG ID 0x%02x\n", ret);
		power_off(epd);
		goto out_exit;
	}

	/* Disable OE */
	repaper_write_val(spi, 0x02, 0x40);

	ret = repaper_read_val(spi, 0x0f);
	if (ret < 0 || !(ret & 0x80)) {
		if (ret < 0)
			DRM_DEV_ERROR(dev, "failed to read chip (%d)\n", ret);
		else
			DRM_DEV_ERROR(dev, "panel is reported broken\n");
		power_off(epd);
		goto out_exit;
	}

	/* Power saving mode */
	repaper_write_val(spi, 0x0b, 0x02);
	/* Channel select */
	repaper_write_buf(spi, 0x01, epd->channel_select, 8);
	/* High power mode osc */
	repaper_write_val(spi, 0x07, 0xd1);
	/* Power setting */
	repaper_write_val(spi, 0x08, 0x02);
	/* Vcom level */
	repaper_write_val(spi, 0x09, 0xc2);
	/* Power setting */
	repaper_write_val(spi, 0x04, 0x03);
	/* Driver latch on */
	repaper_write_val(spi, 0x03, 0x01);
	/* Driver latch off */
	repaper_write_val(spi, 0x03, 0x00);
	usleep_range(5000, 10000);

	/* Start chargepump */
	for (i = 0; i < 4; ++i) {
		/* Charge pump positive voltage on - VGH/VDL on */
		repaper_write_val(spi, 0x05, 0x01);
		msleep(240);

		/* Charge pump negative voltage on - VGL/VDL on */
		repaper_write_val(spi, 0x05, 0x03);
		msleep(40);

		/* Charge pump Vcom on - Vcom driver on */
		repaper_write_val(spi, 0x05, 0x0f);
		msleep(40);

		/* check DC/DC */
		ret = repaper_read_val(spi, 0x0f);
		if (ret < 0) {
			DRM_DEV_ERROR(dev, "failed to read chip (%d)\n", ret);
			power_off(epd);
			goto out_exit;
		}

		if (ret & 0x40) {
			dc_ok = true;
			break;
		}
	}

	if (!dc_ok) {
		DRM_DEV_ERROR(dev, "dc/dc failed\n");
		power_off(epd);
		goto out_exit;
	}

	/*
	 * Output enable to disable
	 * The userspace driver sets this to 0x04, but the datasheet says 0x06
	 */
	repaper_write_val(spi, 0x02, 0x04);

	epd->partial = false;
out_exit:
	drm_dev_exit(idx);
}

static void repaper_pipe_disable(struct drm_simple_display_pipe *pipe)
{
	struct repaper_epd *epd = drm_to_epd(pipe->crtc.dev);
	struct spi_device *spi = epd->spi;
	unsigned int line;

	/*
	 * This callback is not protected by drm_dev_enter/exit since we want to
	 * turn off the display on regular driver unload. It's highly unlikely
	 * that the underlying SPI controller is gone should this be called after
	 * unplug.
	 */

	DRM_DEBUG_DRIVER("\n");

	/* Nothing frame */
	for (line = 0; line < epd->height; line++)
		repaper_one_line(epd, 0x7fffu, NULL, 0x00, NULL,
				 REPAPER_COMPENSATE);

	/* 2.7" */
	if (epd->border) {
		/* Dummy line */
		repaper_one_line(epd, 0x7fffu, NULL, 0x00, NULL,
				 REPAPER_COMPENSATE);
		msleep(25);
		gpiod_set_value_cansleep(epd->border, 0);
		msleep(200);
		gpiod_set_value_cansleep(epd->border, 1);
	} else {
		/* Border dummy line */
		repaper_one_line(epd, 0x7fffu, NULL, 0x00, NULL,
				 REPAPER_NORMAL);
		msleep(200);
	}

	/* not described in datasheet */
	repaper_write_val(spi, 0x0b, 0x00);
	/* Latch reset turn on */
	repaper_write_val(spi, 0x03, 0x01);
	/* Power off charge pump Vcom */
	repaper_write_val(spi, 0x05, 0x03);
	/* Power off charge pump neg voltage */
	repaper_write_val(spi, 0x05, 0x01);
	msleep(120);
	/* Discharge internal */
	repaper_write_val(spi, 0x04, 0x80);
	/* turn off all charge pumps */
	repaper_write_val(spi, 0x05, 0x00);
	/* Turn off osc */
	repaper_write_val(spi, 0x07, 0x01);
	msleep(50);

	power_off(epd);
}

static void repaper_pipe_update(struct drm_simple_display_pipe *pipe,
				struct drm_plane_state *old_state)
{
	struct drm_plane_state *state = pipe->plane.state;
	struct drm_rect rect;

	if (!pipe->crtc.state->active)
		return;

	if (drm_atomic_helper_damage_merged(old_state, state, &rect))
		repaper_fb_dirty(state->fb);
}

static const struct drm_simple_display_pipe_funcs repaper_pipe_funcs = {
	.mode_valid = repaper_pipe_mode_valid,
	.enable = repaper_pipe_enable,
	.disable = repaper_pipe_disable,
	.update = repaper_pipe_update,
};

static int repaper_connector_get_modes(struct drm_connector *connector)
{
	struct repaper_epd *epd = drm_to_epd(connector->dev);

	return drm_connector_helper_get_modes_fixed(connector, epd->mode);
}

static const struct drm_connector_helper_funcs repaper_connector_hfuncs = {
	.get_modes = repaper_connector_get_modes,
};

static const struct drm_connector_funcs repaper_connector_funcs = {
	.reset = drm_atomic_helper_connector_reset,
	.fill_modes = drm_helper_probe_single_connector_modes,
	.destroy = drm_connector_cleanup,
	.atomic_duplicate_state = drm_atomic_helper_connector_duplicate_state,
	.atomic_destroy_state = drm_atomic_helper_connector_destroy_state,
};

static const struct drm_mode_config_funcs repaper_mode_config_funcs = {
	.fb_create = drm_gem_fb_create_with_dirty,
	.atomic_check = drm_atomic_helper_check,
	.atomic_commit = drm_atomic_helper_commit,
};

static const uint32_t repaper_formats[] = {
	DRM_FORMAT_XRGB8888,
};

static const struct drm_display_mode repaper_e1144cs021_mode = {
	DRM_SIMPLE_MODE(128, 96, 29, 22),
};

static const u8 repaper_e1144cs021_cs[] = { 0x00, 0x00, 0x00, 0x00,
					    0x00, 0x0f, 0xff, 0x00 };

static const struct drm_display_mode repaper_e1190cs021_mode = {
	DRM_SIMPLE_MODE(144, 128, 36, 32),
};

static const u8 repaper_e1190cs021_cs[] = { 0x00, 0x00, 0x00, 0x03,
					    0xfc, 0x00, 0x00, 0xff };

static const struct drm_display_mode repaper_e2200cs021_mode = {
	DRM_SIMPLE_MODE(200, 96, 46, 22),
};

static const u8 repaper_e2200cs021_cs[] = { 0x00, 0x00, 0x00, 0x00,
					    0x01, 0xff, 0xe0, 0x00 };

static const struct drm_display_mode repaper_e2271cs021_mode = {
	DRM_SIMPLE_MODE(264, 176, 57, 38),
};

static const u8 repaper_e2271cs021_cs[] = { 0x00, 0x00, 0x00, 0x7f,
					    0xff, 0xfe, 0x00, 0x00 };

DEFINE_DRM_GEM_DMA_FOPS(repaper_fops);

static const struct drm_driver repaper_driver = {
	.driver_features	= DRIVER_GEM | DRIVER_MODESET | DRIVER_ATOMIC,
	.fops			= &repaper_fops,
	DRM_GEM_DMA_DRIVER_OPS_VMAP,
	.name			= "repaper",
	.desc			= "Pervasive Displays RePaper e-ink panels",
	.date			= "20170405",
	.major			= 1,
	.minor			= 0,
};

static const struct of_device_id repaper_of_match[] = {
	{ .compatible = "pervasive,e1144cs021", .data = (void *)E1144CS021 },
	{ .compatible = "pervasive,e1190cs021", .data = (void *)E1190CS021 },
	{ .compatible = "pervasive,e2200cs021", .data = (void *)E2200CS021 },
	{ .compatible = "pervasive,e2271cs021", .data = (void *)E2271CS021 },
	{},
};
MODULE_DEVICE_TABLE(of, repaper_of_match);

static const struct spi_device_id repaper_id[] = {
	{ "e1144cs021", E1144CS021 },
	{ "e1190cs021", E1190CS021 },
	{ "e2200cs021", E2200CS021 },
	{ "e2271cs021", E2271CS021 },
	{ },
};
MODULE_DEVICE_TABLE(spi, repaper_id);

static int repaper_probe(struct spi_device *spi)
{
	const struct drm_display_mode *mode;
	const struct spi_device_id *spi_id;
	struct device *dev = &spi->dev;
	enum repaper_model model;
	const char *thermal_zone;
	struct repaper_epd *epd;
	size_t line_buffer_size;
	struct drm_device *drm;
	const void *match;
	int ret;

	match = device_get_match_data(dev);
	if (match) {
		model = (enum repaper_model)match;
	} else {
		spi_id = spi_get_device_id(spi);
		model = (enum repaper_model)spi_id->driver_data;
	}

	/* The SPI device is used to allocate dma memory */
	if (!dev->coherent_dma_mask) {
		ret = dma_coerce_mask_and_coherent(dev, DMA_BIT_MASK(32));
		if (ret) {
			dev_warn(dev, "Failed to set dma mask %d\n", ret);
			return ret;
		}
	}

	epd = devm_drm_dev_alloc(dev, &repaper_driver,
				 struct repaper_epd, drm);
	if (IS_ERR(epd))
		return PTR_ERR(epd);

	drm = &epd->drm;

	ret = drmm_mode_config_init(drm);
	if (ret)
		return ret;
	drm->mode_config.funcs = &repaper_mode_config_funcs;

	epd->spi = spi;

	epd->panel_on = devm_gpiod_get(dev, "panel-on", GPIOD_OUT_LOW);
	if (IS_ERR(epd->panel_on)) {
		ret = PTR_ERR(epd->panel_on);
		if (ret != -EPROBE_DEFER)
			DRM_DEV_ERROR(dev, "Failed to get gpio 'panel-on'\n");
		return ret;
	}

	epd->discharge = devm_gpiod_get(dev, "discharge", GPIOD_OUT_LOW);
	if (IS_ERR(epd->discharge)) {
		ret = PTR_ERR(epd->discharge);
		if (ret != -EPROBE_DEFER)
			DRM_DEV_ERROR(dev, "Failed to get gpio 'discharge'\n");
		return ret;
	}

	epd->reset = devm_gpiod_get(dev, "reset", GPIOD_OUT_LOW);
	if (IS_ERR(epd->reset)) {
		ret = PTR_ERR(epd->reset);
		if (ret != -EPROBE_DEFER)
			DRM_DEV_ERROR(dev, "Failed to get gpio 'reset'\n");
		return ret;
	}

	epd->busy = devm_gpiod_get(dev, "busy", GPIOD_IN);
	if (IS_ERR(epd->busy)) {
		ret = PTR_ERR(epd->busy);
		if (ret != -EPROBE_DEFER)
			DRM_DEV_ERROR(dev, "Failed to get gpio 'busy'\n");
		return ret;
	}

	if (!device_property_read_string(dev, "pervasive,thermal-zone",
					 &thermal_zone)) {
		epd->thermal = thermal_zone_get_zone_by_name(thermal_zone);
		if (IS_ERR(epd->thermal)) {
			DRM_DEV_ERROR(dev, "Failed to get thermal zone: %s\n", thermal_zone);
			return PTR_ERR(epd->thermal);
		}
	}

	switch (model) {
	case E1144CS021:
		mode = &repaper_e1144cs021_mode;
		epd->channel_select = repaper_e1144cs021_cs;
		epd->stage_time = 480;
		epd->bytes_per_scan = 96 / 4;
		epd->middle_scan = true; /* data-scan-data */
		epd->pre_border_byte = false;
		epd->border_byte = REPAPER_BORDER_BYTE_ZERO;
		break;

	case E1190CS021:
		mode = &repaper_e1190cs021_mode;
		epd->channel_select = repaper_e1190cs021_cs;
		epd->stage_time = 480;
		epd->bytes_per_scan = 128 / 4 / 2;
		epd->middle_scan = false; /* scan-data-scan */
		epd->pre_border_byte = false;
		epd->border_byte = REPAPER_BORDER_BYTE_SET;
		break;

	case E2200CS021:
		mode = &repaper_e2200cs021_mode;
		epd->channel_select = repaper_e2200cs021_cs;
		epd->stage_time = 480;
		epd->bytes_per_scan = 96 / 4;
		epd->middle_scan = true; /* data-scan-data */
		epd->pre_border_byte = true;
		epd->border_byte = REPAPER_BORDER_BYTE_NONE;
		break;

	case E2271CS021:
		epd->border = devm_gpiod_get(dev, "border", GPIOD_OUT_LOW);
		if (IS_ERR(epd->border)) {
			ret = PTR_ERR(epd->border);
			if (ret != -EPROBE_DEFER)
				DRM_DEV_ERROR(dev, "Failed to get gpio 'border'\n");
			return ret;
		}

		mode = &repaper_e2271cs021_mode;
		epd->channel_select = repaper_e2271cs021_cs;
		epd->stage_time = 630;
		epd->bytes_per_scan = 176 / 4;
		epd->middle_scan = true; /* data-scan-data */
		epd->pre_border_byte = true;
		epd->border_byte = REPAPER_BORDER_BYTE_NONE;
		break;

	default:
		return -ENODEV;
	}

	epd->mode = mode;
	epd->width = mode->hdisplay;
	epd->height = mode->vdisplay;
	epd->factored_stage_time = epd->stage_time;

	line_buffer_size = 2 * epd->width / 8 + epd->bytes_per_scan + 2;
	epd->line_buffer = devm_kzalloc(dev, line_buffer_size, GFP_KERNEL);
	if (!epd->line_buffer)
		return -ENOMEM;

	epd->current_frame = devm_kzalloc(dev, epd->width * epd->height / 8,
					  GFP_KERNEL);
	if (!epd->current_frame)
		return -ENOMEM;

	drm->mode_config.min_width = mode->hdisplay;
	drm->mode_config.max_width = mode->hdisplay;
	drm->mode_config.min_height = mode->vdisplay;
	drm->mode_config.max_height = mode->vdisplay;

	drm_connector_helper_add(&epd->connector, &repaper_connector_hfuncs);
	ret = drm_connector_init(drm, &epd->connector, &repaper_connector_funcs,
				 DRM_MODE_CONNECTOR_SPI);
	if (ret)
		return ret;

	ret = drm_simple_display_pipe_init(drm, &epd->pipe, &repaper_pipe_funcs,
					   repaper_formats, ARRAY_SIZE(repaper_formats),
					   NULL, &epd->connector);
	if (ret)
		return ret;

	drm_mode_config_reset(drm);

	ret = drm_dev_register(drm, 0);
	if (ret)
		return ret;

	spi_set_drvdata(spi, drm);

	DRM_DEBUG_DRIVER("SPI speed: %uMHz\n", spi->max_speed_hz / 1000000);

	drm_fbdev_generic_setup(drm, 0);

	return 0;
}

static void repaper_remove(struct spi_device *spi)
{
	struct drm_device *drm = spi_get_drvdata(spi);

	drm_dev_unplug(drm);
	drm_atomic_helper_shutdown(drm);
}

static void repaper_shutdown(struct spi_device *spi)
{
	drm_atomic_helper_shutdown(spi_get_drvdata(spi));
}

static struct spi_driver repaper_spi_driver = {
	.driver = {
		.name = "repaper",
		.of_match_table = repaper_of_match,
	},
	.id_table = repaper_id,
	.probe = repaper_probe,
	.remove = repaper_remove,
	.shutdown = repaper_shutdown,
};
module_spi_driver(repaper_spi_driver);

MODULE_DESCRIPTION("Pervasive Displays RePaper DRM driver");
MODULE_AUTHOR("Noralf Trønnes");
MODULE_LICENSE("GPL");<|MERGE_RESOLUTION|>--- conflicted
+++ resolved
@@ -543,13 +543,9 @@
 	if (ret)
 		goto out_free;
 
-<<<<<<< HEAD
-	drm_fb_xrgb8888_to_mono(buf, 0, cma_obj->vaddr, fb, &clip);
-=======
 	iosys_map_set_vaddr(&dst, buf);
 	iosys_map_set_vaddr(&vmap, dma_obj->vaddr);
 	drm_fb_xrgb8888_to_mono(&dst, &dst_pitch, &vmap, fb, &clip);
->>>>>>> 7365df19
 
 	drm_gem_fb_end_cpu_access(fb, DMA_FROM_DEVICE);
 
