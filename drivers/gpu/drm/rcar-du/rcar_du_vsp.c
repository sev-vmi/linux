--- conflicted
+++ resolved
@@ -454,14 +454,11 @@
 		drm_plane_create_alpha_property(&plane->plane);
 		drm_plane_create_zpos_property(&plane->plane, i, 0,
 					       num_planes - 1);
-<<<<<<< HEAD
-=======
 
 		drm_plane_create_blend_mode_property(&plane->plane,
 					BIT(DRM_MODE_BLEND_PIXEL_NONE) |
 					BIT(DRM_MODE_BLEND_PREMULTI) |
 					BIT(DRM_MODE_BLEND_COVERAGE));
->>>>>>> 7365df19
 
 		vsp->num_planes++;
 	}
