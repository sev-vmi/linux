// SPDX-License-Identifier: GPL-2.0-only
/*
 * Copyright (C) 2013 Red Hat
 * Author: Rob Clark <robdclark@gmail.com>
 */

#include "msm_gpu.h"
#include "msm_gpu_trace.h"

#include <linux/devfreq.h>
#include <linux/devfreq_cooling.h>
#include <linux/units.h>

/*
 * Power Management:
 */

static int msm_devfreq_target(struct device *dev, unsigned long *freq,
		u32 flags)
{
	struct msm_gpu *gpu = dev_to_gpu(dev);
	struct dev_pm_opp *opp;

	/*
	 * Note that devfreq_recommended_opp() can modify the freq
	 * to something that actually is in the opp table:
	 */
	opp = devfreq_recommended_opp(dev, freq, flags);
	if (IS_ERR(opp))
		return PTR_ERR(opp);

	trace_msm_gpu_freq_change(dev_pm_opp_get_freq(opp));

	if (gpu->funcs->gpu_set_freq)
		gpu->funcs->gpu_set_freq(gpu, opp);
	else
		clk_set_rate(gpu->core_clk, *freq);

	dev_pm_opp_put(opp);

	return 0;
}

static unsigned long get_freq(struct msm_gpu *gpu)
{
	if (gpu->funcs->gpu_get_freq)
		return gpu->funcs->gpu_get_freq(gpu);

	return clk_get_rate(gpu->core_clk);
}

static int msm_devfreq_get_dev_status(struct device *dev,
		struct devfreq_dev_status *status)
{
	struct msm_gpu *gpu = dev_to_gpu(dev);
	ktime_t time;

	status->current_frequency = get_freq(gpu);
	status->busy_time = gpu->funcs->gpu_busy(gpu);

	time = ktime_get();
	status->total_time = ktime_us_delta(time, gpu->devfreq.time);
	gpu->devfreq.time = time;

	return 0;
}

static int msm_devfreq_get_cur_freq(struct device *dev, unsigned long *freq)
{
	*freq = get_freq(dev_to_gpu(dev));

	return 0;
}

static struct devfreq_dev_profile msm_devfreq_profile = {
	.timer = DEVFREQ_TIMER_DELAYED,
	.polling_ms = 50,
	.target = msm_devfreq_target,
	.get_dev_status = msm_devfreq_get_dev_status,
	.get_cur_freq = msm_devfreq_get_cur_freq,
};

static void msm_devfreq_boost_work(struct kthread_work *work);
static void msm_devfreq_idle_work(struct kthread_work *work);

static bool has_devfreq(struct msm_gpu *gpu)
{
	struct msm_gpu_devfreq *df = &gpu->devfreq;
	return !!df->devfreq;
}

void msm_devfreq_init(struct msm_gpu *gpu)
{
	struct msm_gpu_devfreq *df = &gpu->devfreq;

	/* We need target support to do devfreq */
	if (!gpu->funcs->gpu_busy)
		return;

	dev_pm_qos_add_request(&gpu->pdev->dev, &df->idle_freq,
			       DEV_PM_QOS_MAX_FREQUENCY,
			       PM_QOS_MAX_FREQUENCY_DEFAULT_VALUE);
	dev_pm_qos_add_request(&gpu->pdev->dev, &df->boost_freq,
			       DEV_PM_QOS_MIN_FREQUENCY, 0);

	msm_devfreq_profile.initial_freq = gpu->fast_rate;

	/*
	 * Don't set the freq_table or max_state and let devfreq build the table
	 * from OPP
	 * After a deferred probe, these may have be left to non-zero values,
	 * so set them back to zero before creating the devfreq device
	 */
	msm_devfreq_profile.freq_table = NULL;
	msm_devfreq_profile.max_state = 0;

	df->devfreq = devm_devfreq_add_device(&gpu->pdev->dev,
			&msm_devfreq_profile, DEVFREQ_GOV_SIMPLE_ONDEMAND,
			NULL);

	if (IS_ERR(df->devfreq)) {
		DRM_DEV_ERROR(&gpu->pdev->dev, "Couldn't initialize GPU devfreq\n");
		df->devfreq = NULL;
		return;
	}

	devfreq_suspend_device(df->devfreq);

	gpu->cooling = of_devfreq_cooling_register(gpu->pdev->dev.of_node, df->devfreq);
	if (IS_ERR(gpu->cooling)) {
		DRM_DEV_ERROR(&gpu->pdev->dev,
				"Couldn't register GPU cooling device\n");
		gpu->cooling = NULL;
	}

	msm_hrtimer_work_init(&df->boost_work, gpu->worker, msm_devfreq_boost_work,
			      CLOCK_MONOTONIC, HRTIMER_MODE_REL);
	msm_hrtimer_work_init(&df->idle_work, gpu->worker, msm_devfreq_idle_work,
			      CLOCK_MONOTONIC, HRTIMER_MODE_REL);
}

static void cancel_idle_work(struct msm_gpu_devfreq *df)
{
	hrtimer_cancel(&df->idle_work.timer);
	kthread_cancel_work_sync(&df->idle_work.work);
}

static void cancel_boost_work(struct msm_gpu_devfreq *df)
{
	hrtimer_cancel(&df->boost_work.timer);
	kthread_cancel_work_sync(&df->boost_work.work);
}

void msm_devfreq_cleanup(struct msm_gpu *gpu)
{
	struct msm_gpu_devfreq *df = &gpu->devfreq;

	if (!has_devfreq(gpu))
		return;

	devfreq_cooling_unregister(gpu->cooling);
	dev_pm_qos_remove_request(&df->boost_freq);
	dev_pm_qos_remove_request(&df->idle_freq);
}

void msm_devfreq_resume(struct msm_gpu *gpu)
{
	struct msm_gpu_devfreq *df = &gpu->devfreq;

	if (!has_devfreq(gpu))
		return;

	df->busy_cycles = 0;
	df->time = ktime_get();

	devfreq_resume_device(df->devfreq);
}

void msm_devfreq_suspend(struct msm_gpu *gpu)
{
	struct msm_gpu_devfreq *df = &gpu->devfreq;

<<<<<<< HEAD
=======
	if (!has_devfreq(gpu))
		return;

>>>>>>> 95cd2cdc
	devfreq_suspend_device(df->devfreq);

	cancel_idle_work(df);
	cancel_boost_work(df);
}

static void msm_devfreq_boost_work(struct kthread_work *work)
{
	struct msm_gpu_devfreq *df = container_of(work,
			struct msm_gpu_devfreq, boost_work.work);

	dev_pm_qos_update_request(&df->boost_freq, 0);
}

void msm_devfreq_boost(struct msm_gpu *gpu, unsigned factor)
{
	struct msm_gpu_devfreq *df = &gpu->devfreq;
	uint64_t freq;

	if (!has_devfreq(gpu))
		return;

	freq = get_freq(gpu);
	freq *= factor;

	/*
	 * A nice little trap is that PM QoS operates in terms of KHz,
	 * while devfreq operates in terms of Hz:
	 */
	do_div(freq, HZ_PER_KHZ);

	dev_pm_qos_update_request(&df->boost_freq, freq);

	msm_hrtimer_queue_work(&df->boost_work,
			       ms_to_ktime(msm_devfreq_profile.polling_ms),
			       HRTIMER_MODE_REL);
}

void msm_devfreq_active(struct msm_gpu *gpu)
{
	struct msm_gpu_devfreq *df = &gpu->devfreq;
	struct devfreq_dev_status status;
	unsigned int idle_time;

	if (!has_devfreq(gpu))
		return;

	/*
	 * Cancel any pending transition to idle frequency:
	 */
	cancel_idle_work(df);

	idle_time = ktime_to_ms(ktime_sub(ktime_get(), df->idle_time));

	/*
	 * If we've been idle for a significant fraction of a polling
	 * interval, then we won't meet the threshold of busyness for
	 * the governor to ramp up the freq.. so give some boost
	 */
	if (idle_time > msm_devfreq_profile.polling_ms) {
		msm_devfreq_boost(gpu, 2);
	}

	dev_pm_qos_update_request(&df->idle_freq,
				  PM_QOS_MAX_FREQUENCY_DEFAULT_VALUE);

	/*
	 * Reset the polling interval so we aren't inconsistent
	 * about freq vs busy/total cycles
	 */
	msm_devfreq_get_dev_status(&gpu->pdev->dev, &status);
}


static void msm_devfreq_idle_work(struct kthread_work *work)
{
	struct msm_gpu_devfreq *df = container_of(work,
			struct msm_gpu_devfreq, idle_work.work);
	struct msm_gpu *gpu = container_of(df, struct msm_gpu, devfreq);

	df->idle_time = ktime_get();

	if (gpu->clamp_to_idle)
		dev_pm_qos_update_request(&df->idle_freq, 0);
}

void msm_devfreq_idle(struct msm_gpu *gpu)
{
	struct msm_gpu_devfreq *df = &gpu->devfreq;

	if (!has_devfreq(gpu))
		return;

	msm_hrtimer_queue_work(&df->idle_work, ms_to_ktime(1),
			       HRTIMER_MODE_REL);
}<|MERGE_RESOLUTION|>--- conflicted
+++ resolved
@@ -180,12 +180,9 @@
 {
 	struct msm_gpu_devfreq *df = &gpu->devfreq;
 
-<<<<<<< HEAD
-=======
-	if (!has_devfreq(gpu))
-		return;
-
->>>>>>> 95cd2cdc
+	if (!has_devfreq(gpu))
+		return;
+
 	devfreq_suspend_device(df->devfreq);
 
 	cancel_idle_work(df);
