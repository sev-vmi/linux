--- conflicted
+++ resolved
@@ -29,10 +29,7 @@
 #include "dm_helpers.h"
 #include "dc_hw_types.h"
 #include "core_types.h"
-<<<<<<< HEAD
-=======
 #include "../basics/conversion.h"
->>>>>>> 7365df19
 
 #define CTX dc_dmub_srv->ctx
 #define DC_LOGGER CTX->logger
@@ -279,12 +276,7 @@
 	union dmub_rb_cmd cmd = { 0 };
 
 	cmd.drr_update.header.type = DMUB_CMD__FW_ASSISTED_MCLK_SWITCH;
-<<<<<<< HEAD
-	// TODO: Uncomment once FW headers are promoted
-	//cmd.drr_update.header.sub_type = DMUB_CMD__FAMS_SET_MANUAL_TRIGGER;
-=======
 	cmd.drr_update.header.sub_type = DMUB_CMD__FAMS_SET_MANUAL_TRIGGER;
->>>>>>> 7365df19
 	cmd.drr_update.dmub_optc_state_req.tg_inst = tg_inst;
 
 	cmd.drr_update.header.payload_bytes = sizeof(cmd.drr_update) - sizeof(cmd.drr_update.header);
@@ -331,20 +323,13 @@
 	struct dmub_cmd_fw_assisted_mclk_switch_config *config_data = &cmd.fw_assisted_mclk_switch.config_data;
 	int i = 0;
 	int ramp_up_num_steps = 1; // TODO: Ramp is currently disabled. Reenable it.
-<<<<<<< HEAD
-	uint8_t visual_confirm_enabled = dc->debug.visual_confirm == VISUAL_CONFIRM_FAMS;
-=======
 	uint8_t visual_confirm_enabled;
->>>>>>> 7365df19
 
 	if (dc == NULL)
 		return false;
 
-<<<<<<< HEAD
-=======
 	visual_confirm_enabled = dc->debug.visual_confirm == VISUAL_CONFIRM_FAMS;
 
->>>>>>> 7365df19
 	// Format command.
 	cmd.fw_assisted_mclk_switch.header.type = DMUB_CMD__FW_ASSISTED_MCLK_SWITCH;
 	cmd.fw_assisted_mclk_switch.header.sub_type = DMUB_CMD__FAMS_SETUP_FW_CTRL;
@@ -404,8 +389,6 @@
 	}
 }
 
-<<<<<<< HEAD
-=======
 void dc_dmub_srv_get_visual_confirm_color_cmd(struct dc *dc, struct pipe_ctx *pipe_ctx)
 {
 	union dmub_rb_cmd cmd = { 0 };
@@ -437,7 +420,6 @@
 	}
 }
 
->>>>>>> 7365df19
 #ifdef CONFIG_DRM_AMD_DC_DCN
 /**
  * ***********************************************************************************************
@@ -468,19 +450,6 @@
 	struct dc_crtc_timing *main_timing = &subvp_pipe->stream->timing;
 	struct dc_crtc_timing *phantom_timing = &subvp_pipe->stream->mall_stream_config.paired_stream->timing;
 	struct dc_crtc_timing *drr_timing = &vblank_pipe->stream->timing;
-<<<<<<< HEAD
-	int16_t drr_frame_us = 0;
-	int16_t min_drr_supported_us = 0;
-	int16_t max_drr_supported_us = 0;
-	int16_t max_drr_vblank_us = 0;
-	int16_t max_drr_mallregion_us = 0;
-	int16_t mall_region_us = 0;
-	int16_t prefetch_us = 0;
-	int16_t subvp_active_us = 0;
-	int16_t drr_active_us = 0;
-	int16_t min_vtotal_supported = 0;
-	int16_t max_vtotal_supported = 0;
-=======
 	uint16_t drr_frame_us = 0;
 	uint16_t min_drr_supported_us = 0;
 	uint16_t max_drr_supported_us = 0;
@@ -492,36 +461,11 @@
 	uint16_t drr_active_us = 0;
 	uint16_t min_vtotal_supported = 0;
 	uint16_t max_vtotal_supported = 0;
->>>>>>> 7365df19
 
 	pipe_data->pipe_config.vblank_data.drr_info.drr_in_use = true;
 	pipe_data->pipe_config.vblank_data.drr_info.use_ramping = false; // for now don't use ramping
 	pipe_data->pipe_config.vblank_data.drr_info.drr_window_size_ms = 4; // hardcode 4ms DRR window for now
 
-<<<<<<< HEAD
-	drr_frame_us = div64_s64(drr_timing->v_total * drr_timing->h_total,
-				 (int64_t)(drr_timing->pix_clk_100hz * 100) * 1000000);
-	// P-State allow width and FW delays already included phantom_timing->v_addressable
-	mall_region_us = div64_s64(phantom_timing->v_addressable * phantom_timing->h_total,
-				   (int64_t)(phantom_timing->pix_clk_100hz * 100) * 1000000);
-	min_drr_supported_us = drr_frame_us + mall_region_us + SUBVP_DRR_MARGIN_US;
-	min_vtotal_supported = div64_s64(drr_timing->pix_clk_100hz * 100 *
-					 (div64_s64((int64_t)min_drr_supported_us, 1000000)),
-					 (int64_t)drr_timing->h_total);
-
-	prefetch_us = div64_s64((phantom_timing->v_total - phantom_timing->v_front_porch) * phantom_timing->h_total,
-				(int64_t)(phantom_timing->pix_clk_100hz * 100) * 1000000 +
-				dc->caps.subvp_prefetch_end_to_mall_start_us);
-	subvp_active_us = div64_s64(main_timing->v_addressable * main_timing->h_total,
-				    (int64_t)(main_timing->pix_clk_100hz * 100) * 1000000);
-	drr_active_us = div64_s64(drr_timing->v_addressable * drr_timing->h_total,
-				  (int64_t)(drr_timing->pix_clk_100hz * 100) * 1000000);
-	max_drr_vblank_us = div64_s64((int64_t)(subvp_active_us - prefetch_us - drr_active_us), 2) + drr_active_us;
-	max_drr_mallregion_us = subvp_active_us - prefetch_us - mall_region_us;
-	max_drr_supported_us = max_drr_vblank_us > max_drr_mallregion_us ? max_drr_vblank_us : max_drr_mallregion_us;
-	max_vtotal_supported = div64_s64(drr_timing->pix_clk_100hz * 100 * (div64_s64((int64_t)max_drr_supported_us, 1000000)),
-					 (int64_t)drr_timing->h_total);
-=======
 	drr_frame_us = div64_u64(((uint64_t)drr_timing->v_total * drr_timing->h_total * 1000000),
 			(((uint64_t)drr_timing->pix_clk_100hz * 100)));
 	// P-State allow width and FW delays already included phantom_timing->v_addressable
@@ -542,7 +486,6 @@
 	max_drr_supported_us = max_drr_vblank_us > max_drr_mallregion_us ? max_drr_vblank_us : max_drr_mallregion_us;
 	max_vtotal_supported = div64_u64(((uint64_t)drr_timing->pix_clk_100hz * 100 * max_drr_supported_us),
 			(((uint64_t)drr_timing->h_total * 1000000)));
->>>>>>> 7365df19
 
 	pipe_data->pipe_config.vblank_data.drr_info.min_vtotal_supported = min_vtotal_supported;
 	pipe_data->pipe_config.vblank_data.drr_info.max_vtotal_supported = max_vtotal_supported;
@@ -636,19 +579,12 @@
 	struct dc_crtc_timing *phantom_timing1 = &subvp_pipes[1]->stream->mall_stream_config.paired_stream->timing;
 	struct dmub_cmd_fw_assisted_mclk_switch_pipe_data_v2 *pipe_data = NULL;
 
-<<<<<<< HEAD
-	subvp0_prefetch_us = div64_s64((phantom_timing0->v_total - phantom_timing0->v_front_porch) * phantom_timing0->h_total,
-				       (int64_t)(phantom_timing0->pix_clk_100hz * 100) * 1000000 + dc->caps.subvp_prefetch_end_to_mall_start_us);
-	subvp1_prefetch_us = div64_s64((phantom_timing1->v_total - phantom_timing1->v_front_porch) * phantom_timing1->h_total,
-				       (int64_t)(phantom_timing1->pix_clk_100hz * 100) * 1000000 + dc->caps.subvp_prefetch_end_to_mall_start_us);
-=======
 	subvp0_prefetch_us = div64_u64(((uint64_t)(phantom_timing0->v_total - phantom_timing0->v_front_porch) *
 			(uint64_t)phantom_timing0->h_total * 1000000),
 			(((uint64_t)phantom_timing0->pix_clk_100hz * 100) + dc->caps.subvp_prefetch_end_to_mall_start_us));
 	subvp1_prefetch_us = div64_u64(((uint64_t)(phantom_timing1->v_total - phantom_timing1->v_front_porch) *
 			(uint64_t)phantom_timing1->h_total * 1000000),
 			(((uint64_t)phantom_timing1->pix_clk_100hz * 100) + dc->caps.subvp_prefetch_end_to_mall_start_us));
->>>>>>> 7365df19
 
 	// Whichever SubVP PIPE has the smaller prefetch (including the prefetch end to mall start time)
 	// should increase it's prefetch time to match the other
@@ -656,29 +592,17 @@
 		pipe_data = &cmd->fw_assisted_mclk_switch_v2.config_data.pipe_data[1];
 		prefetch_delta_us = subvp0_prefetch_us - subvp1_prefetch_us;
 		pipe_data->pipe_config.subvp_data.prefetch_to_mall_start_lines =
-<<<<<<< HEAD
-			div64_s64(((div64_s64((int64_t)(dc->caps.subvp_prefetch_end_to_mall_start_us + prefetch_delta_us), 1000000)) *
-				   (phantom_timing1->pix_clk_100hz * 100) + phantom_timing1->h_total - 1),
-				  (int64_t)phantom_timing1->h_total);
-=======
 				div64_u64(((uint64_t)(dc->caps.subvp_prefetch_end_to_mall_start_us + prefetch_delta_us) *
 					((uint64_t)phantom_timing1->pix_clk_100hz * 100) + ((uint64_t)phantom_timing1->h_total * 1000000 - 1)),
 					((uint64_t)phantom_timing1->h_total * 1000000));
 
->>>>>>> 7365df19
 	} else if (subvp1_prefetch_us >  subvp0_prefetch_us) {
 		pipe_data = &cmd->fw_assisted_mclk_switch_v2.config_data.pipe_data[0];
 		prefetch_delta_us = subvp1_prefetch_us - subvp0_prefetch_us;
 		pipe_data->pipe_config.subvp_data.prefetch_to_mall_start_lines =
-<<<<<<< HEAD
-			div64_s64(((div64_s64((int64_t)(dc->caps.subvp_prefetch_end_to_mall_start_us + prefetch_delta_us), 1000000)) *
-				   (phantom_timing0->pix_clk_100hz * 100) + phantom_timing0->h_total - 1),
-				  (int64_t)phantom_timing0->h_total);
-=======
 				div64_u64(((uint64_t)(dc->caps.subvp_prefetch_end_to_mall_start_us + prefetch_delta_us) *
 					((uint64_t)phantom_timing0->pix_clk_100hz * 100) + ((uint64_t)phantom_timing0->h_total * 1000000 - 1)),
 					((uint64_t)phantom_timing0->h_total * 1000000));
->>>>>>> 7365df19
 	}
 }
 
@@ -711,10 +635,7 @@
 			&cmd->fw_assisted_mclk_switch_v2.config_data.pipe_data[cmd_pipe_index];
 	struct dc_crtc_timing *main_timing = &subvp_pipe->stream->timing;
 	struct dc_crtc_timing *phantom_timing = &subvp_pipe->stream->mall_stream_config.paired_stream->timing;
-<<<<<<< HEAD
-=======
 	uint32_t out_num_stream, out_den_stream, out_num_plane, out_den_plane, out_num, out_den;
->>>>>>> 7365df19
 
 	pipe_data->mode = SUBVP;
 	pipe_data->pipe_config.subvp_data.pix_clk_100hz = subvp_pipe->stream->timing.pix_clk_100hz;
@@ -726,8 +647,6 @@
 			main_timing->v_total - main_timing->v_front_porch - main_timing->v_addressable;
 	pipe_data->pipe_config.subvp_data.mall_region_lines = phantom_timing->v_addressable;
 	pipe_data->pipe_config.subvp_data.main_pipe_index = subvp_pipe->pipe_idx;
-<<<<<<< HEAD
-=======
 	pipe_data->pipe_config.subvp_data.is_drr = subvp_pipe->stream->ignore_msa_timing_param;
 
 	/* Calculate the scaling factor from the src and dst height.
@@ -743,7 +662,6 @@
 	reduce_fraction(out_num_stream * out_num_plane, out_den_stream * out_den_plane, &out_num, &out_den);
 	pipe_data->pipe_config.subvp_data.scale_factor_numerator = out_num;
 	pipe_data->pipe_config.subvp_data.scale_factor_denominator = out_den;
->>>>>>> 7365df19
 
 	// Prefetch lines is equal to VACTIVE + BP + VSYNC
 	pipe_data->pipe_config.subvp_data.prefetch_lines =
@@ -751,15 +669,6 @@
 
 	// Round up
 	pipe_data->pipe_config.subvp_data.prefetch_to_mall_start_lines =
-<<<<<<< HEAD
-		div64_s64(((div64_s64((int64_t)dc->caps.subvp_prefetch_end_to_mall_start_us, 1000000)) *
-			   (phantom_timing->pix_clk_100hz * 100) + phantom_timing->h_total - 1),
-			  (int64_t)phantom_timing->h_total);
-	pipe_data->pipe_config.subvp_data.processing_delay_lines =
-		div64_s64(((div64_s64((int64_t)dc->caps.subvp_fw_processing_delay_us, 1000000)) *
-			   (phantom_timing->pix_clk_100hz * 100) + phantom_timing->h_total - 1),
-			  (int64_t)phantom_timing->h_total);
-=======
 			div64_u64(((uint64_t)dc->caps.subvp_prefetch_end_to_mall_start_us * ((uint64_t)phantom_timing->pix_clk_100hz * 100) +
 					((uint64_t)phantom_timing->h_total * 1000000 - 1)), ((uint64_t)phantom_timing->h_total * 1000000));
 	pipe_data->pipe_config.subvp_data.processing_delay_lines =
@@ -774,15 +683,12 @@
 		pipe_data->pipe_config.subvp_data.main_split_pipe_index = 0;
 	}
 
->>>>>>> 7365df19
 	// Find phantom pipe index based on phantom stream
 	for (j = 0; j < dc->res_pool->pipe_count; j++) {
 		struct pipe_ctx *phantom_pipe = &context->res_ctx.pipe_ctx[j];
 
 		if (phantom_pipe->stream == subvp_pipe->stream->mall_stream_config.paired_stream) {
 			pipe_data->pipe_config.subvp_data.phantom_pipe_index = phantom_pipe->pipe_idx;
-<<<<<<< HEAD
-=======
 			if (phantom_pipe->bottom_pipe) {
 				pipe_data->pipe_config.subvp_data.phantom_split_pipe_index = phantom_pipe->bottom_pipe->pipe_idx;
 			} else if (phantom_pipe->next_odm_pipe) {
@@ -790,7 +696,6 @@
 			} else {
 				pipe_data->pipe_config.subvp_data.phantom_split_pipe_index = 0;
 			}
->>>>>>> 7365df19
 			break;
 		}
 	}
@@ -835,13 +740,9 @@
 		if (!pipe->stream)
 			continue;
 
-<<<<<<< HEAD
-		if (pipe->plane_state && !pipe->top_pipe &&
-=======
 		/* For SubVP pipe count, only count the top most (ODM / MPC) pipe
 		 */
 		if (pipe->plane_state && !pipe->top_pipe && !pipe->prev_odm_pipe &&
->>>>>>> 7365df19
 				pipe->stream->mall_stream_config.type == SUBVP_MAIN)
 			subvp_pipes[subvp_count++] = pipe;
 	}
@@ -854,16 +755,12 @@
 			if (!pipe->stream)
 				continue;
 
-<<<<<<< HEAD
-			if (pipe->plane_state && pipe->stream->mall_stream_config.paired_stream &&
-=======
 			/* When populating subvp cmd info, only pass in the top most (ODM / MPC) pipe.
 			 * Any ODM or MPC splits being used in SubVP will be handled internally in
 			 * populate_subvp_cmd_pipe_info
 			 */
 			if (pipe->plane_state && pipe->stream->mall_stream_config.paired_stream &&
 					!pipe->top_pipe && !pipe->prev_odm_pipe &&
->>>>>>> 7365df19
 					pipe->stream->mall_stream_config.type == SUBVP_MAIN) {
 				populate_subvp_cmd_pipe_info(dc, context, &cmd, pipe, cmd_pipe_index++);
 			} else if (pipe->plane_state && pipe->stream->mall_stream_config.type == SUBVP_NONE) {
