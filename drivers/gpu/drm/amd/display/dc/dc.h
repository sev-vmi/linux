/*
 * Copyright 2012-14 Advanced Micro Devices, Inc.
 *
 * Permission is hereby granted, free of charge, to any person obtaining a
 * copy of this software and associated documentation files (the "Software"),
 * to deal in the Software without restriction, including without limitation
 * the rights to use, copy, modify, merge, publish, distribute, sublicense,
 * and/or sell copies of the Software, and to permit persons to whom the
 * Software is furnished to do so, subject to the following conditions:
 *
 * The above copyright notice and this permission notice shall be included in
 * all copies or substantial portions of the Software.
 *
 * THE SOFTWARE IS PROVIDED "AS IS", WITHOUT WARRANTY OF ANY KIND, EXPRESS OR
 * IMPLIED, INCLUDING BUT NOT LIMITED TO THE WARRANTIES OF MERCHANTABILITY,
 * FITNESS FOR A PARTICULAR PURPOSE AND NONINFRINGEMENT.  IN NO EVENT SHALL
 * THE COPYRIGHT HOLDER(S) OR AUTHOR(S) BE LIABLE FOR ANY CLAIM, DAMAGES OR
 * OTHER LIABILITY, WHETHER IN AN ACTION OF CONTRACT, TORT OR OTHERWISE,
 * ARISING FROM, OUT OF OR IN CONNECTION WITH THE SOFTWARE OR THE USE OR
 * OTHER DEALINGS IN THE SOFTWARE.
 *
 * Authors: AMD
 *
 */

#ifndef DC_INTERFACE_H_
#define DC_INTERFACE_H_

#include "dc_types.h"
#include "grph_object_defs.h"
#include "logger_types.h"
#if defined(CONFIG_DRM_AMD_DC_HDCP)
#include "hdcp_types.h"
#endif
#include "gpio_types.h"
#include "link_service_types.h"
#include "grph_object_ctrl_defs.h"
#include <inc/hw/opp.h>

#include "inc/hw_sequencer.h"
#include "inc/compressor.h"
#include "inc/hw/dmcu.h"
#include "dml/display_mode_lib.h"

/* forward declaration */
struct aux_payload;
struct set_config_cmd_payload;
struct dmub_notification;

<<<<<<< HEAD
#define DC_VER "3.2.177"
=======
#define DC_VER "3.2.187"
>>>>>>> 88084a3d

#define MAX_SURFACES 3
#define MAX_PLANES 6
#define MAX_STREAMS 6
#define MAX_SINKS_PER_LINK 4
#define MIN_VIEWPORT_SIZE 12
#define MAX_NUM_EDP 2

/*******************************************************************************
 * Display Core Interfaces
 ******************************************************************************/
struct dc_versions {
	const char *dc_ver;
	struct dmcu_version dmcu_version;
};

enum dp_protocol_version {
	DP_VERSION_1_4,
};

enum dc_plane_type {
	DC_PLANE_TYPE_INVALID,
	DC_PLANE_TYPE_DCE_RGB,
	DC_PLANE_TYPE_DCE_UNDERLAY,
	DC_PLANE_TYPE_DCN_UNIVERSAL,
};

// Sizes defined as multiples of 64KB
enum det_size {
	DET_SIZE_DEFAULT = 0,
	DET_SIZE_192KB = 3,
	DET_SIZE_256KB = 4,
	DET_SIZE_320KB = 5,
	DET_SIZE_384KB = 6
};


struct dc_plane_cap {
	enum dc_plane_type type;
	uint32_t blends_with_above : 1;
	uint32_t blends_with_below : 1;
	uint32_t per_pixel_alpha : 1;
	struct {
		uint32_t argb8888 : 1;
		uint32_t nv12 : 1;
		uint32_t fp16 : 1;
		uint32_t p010 : 1;
		uint32_t ayuv : 1;
	} pixel_format_support;
	// max upscaling factor x1000
	// upscaling factors are always >= 1
	// for example, 1080p -> 8K is 4.0, or 4000 raw value
	struct {
		uint32_t argb8888;
		uint32_t nv12;
		uint32_t fp16;
	} max_upscale_factor;
	// max downscale factor x1000
	// downscale factors are always <= 1
	// for example, 8K -> 1080p is 0.25, or 250 raw value
	struct {
		uint32_t argb8888;
		uint32_t nv12;
		uint32_t fp16;
	} max_downscale_factor;
	// minimal width/height
	uint32_t min_width;
	uint32_t min_height;
};

// Color management caps (DPP and MPC)
struct rom_curve_caps {
	uint16_t srgb : 1;
	uint16_t bt2020 : 1;
	uint16_t gamma2_2 : 1;
	uint16_t pq : 1;
	uint16_t hlg : 1;
};

struct dpp_color_caps {
	uint16_t dcn_arch : 1; // all DCE generations treated the same
	// input lut is different than most LUTs, just plain 256-entry lookup
	uint16_t input_lut_shared : 1; // shared with DGAM
	uint16_t icsc : 1;
	uint16_t dgam_ram : 1;
	uint16_t post_csc : 1; // before gamut remap
	uint16_t gamma_corr : 1;

	// hdr_mult and gamut remap always available in DPP (in that order)
	// 3d lut implies shaper LUT,
	// it may be shared with MPC - check MPC:shared_3d_lut flag
	uint16_t hw_3d_lut : 1;
	uint16_t ogam_ram : 1; // blnd gam
	uint16_t ocsc : 1;
	uint16_t dgam_rom_for_yuv : 1;
	struct rom_curve_caps dgam_rom_caps;
	struct rom_curve_caps ogam_rom_caps;
};

struct mpc_color_caps {
	uint16_t gamut_remap : 1;
	uint16_t ogam_ram : 1;
	uint16_t ocsc : 1;
	uint16_t num_3dluts : 3; //3d lut always assumes a preceding shaper LUT
	uint16_t shared_3d_lut:1; //can be in either DPP or MPC, but single instance

	struct rom_curve_caps ogam_rom_caps;
};

struct dc_color_caps {
	struct dpp_color_caps dpp;
	struct mpc_color_caps mpc;
};

struct dc_caps {
	uint32_t max_streams;
	uint32_t max_links;
	uint32_t max_audios;
	uint32_t max_slave_planes;
	uint32_t max_slave_yuv_planes;
	uint32_t max_slave_rgb_planes;
	uint32_t max_planes;
	uint32_t max_downscale_ratio;
	uint32_t i2c_speed_in_khz;
	uint32_t i2c_speed_in_khz_hdcp;
	uint32_t dmdata_alloc_size;
	unsigned int max_cursor_size;
	unsigned int max_video_width;
	unsigned int min_horizontal_blanking_period;
	int linear_pitch_alignment;
	bool dcc_const_color;
	bool dynamic_audio;
	bool is_apu;
	bool dual_link_dvi;
	bool post_blend_color_processing;
	bool force_dp_tps4_for_cp2520;
	bool disable_dp_clk_share;
	bool psp_setup_panel_mode;
	bool extended_aux_timeout_support;
	bool dmcub_support;
	bool zstate_support;
	uint32_t num_of_internal_disp;
	enum dp_protocol_version max_dp_protocol_version;
	unsigned int mall_size_per_mem_channel;
	unsigned int mall_size_total;
	unsigned int cursor_cache_size;
	struct dc_plane_cap planes[MAX_PLANES];
	struct dc_color_caps color;
	bool dp_hpo;
	bool hdmi_frl_pcon_support;
	bool edp_dsc_support;
	bool vbios_lttpr_aware;
	bool vbios_lttpr_enable;
	uint32_t max_otg_num;
};

struct dc_bug_wa {
	bool no_connect_phy_config;
	bool dedcn20_305_wa;
	bool skip_clock_update;
	bool lt_early_cr_pattern;
};

struct dc_dcc_surface_param {
	struct dc_size surface_size;
	enum surface_pixel_format format;
	enum swizzle_mode_values swizzle_mode;
	enum dc_scan_direction scan;
};

struct dc_dcc_setting {
	unsigned int max_compressed_blk_size;
	unsigned int max_uncompressed_blk_size;
	bool independent_64b_blks;
	//These bitfields to be used starting with DCN
	struct {
		uint32_t dcc_256_64_64 : 1;//available in ASICs before DCN (the worst compression case)
		uint32_t dcc_128_128_uncontrained : 1;  //available in ASICs before DCN
		uint32_t dcc_256_128_128 : 1;		//available starting with DCN
		uint32_t dcc_256_256_unconstrained : 1;  //available in ASICs before DCN (the best compression case)
	} dcc_controls;
};

struct dc_surface_dcc_cap {
	union {
		struct {
			struct dc_dcc_setting rgb;
		} grph;

		struct {
			struct dc_dcc_setting luma;
			struct dc_dcc_setting chroma;
		} video;
	};

	bool capable;
	bool const_color_support;
};

struct dc_static_screen_params {
	struct {
		bool force_trigger;
		bool cursor_update;
		bool surface_update;
		bool overlay_update;
	} triggers;
	unsigned int num_frames;
};


/* Surface update type is used by dc_update_surfaces_and_stream
 * The update type is determined at the very beginning of the function based
 * on parameters passed in and decides how much programming (or updating) is
 * going to be done during the call.
 *
 * UPDATE_TYPE_FAST is used for really fast updates that do not require much
 * logical calculations or hardware register programming. This update MUST be
 * ISR safe on windows. Currently fast update will only be used to flip surface
 * address.
 *
 * UPDATE_TYPE_MED is used for slower updates which require significant hw
 * re-programming however do not affect bandwidth consumption or clock
 * requirements. At present, this is the level at which front end updates
 * that do not require us to run bw_calcs happen. These are in/out transfer func
 * updates, viewport offset changes, recout size changes and pixel depth changes.
 * This update can be done at ISR, but we want to minimize how often this happens.
 *
 * UPDATE_TYPE_FULL is slow. Really slow. This requires us to recalculate our
 * bandwidth and clocks, possibly rearrange some pipes and reprogram anything front
 * end related. Any time viewport dimensions, recout dimensions, scaling ratios or
 * gamma need to be adjusted or pipe needs to be turned on (or disconnected) we do
 * a full update. This cannot be done at ISR level and should be a rare event.
 * Unless someone is stress testing mpo enter/exit, playing with colour or adjusting
 * underscan we don't expect to see this call at all.
 */

enum surface_update_type {
	UPDATE_TYPE_FAST, /* super fast, safe to execute in isr */
	UPDATE_TYPE_MED,  /* ISR safe, most of programming needed, no bw/clk change*/
	UPDATE_TYPE_FULL, /* may need to shuffle resources */
};

/* Forward declaration*/
struct dc;
struct dc_plane_state;
struct dc_state;


struct dc_cap_funcs {
	bool (*get_dcc_compression_cap)(const struct dc *dc,
			const struct dc_dcc_surface_param *input,
			struct dc_surface_dcc_cap *output);
};

struct link_training_settings;

union allow_lttpr_non_transparent_mode {
	struct {
		bool DP1_4A : 1;
		bool DP2_0 : 1;
	} bits;
	unsigned char raw;
};

/* Structure to hold configuration flags set by dm at dc creation. */
struct dc_config {
	bool gpu_vm_support;
	bool disable_disp_pll_sharing;
	bool fbc_support;
	bool disable_fractional_pwm;
	bool allow_seamless_boot_optimization;
	bool seamless_boot_edp_requested;
	bool edp_not_connected;
	bool edp_no_power_sequencing;
	bool force_enum_edp;
	bool forced_clocks;
	union allow_lttpr_non_transparent_mode allow_lttpr_non_transparent_mode;
	bool multi_mon_pp_mclk_switch;
	bool disable_dmcu;
	bool enable_4to1MPC;
	bool enable_windowed_mpo_odm;
	uint32_t allow_edp_hotplug_detection;
	bool clamp_min_dcfclk;
	uint64_t vblank_alignment_dto_params;
	uint8_t  vblank_alignment_max_frame_time_diff;
	bool is_asymmetric_memory;
	bool is_single_rank_dimm;
	bool use_pipe_ctx_sync_logic;
	bool ignore_dpref_ss;
};

enum visual_confirm {
	VISUAL_CONFIRM_DISABLE = 0,
	VISUAL_CONFIRM_SURFACE = 1,
	VISUAL_CONFIRM_HDR = 2,
	VISUAL_CONFIRM_MPCTREE = 4,
	VISUAL_CONFIRM_PSR = 5,
	VISUAL_CONFIRM_SWIZZLE = 9,
};

enum dc_psr_power_opts {
	psr_power_opt_invalid = 0x0,
	psr_power_opt_smu_opt_static_screen = 0x1,
	psr_power_opt_z10_static_screen = 0x10,
	psr_power_opt_ds_disable_allow = 0x100,
<<<<<<< HEAD
=======
};

enum dml_hostvm_override_opts {
	DML_HOSTVM_NO_OVERRIDE = 0x0,
	DML_HOSTVM_OVERRIDE_FALSE = 0x1,
	DML_HOSTVM_OVERRIDE_TRUE = 0x2,
>>>>>>> 88084a3d
};

enum dcc_option {
	DCC_ENABLE = 0,
	DCC_DISABLE = 1,
	DCC_HALF_REQ_DISALBE = 2,
};

enum pipe_split_policy {
	MPC_SPLIT_DYNAMIC = 0,
	MPC_SPLIT_AVOID = 1,
	MPC_SPLIT_AVOID_MULT_DISP = 2,
};

enum wm_report_mode {
	WM_REPORT_DEFAULT = 0,
	WM_REPORT_OVERRIDE = 1,
};
enum dtm_pstate{
	dtm_level_p0 = 0,/*highest voltage*/
	dtm_level_p1,
	dtm_level_p2,
	dtm_level_p3,
	dtm_level_p4,/*when active_display_count = 0*/
};

enum dcn_pwr_state {
	DCN_PWR_STATE_UNKNOWN = -1,
	DCN_PWR_STATE_MISSION_MODE = 0,
	DCN_PWR_STATE_LOW_POWER = 3,
};

enum dcn_zstate_support_state {
	DCN_ZSTATE_SUPPORT_UNKNOWN,
	DCN_ZSTATE_SUPPORT_ALLOW,
	DCN_ZSTATE_SUPPORT_ALLOW_Z10_ONLY,
	DCN_ZSTATE_SUPPORT_DISALLOW,
};
/*
 * For any clocks that may differ per pipe
 * only the max is stored in this structure
 */
struct dc_clocks {
	int dispclk_khz;
	int actual_dispclk_khz;
	int dppclk_khz;
	int actual_dppclk_khz;
	int disp_dpp_voltage_level_khz;
	int dcfclk_khz;
	int socclk_khz;
	int dcfclk_deep_sleep_khz;
	int fclk_khz;
	int phyclk_khz;
	int dramclk_khz;
	bool p_state_change_support;
	enum dcn_zstate_support_state zstate_support;
	bool dtbclk_en;
	int ref_dtbclk_khz;
	enum dcn_pwr_state pwr_state;
	/*
	 * Elements below are not compared for the purposes of
	 * optimization required
	 */
	bool prev_p_state_change_support;
	enum dtm_pstate dtm_level;
	int max_supported_dppclk_khz;
	int max_supported_dispclk_khz;
	int bw_dppclk_khz; /*a copy of dppclk_khz*/
	int bw_dispclk_khz;
};

struct dc_bw_validation_profile {
	bool enable;

	unsigned long long total_ticks;
	unsigned long long voltage_level_ticks;
	unsigned long long watermark_ticks;
	unsigned long long rq_dlg_ticks;

	unsigned long long total_count;
	unsigned long long skip_fast_count;
	unsigned long long skip_pass_count;
	unsigned long long skip_fail_count;
};

#define BW_VAL_TRACE_SETUP() \
		unsigned long long end_tick = 0; \
		unsigned long long voltage_level_tick = 0; \
		unsigned long long watermark_tick = 0; \
		unsigned long long start_tick = dc->debug.bw_val_profile.enable ? \
				dm_get_timestamp(dc->ctx) : 0

#define BW_VAL_TRACE_COUNT() \
		if (dc->debug.bw_val_profile.enable) \
			dc->debug.bw_val_profile.total_count++

#define BW_VAL_TRACE_SKIP(status) \
		if (dc->debug.bw_val_profile.enable) { \
			if (!voltage_level_tick) \
				voltage_level_tick = dm_get_timestamp(dc->ctx); \
			dc->debug.bw_val_profile.skip_ ## status ## _count++; \
		}

#define BW_VAL_TRACE_END_VOLTAGE_LEVEL() \
		if (dc->debug.bw_val_profile.enable) \
			voltage_level_tick = dm_get_timestamp(dc->ctx)

#define BW_VAL_TRACE_END_WATERMARKS() \
		if (dc->debug.bw_val_profile.enable) \
			watermark_tick = dm_get_timestamp(dc->ctx)

#define BW_VAL_TRACE_FINISH() \
		if (dc->debug.bw_val_profile.enable) { \
			end_tick = dm_get_timestamp(dc->ctx); \
			dc->debug.bw_val_profile.total_ticks += end_tick - start_tick; \
			dc->debug.bw_val_profile.voltage_level_ticks += voltage_level_tick - start_tick; \
			if (watermark_tick) { \
				dc->debug.bw_val_profile.watermark_ticks += watermark_tick - voltage_level_tick; \
				dc->debug.bw_val_profile.rq_dlg_ticks += end_tick - watermark_tick; \
			} \
		}

union mem_low_power_enable_options {
	struct {
		bool vga: 1;
		bool i2c: 1;
		bool dmcu: 1;
		bool dscl: 1;
		bool cm: 1;
		bool mpc: 1;
		bool optc: 1;
		bool vpg: 1;
		bool afmt: 1;
	} bits;
	uint32_t u32All;
};

union root_clock_optimization_options {
	struct {
		bool dpp: 1;
		bool dsc: 1;
		bool hdmistream: 1;
		bool hdmichar: 1;
		bool dpstream: 1;
		bool symclk32_se: 1;
		bool symclk32_le: 1;
		bool symclk_fe: 1;
		bool physymclk: 1;
		bool dpiasymclk: 1;
		uint32_t reserved: 22;
	} bits;
	uint32_t u32All;
};

union dpia_debug_options {
	struct {
		uint32_t disable_dpia:1; /* bit 0 */
		uint32_t force_non_lttpr:1; /* bit 1 */
		uint32_t extend_aux_rd_interval:1; /* bit 2 */
		uint32_t disable_mst_dsc_work_around:1; /* bit 3 */
		uint32_t hpd_delay_in_ms:12; /* bits 4-15 */
		uint32_t disable_force_tbt3_work_around:1; /* bit 16 */
		uint32_t reserved:15;
	} bits;
	uint32_t raw;
};

/* AUX wake work around options
 * 0: enable/disable work around
 * 1: use default timeout LINK_AUX_WAKE_TIMEOUT_MS
 * 15-2: reserved
 * 31-16: timeout in ms
 */
union aux_wake_wa_options {
	struct {
		uint32_t enable_wa : 1;
		uint32_t use_default_timeout : 1;
		uint32_t rsvd: 14;
		uint32_t timeout_ms : 16;
	} bits;
	uint32_t raw;
};

struct dc_debug_data {
	uint32_t ltFailCount;
	uint32_t i2cErrorCount;
	uint32_t auxErrorCount;
};

struct dc_phy_addr_space_config {
	struct {
		uint64_t start_addr;
		uint64_t end_addr;
		uint64_t fb_top;
		uint64_t fb_offset;
		uint64_t fb_base;
		uint64_t agp_top;
		uint64_t agp_bot;
		uint64_t agp_base;
	} system_aperture;

	struct {
		uint64_t page_table_start_addr;
		uint64_t page_table_end_addr;
		uint64_t page_table_base_addr;
		bool base_addr_is_mc_addr;
	} gart_config;

	bool valid;
	bool is_hvm_enabled;
	uint64_t page_table_default_page_addr;
};

struct dc_virtual_addr_space_config {
	uint64_t	page_table_base_addr;
	uint64_t	page_table_start_addr;
	uint64_t	page_table_end_addr;
	uint32_t	page_table_block_size_in_bytes;
	uint8_t		page_table_depth; // 1 = 1 level, 2 = 2 level, etc.  0 = invalid
};

struct dc_bounding_box_overrides {
	int sr_exit_time_ns;
	int sr_enter_plus_exit_time_ns;
	int urgent_latency_ns;
	int percent_of_ideal_drambw;
	int dram_clock_change_latency_ns;
	int dummy_clock_change_latency_ns;
	/* This forces a hard min on the DCFCLK we use
	 * for DML.  Unlike the debug option for forcing
	 * DCFCLK, this override affects watermark calculations
	 */
	int min_dcfclk_mhz;
};

struct dc_state;
struct resource_pool;
struct dce_hwseq;

struct dc_debug_options {
	bool native422_support;
	bool disable_dsc;
	enum visual_confirm visual_confirm;
	int visual_confirm_rect_height;

	bool sanity_checks;
	bool max_disp_clk;
	bool surface_trace;
	bool timing_trace;
	bool clock_trace;
	bool validation_trace;
	bool bandwidth_calcs_trace;
	int max_downscale_src_width;

	/* stutter efficiency related */
	bool disable_stutter;
	bool use_max_lb;
	enum dcc_option disable_dcc;
	enum pipe_split_policy pipe_split_policy;
	bool force_single_disp_pipe_split;
	bool voltage_align_fclk;
	bool disable_min_fclk;

	bool disable_dfs_bypass;
	bool disable_dpp_power_gate;
	bool disable_hubp_power_gate;
	bool disable_dsc_power_gate;
	int dsc_min_slice_height_override;
	int dsc_bpp_increment_div;
	bool disable_pplib_wm_range;
	enum wm_report_mode pplib_wm_report_mode;
	unsigned int min_disp_clk_khz;
	unsigned int min_dpp_clk_khz;
	unsigned int min_dram_clk_khz;
	int sr_exit_time_dpm0_ns;
	int sr_enter_plus_exit_time_dpm0_ns;
	int sr_exit_time_ns;
	int sr_enter_plus_exit_time_ns;
	int urgent_latency_ns;
	uint32_t underflow_assert_delay_us;
	int percent_of_ideal_drambw;
	int dram_clock_change_latency_ns;
	bool optimized_watermark;
	int always_scale;
	bool disable_pplib_clock_request;
	bool disable_clock_gate;
	bool disable_mem_low_power;
	bool pstate_enabled;
	bool disable_dmcu;
	bool disable_psr;
	bool force_abm_enable;
	bool disable_stereo_support;
	bool vsr_support;
	bool performance_trace;
	bool az_endpoint_mute_only;
	bool always_use_regamma;
	bool recovery_enabled;
	bool avoid_vbios_exec_table;
	bool scl_reset_length10;
	bool hdmi20_disable;
	bool skip_detection_link_training;
	uint32_t edid_read_retry_times;
	bool remove_disconnect_edp;
	unsigned int force_odm_combine; //bit vector based on otg inst
	unsigned int seamless_boot_odm_combine;
	unsigned int force_odm_combine_4to1; //bit vector based on otg inst
	bool disable_z9_mpc;
	unsigned int force_fclk_khz;
	bool enable_tri_buf;
	bool dmub_offload_enabled;
	bool dmcub_emulation;
	bool disable_idle_power_optimizations;
	unsigned int mall_size_override;
	unsigned int mall_additional_timer_percent;
	bool mall_error_as_fatal;
	bool dmub_command_table; /* for testing only */
	struct dc_bw_validation_profile bw_val_profile;
	bool disable_fec;
	bool disable_48mhz_pwrdwn;
	/* This forces a hard min on the DCFCLK requested to SMU/PP
	 * watermarks are not affected.
	 */
	unsigned int force_min_dcfclk_mhz;
	int dwb_fi_phase;
	bool disable_timing_sync;
	bool cm_in_bypass;
	int force_clock_mode;/*every mode change.*/

	bool disable_dram_clock_change_vactive_support;
	bool validate_dml_output;
	bool enable_dmcub_surface_flip;
	bool usbc_combo_phy_reset_wa;
	bool disable_dsc_edp;
	unsigned int  force_dsc_edp_policy;
	bool enable_dram_clock_change_one_display_vactive;
	/* TODO - remove once tested */
	bool legacy_dp2_lt;
	bool set_mst_en_for_sst;
	bool disable_uhbr;
	bool force_dp2_lt_fallback_method;
	bool ignore_cable_id;
	union mem_low_power_enable_options enable_mem_low_power;
	union root_clock_optimization_options root_clock_optimization;
	bool hpo_optimization;
	bool force_vblank_alignment;

	/* Enable dmub aux for legacy ddc */
	bool enable_dmub_aux_for_legacy_ddc;
	bool optimize_edp_link_rate; /* eDP ILR */
	/* FEC/PSR1 sequence enable delay in 100us */
	uint8_t fec_enable_delay_in100us;
	bool enable_driver_sequence_debug;
	enum det_size crb_alloc_policy;
	int crb_alloc_policy_min_disp_count;
	bool disable_z10;
<<<<<<< HEAD
#if defined(CONFIG_DRM_AMD_DC_DCN)
=======
>>>>>>> 88084a3d
	bool enable_z9_disable_interface;
	bool enable_sw_cntl_psr;
	union dpia_debug_options dpia_debug;
	bool apply_vendor_specific_lttpr_wa;
	bool extended_blank_optimization;
	union aux_wake_wa_options aux_wake_wa;
<<<<<<< HEAD
	uint8_t psr_power_use_phy_fsm;
=======
	/* uses value at boot and disables switch */
	bool disable_dtb_ref_clk_switch;
	uint8_t psr_power_use_phy_fsm;
	enum dml_hostvm_override_opts dml_hostvm_override;
>>>>>>> 88084a3d
};

struct gpu_info_soc_bounding_box_v1_0;
struct dc {
	struct dc_debug_options debug;
	struct dc_versions versions;
	struct dc_caps caps;
	struct dc_cap_funcs cap_funcs;
	struct dc_config config;
	struct dc_bounding_box_overrides bb_overrides;
	struct dc_bug_wa work_arounds;
	struct dc_context *ctx;
	struct dc_phy_addr_space_config vm_pa_config;

	uint8_t link_count;
	struct dc_link *links[MAX_PIPES * 2];

	struct dc_state *current_state;
	struct resource_pool *res_pool;

	struct clk_mgr *clk_mgr;

	/* Display Engine Clock levels */
	struct dm_pp_clock_levels sclk_lvls;

	/* Inputs into BW and WM calculations. */
	struct bw_calcs_dceip *bw_dceip;
	struct bw_calcs_vbios *bw_vbios;
	struct dcn_soc_bounding_box *dcn_soc;
	struct dcn_ip_params *dcn_ip;
	struct display_mode_lib dml;

	/* HW functions */
	struct hw_sequencer_funcs hwss;
	struct dce_hwseq *hwseq;

	/* Require to optimize clocks and bandwidth for added/removed planes */
	bool optimized_required;
	bool wm_optimized_required;
	bool idle_optimizations_allowed;
	bool enable_c20_dtm_b0;

	/* Require to maintain clocks and bandwidth for UEFI enabled HW */

	/* FBC compressor */
	struct compressor *fbc_compressor;

	struct dc_debug_data debug_data;
	struct dpcd_vendor_signature vendor_signature;

	const char *build_id;
	struct vm_helper *vm_helper;
};

enum frame_buffer_mode {
	FRAME_BUFFER_MODE_LOCAL_ONLY = 0,
	FRAME_BUFFER_MODE_ZFB_ONLY,
	FRAME_BUFFER_MODE_MIXED_ZFB_AND_LOCAL,
} ;

struct dchub_init_data {
	int64_t zfb_phys_addr_base;
	int64_t zfb_mc_base_addr;
	uint64_t zfb_size_in_byte;
	enum frame_buffer_mode fb_mode;
	bool dchub_initialzied;
	bool dchub_info_valid;
};

struct dc_init_data {
	struct hw_asic_id asic_id;
	void *driver; /* ctx */
	struct cgs_device *cgs_device;
	struct dc_bounding_box_overrides bb_overrides;

	int num_virtual_links;
	/*
	 * If 'vbios_override' not NULL, it will be called instead
	 * of the real VBIOS. Intended use is Diagnostics on FPGA.
	 */
	struct dc_bios *vbios_override;
	enum dce_environment dce_environment;

	struct dmub_offload_funcs *dmub_if;
	struct dc_reg_helper_state *dmub_offload;

	struct dc_config flags;
	uint64_t log_mask;

	struct dpcd_vendor_signature vendor_signature;
	bool force_smu_not_present;
};

struct dc_callback_init {
#ifdef CONFIG_DRM_AMD_DC_HDCP
	struct cp_psp cp_psp;
#else
	uint8_t reserved;
#endif
};

struct dc *dc_create(const struct dc_init_data *init_params);
void dc_hardware_init(struct dc *dc);

int dc_get_vmid_use_vector(struct dc *dc);
void dc_setup_vm_context(struct dc *dc, struct dc_virtual_addr_space_config *va_config, int vmid);
/* Returns the number of vmids supported */
int dc_setup_system_context(struct dc *dc, struct dc_phy_addr_space_config *pa_config);
void dc_init_callbacks(struct dc *dc,
		const struct dc_callback_init *init_params);
void dc_deinit_callbacks(struct dc *dc);
void dc_destroy(struct dc **dc);

/*******************************************************************************
 * Surface Interfaces
 ******************************************************************************/

enum {
	TRANSFER_FUNC_POINTS = 1025
};

struct dc_hdr_static_metadata {
	/* display chromaticities and white point in units of 0.00001 */
	unsigned int chromaticity_green_x;
	unsigned int chromaticity_green_y;
	unsigned int chromaticity_blue_x;
	unsigned int chromaticity_blue_y;
	unsigned int chromaticity_red_x;
	unsigned int chromaticity_red_y;
	unsigned int chromaticity_white_point_x;
	unsigned int chromaticity_white_point_y;

	uint32_t min_luminance;
	uint32_t max_luminance;
	uint32_t maximum_content_light_level;
	uint32_t maximum_frame_average_light_level;
};

enum dc_transfer_func_type {
	TF_TYPE_PREDEFINED,
	TF_TYPE_DISTRIBUTED_POINTS,
	TF_TYPE_BYPASS,
	TF_TYPE_HWPWL
};

struct dc_transfer_func_distributed_points {
	struct fixed31_32 red[TRANSFER_FUNC_POINTS];
	struct fixed31_32 green[TRANSFER_FUNC_POINTS];
	struct fixed31_32 blue[TRANSFER_FUNC_POINTS];

	uint16_t end_exponent;
	uint16_t x_point_at_y1_red;
	uint16_t x_point_at_y1_green;
	uint16_t x_point_at_y1_blue;
};

enum dc_transfer_func_predefined {
	TRANSFER_FUNCTION_SRGB,
	TRANSFER_FUNCTION_BT709,
	TRANSFER_FUNCTION_PQ,
	TRANSFER_FUNCTION_LINEAR,
	TRANSFER_FUNCTION_UNITY,
	TRANSFER_FUNCTION_HLG,
	TRANSFER_FUNCTION_HLG12,
	TRANSFER_FUNCTION_GAMMA22,
	TRANSFER_FUNCTION_GAMMA24,
	TRANSFER_FUNCTION_GAMMA26
};


struct dc_transfer_func {
	struct kref refcount;
	enum dc_transfer_func_type type;
	enum dc_transfer_func_predefined tf;
	/* FP16 1.0 reference level in nits, default is 80 nits, only for PQ*/
	uint32_t sdr_ref_white_level;
	union {
		struct pwl_params pwl;
		struct dc_transfer_func_distributed_points tf_pts;
	};
};


union dc_3dlut_state {
	struct {
		uint32_t initialized:1;		/*if 3dlut is went through color module for initialization */
		uint32_t rmu_idx_valid:1;	/*if mux settings are valid*/
		uint32_t rmu_mux_num:3;		/*index of mux to use*/
		uint32_t mpc_rmu0_mux:4;	/*select mpcc on mux, one of the following : mpcc0, mpcc1, mpcc2, mpcc3*/
		uint32_t mpc_rmu1_mux:4;
		uint32_t mpc_rmu2_mux:4;
		uint32_t reserved:15;
	} bits;
	uint32_t raw;
};


struct dc_3dlut {
	struct kref refcount;
	struct tetrahedral_params lut_3d;
	struct fixed31_32 hdr_multiplier;
	union dc_3dlut_state state;
};
/*
 * This structure is filled in by dc_surface_get_status and contains
 * the last requested address and the currently active address so the called
 * can determine if there are any outstanding flips
 */
struct dc_plane_status {
	struct dc_plane_address requested_address;
	struct dc_plane_address current_address;
	bool is_flip_pending;
	bool is_right_eye;
};

union surface_update_flags {

	struct {
		uint32_t addr_update:1;
		/* Medium updates */
		uint32_t dcc_change:1;
		uint32_t color_space_change:1;
		uint32_t horizontal_mirror_change:1;
		uint32_t per_pixel_alpha_change:1;
		uint32_t global_alpha_change:1;
		uint32_t hdr_mult:1;
		uint32_t rotation_change:1;
		uint32_t swizzle_change:1;
		uint32_t scaling_change:1;
		uint32_t position_change:1;
		uint32_t in_transfer_func_change:1;
		uint32_t input_csc_change:1;
		uint32_t coeff_reduction_change:1;
		uint32_t output_tf_change:1;
		uint32_t pixel_format_change:1;
		uint32_t plane_size_change:1;
		uint32_t gamut_remap_change:1;

		/* Full updates */
		uint32_t new_plane:1;
		uint32_t bpp_change:1;
		uint32_t gamma_change:1;
		uint32_t bandwidth_change:1;
		uint32_t clock_change:1;
		uint32_t stereo_format_change:1;
		uint32_t lut_3d:1;
		uint32_t full_update:1;
	} bits;

	uint32_t raw;
};

struct dc_plane_state {
	struct dc_plane_address address;
	struct dc_plane_flip_time time;
	bool triplebuffer_flips;
	struct scaling_taps scaling_quality;
	struct rect src_rect;
	struct rect dst_rect;
	struct rect clip_rect;

	struct plane_size plane_size;
	union dc_tiling_info tiling_info;

	struct dc_plane_dcc_param dcc;

	struct dc_gamma *gamma_correction;
	struct dc_transfer_func *in_transfer_func;
	struct dc_bias_and_scale *bias_and_scale;
	struct dc_csc_transform input_csc_color_matrix;
	struct fixed31_32 coeff_reduction_factor;
	struct fixed31_32 hdr_mult;
	struct colorspace_transform gamut_remap_matrix;

	// TODO: No longer used, remove
	struct dc_hdr_static_metadata hdr_static_ctx;

	enum dc_color_space color_space;

	struct dc_3dlut *lut3d_func;
	struct dc_transfer_func *in_shaper_func;
	struct dc_transfer_func *blend_tf;

	struct dc_transfer_func *gamcor_tf;
	enum surface_pixel_format format;
	enum dc_rotation_angle rotation;
	enum plane_stereo_format stereo_format;

	bool is_tiling_rotated;
	bool per_pixel_alpha;
	bool pre_multiplied_alpha;
	bool global_alpha;
	int  global_alpha_value;
	bool visible;
	bool flip_immediate;
	bool horizontal_mirror;
	int layer_index;

	union surface_update_flags update_flags;
	bool flip_int_enabled;
	bool skip_manual_trigger;

	/* private to DC core */
	struct dc_plane_status status;
	struct dc_context *ctx;

	/* HACK: Workaround for forcing full reprogramming under some conditions */
	bool force_full_update;

	/* private to dc_surface.c */
	enum dc_irq_source irq_source;
	struct kref refcount;
};

struct dc_plane_info {
	struct plane_size plane_size;
	union dc_tiling_info tiling_info;
	struct dc_plane_dcc_param dcc;
	enum surface_pixel_format format;
	enum dc_rotation_angle rotation;
	enum plane_stereo_format stereo_format;
	enum dc_color_space color_space;
	bool horizontal_mirror;
	bool visible;
	bool per_pixel_alpha;
	bool pre_multiplied_alpha;
	bool global_alpha;
	int  global_alpha_value;
	bool input_csc_enabled;
	int layer_index;
};

struct dc_scaling_info {
	struct rect src_rect;
	struct rect dst_rect;
	struct rect clip_rect;
	struct scaling_taps scaling_quality;
};

struct dc_surface_update {
	struct dc_plane_state *surface;

	/* isr safe update parameters.  null means no updates */
	const struct dc_flip_addrs *flip_addr;
	const struct dc_plane_info *plane_info;
	const struct dc_scaling_info *scaling_info;
	struct fixed31_32 hdr_mult;
	/* following updates require alloc/sleep/spin that is not isr safe,
	 * null means no updates
	 */
	const struct dc_gamma *gamma;
	const struct dc_transfer_func *in_transfer_func;

	const struct dc_csc_transform *input_csc_color_matrix;
	const struct fixed31_32 *coeff_reduction_factor;
	const struct dc_transfer_func *func_shaper;
	const struct dc_3dlut *lut3d_func;
	const struct dc_transfer_func *blend_tf;
	const struct colorspace_transform *gamut_remap_matrix;
};

/*
 * Create a new surface with default parameters;
 */
struct dc_plane_state *dc_create_plane_state(struct dc *dc);
const struct dc_plane_status *dc_plane_get_status(
		const struct dc_plane_state *plane_state);

void dc_plane_state_retain(struct dc_plane_state *plane_state);
void dc_plane_state_release(struct dc_plane_state *plane_state);

void dc_gamma_retain(struct dc_gamma *dc_gamma);
void dc_gamma_release(struct dc_gamma **dc_gamma);
struct dc_gamma *dc_create_gamma(void);

void dc_transfer_func_retain(struct dc_transfer_func *dc_tf);
void dc_transfer_func_release(struct dc_transfer_func *dc_tf);
struct dc_transfer_func *dc_create_transfer_func(void);

struct dc_3dlut *dc_create_3dlut_func(void);
void dc_3dlut_func_release(struct dc_3dlut *lut);
void dc_3dlut_func_retain(struct dc_3dlut *lut);

void dc_post_update_surfaces_to_stream(
		struct dc *dc);

#include "dc_stream.h"

/*
 * Structure to store surface/stream associations for validation
 */
struct dc_validation_set {
	struct dc_stream_state *stream;
	struct dc_plane_state *plane_states[MAX_SURFACES];
	uint8_t plane_count;
};

bool dc_validate_boot_timing(const struct dc *dc,
				const struct dc_sink *sink,
				struct dc_crtc_timing *crtc_timing);

enum dc_status dc_validate_plane(struct dc *dc, const struct dc_plane_state *plane_state);

void get_clock_requirements_for_state(struct dc_state *state, struct AsicStateEx *info);

bool dc_set_generic_gpio_for_stereo(bool enable,
		struct gpio_service *gpio_service);

/*
 * fast_validate: we return after determining if we can support the new state,
 * but before we populate the programming info
 */
enum dc_status dc_validate_global_state(
		struct dc *dc,
		struct dc_state *new_ctx,
		bool fast_validate);


void dc_resource_state_construct(
		const struct dc *dc,
		struct dc_state *dst_ctx);

bool dc_acquire_release_mpc_3dlut(
		struct dc *dc, bool acquire,
		struct dc_stream_state *stream,
		struct dc_3dlut **lut,
		struct dc_transfer_func **shaper);

void dc_resource_state_copy_construct(
		const struct dc_state *src_ctx,
		struct dc_state *dst_ctx);

void dc_resource_state_copy_construct_current(
		const struct dc *dc,
		struct dc_state *dst_ctx);

void dc_resource_state_destruct(struct dc_state *context);

bool dc_resource_is_dsc_encoding_supported(const struct dc *dc);

/*
 * TODO update to make it about validation sets
 * Set up streams and links associated to drive sinks
 * The streams parameter is an absolute set of all active streams.
 *
 * After this call:
 *   Phy, Encoder, Timing Generator are programmed and enabled.
 *   New streams are enabled with blank stream; no memory read.
 */
bool dc_commit_state(struct dc *dc, struct dc_state *context);

struct dc_state *dc_create_state(struct dc *dc);
struct dc_state *dc_copy_state(struct dc_state *src_ctx);
void dc_retain_state(struct dc_state *context);
void dc_release_state(struct dc_state *context);

/*******************************************************************************
 * Link Interfaces
 ******************************************************************************/

struct dpcd_caps {
	union dpcd_rev dpcd_rev;
	union max_lane_count max_ln_count;
	union max_down_spread max_down_spread;
	union dprx_feature dprx_feature;

	/* valid only for eDP v1.4 or higher*/
	uint8_t edp_supported_link_rates_count;
	enum dc_link_rate edp_supported_link_rates[8];

	/* dongle type (DP converter, CV smart dongle) */
	enum display_dongle_type dongle_type;
	bool is_dongle_type_one;
	/* branch device or sink device */
	bool is_branch_dev;
	/* Dongle's downstream count. */
	union sink_count sink_count;
	bool is_mst_capable;
	/* If dongle_type == DISPLAY_DONGLE_DP_HDMI_CONVERTER,
	indicates 'Frame Sequential-to-lllFrame Pack' conversion capability.*/
	struct dc_dongle_caps dongle_caps;

	uint32_t sink_dev_id;
	int8_t sink_dev_id_str[6];
	int8_t sink_hw_revision;
	int8_t sink_fw_revision[2];

	uint32_t branch_dev_id;
	int8_t branch_dev_name[6];
	int8_t branch_hw_revision;
	int8_t branch_fw_revision[2];

	bool allow_invalid_MSA_timing_param;
	bool panel_mode_edp;
	bool dpcd_display_control_capable;
	bool ext_receiver_cap_field_present;
	bool dynamic_backlight_capable_edp;
	union dpcd_fec_capability fec_cap;
	struct dpcd_dsc_capabilities dsc_caps;
	struct dc_lttpr_caps lttpr_caps;
	struct dpcd_usb4_dp_tunneling_info usb4_dp_tun_info;

	union dp_128b_132b_supported_link_rates dp_128b_132b_supported_link_rates;
	union dp_main_line_channel_coding_cap channel_coding_cap;
	union dp_sink_video_fallback_formats fallback_formats;
	union dp_fec_capability1 fec_cap1;
	union dp_cable_id cable_id;
	uint8_t edp_rev;
	union edp_alpm_caps alpm_caps;
	struct edp_psr_info psr_info;
};

union dpcd_sink_ext_caps {
	struct {
		/* 0 - Sink supports backlight adjust via PWM during SDR/HDR mode
		 * 1 - Sink supports backlight adjust via AUX during SDR/HDR mode.
		 */
		uint8_t sdr_aux_backlight_control : 1;
		uint8_t hdr_aux_backlight_control : 1;
		uint8_t reserved_1 : 2;
		uint8_t oled : 1;
		uint8_t reserved : 3;
	} bits;
	uint8_t raw;
};

#if defined(CONFIG_DRM_AMD_DC_HDCP)
union hdcp_rx_caps {
	struct {
		uint8_t version;
		uint8_t reserved;
		struct {
			uint8_t repeater	: 1;
			uint8_t hdcp_capable	: 1;
			uint8_t reserved	: 6;
		} byte0;
	} fields;
	uint8_t raw[3];
};

union hdcp_bcaps {
	struct {
		uint8_t HDCP_CAPABLE:1;
		uint8_t REPEATER:1;
		uint8_t RESERVED:6;
	} bits;
	uint8_t raw;
};

struct hdcp_caps {
	union hdcp_rx_caps rx_caps;
	union hdcp_bcaps bcaps;
};
#endif

#include "dc_link.h"

uint32_t dc_get_opp_for_plane(struct dc *dc, struct dc_plane_state *plane);

/*******************************************************************************
 * Sink Interfaces - A sink corresponds to a display output device
 ******************************************************************************/

struct dc_container_id {
	// 128bit GUID in binary form
	unsigned char  guid[16];
	// 8 byte port ID -> ELD.PortID
	unsigned int   portId[2];
	// 128bit GUID in binary formufacturer name -> ELD.ManufacturerName
	unsigned short manufacturerName;
	// 2 byte product code -> ELD.ProductCode
	unsigned short productCode;
};


struct dc_sink_dsc_caps {
	// 'true' if these are virtual DPCD's DSC caps (immediately upstream of sink in MST topology),
	// 'false' if they are sink's DSC caps
	bool is_virtual_dpcd_dsc;
#if defined(CONFIG_DRM_AMD_DC_DCN)
	// 'true' if MST topology supports DSC passthrough for sink
	// 'false' if MST topology does not support DSC passthrough
	bool is_dsc_passthrough_supported;
#endif
	struct dsc_dec_dpcd_caps dsc_dec_caps;
};

struct dc_sink_fec_caps {
	bool is_rx_fec_supported;
	bool is_topology_fec_supported;
};

/*
 * The sink structure contains EDID and other display device properties
 */
struct dc_sink {
	enum signal_type sink_signal;
	struct dc_edid dc_edid; /* raw edid */
	struct dc_edid_caps edid_caps; /* parse display caps */
	struct dc_container_id *dc_container_id;
	uint32_t dongle_max_pix_clk;
	void *priv;
	struct stereo_3d_features features_3d[TIMING_3D_FORMAT_MAX];
	bool converter_disable_audio;

	struct dc_sink_dsc_caps dsc_caps;
	struct dc_sink_fec_caps fec_caps;

	bool is_vsc_sdp_colorimetry_supported;

	/* private to DC core */
	struct dc_link *link;
	struct dc_context *ctx;

	uint32_t sink_id;

	/* private to dc_sink.c */
	// refcount must be the last member in dc_sink, since we want the
	// sink structure to be logically cloneable up to (but not including)
	// refcount
	struct kref refcount;
};

void dc_sink_retain(struct dc_sink *sink);
void dc_sink_release(struct dc_sink *sink);

struct dc_sink_init_data {
	enum signal_type sink_signal;
	struct dc_link *link;
	uint32_t dongle_max_pix_clk;
	bool converter_disable_audio;
};

bool dc_extended_blank_supported(struct dc *dc);

struct dc_sink *dc_sink_create(const struct dc_sink_init_data *init_params);

/* Newer interfaces  */
struct dc_cursor {
	struct dc_plane_address address;
	struct dc_cursor_attributes attributes;
};


/*******************************************************************************
 * Interrupt interfaces
 ******************************************************************************/
enum dc_irq_source dc_interrupt_to_irq_source(
		struct dc *dc,
		uint32_t src_id,
		uint32_t ext_id);
bool dc_interrupt_set(struct dc *dc, enum dc_irq_source src, bool enable);
void dc_interrupt_ack(struct dc *dc, enum dc_irq_source src);
enum dc_irq_source dc_get_hpd_irq_source_at_index(
		struct dc *dc, uint32_t link_index);

void dc_notify_vsync_int_state(struct dc *dc, struct dc_stream_state *stream, bool enable);

/*******************************************************************************
 * Power Interfaces
 ******************************************************************************/

void dc_set_power_state(
		struct dc *dc,
		enum dc_acpi_cm_power_state power_state);
void dc_resume(struct dc *dc);

void dc_power_down_on_boot(struct dc *dc);

#if defined(CONFIG_DRM_AMD_DC_HDCP)
/*
 * HDCP Interfaces
 */
enum hdcp_message_status dc_process_hdcp_msg(
		enum signal_type signal,
		struct dc_link *link,
		struct hdcp_protection_message *message_info);
#endif
bool dc_is_dmcu_initialized(struct dc *dc);

enum dc_status dc_set_clock(struct dc *dc, enum dc_clock_type clock_type, uint32_t clk_khz, uint32_t stepping);
void dc_get_clock(struct dc *dc, enum dc_clock_type clock_type, struct dc_clock_config *clock_cfg);

bool dc_is_plane_eligible_for_idle_optimizations(struct dc *dc, struct dc_plane_state *plane,
				struct dc_cursor_attributes *cursor_attr);

void dc_allow_idle_optimizations(struct dc *dc, bool allow);

/*
 * blank all streams, and set min and max memory clock to
 * lowest and highest DPM level, respectively
 */
void dc_unlock_memory_clock_frequency(struct dc *dc);

/*
 * set min memory clock to the min required for current mode,
 * max to maxDPM, and unblank streams
 */
void dc_lock_memory_clock_frequency(struct dc *dc);

/* set soft max for memclk, to be used for AC/DC switching clock limitations */
void dc_enable_dcmode_clk_limit(struct dc *dc, bool enable);

/* cleanup on driver unload */
void dc_hardware_release(struct dc *dc);

bool dc_set_psr_allow_active(struct dc *dc, bool enable);
void dc_z10_restore(const struct dc *dc);
void dc_z10_save_init(struct dc *dc);

bool dc_is_dmub_outbox_supported(struct dc *dc);
bool dc_enable_dmub_notifications(struct dc *dc);

void dc_enable_dmub_outbox(struct dc *dc);

bool dc_process_dmub_aux_transfer_async(struct dc *dc,
				uint32_t link_index,
				struct aux_payload *payload);

/* Get dc link index from dpia port index */
uint8_t get_link_index_from_dpia_port_index(const struct dc *dc,
				uint8_t dpia_port_index);

bool dc_process_dmub_set_config_async(struct dc *dc,
				uint32_t link_index,
				struct set_config_cmd_payload *payload,
				struct dmub_notification *notify);

enum dc_status dc_process_dmub_set_mst_slots(const struct dc *dc,
				uint32_t link_index,
				uint8_t mst_alloc_slots,
				uint8_t *mst_slots_in_use);

/*******************************************************************************
 * DSC Interfaces
 ******************************************************************************/
#include "dc_dsc.h"

/*******************************************************************************
 * Disable acc mode Interfaces
 ******************************************************************************/
void dc_disable_accelerated_mode(struct dc *dc);

#endif /* DC_INTERFACE_H_ */<|MERGE_RESOLUTION|>--- conflicted
+++ resolved
@@ -47,11 +47,7 @@
 struct set_config_cmd_payload;
 struct dmub_notification;
 
-<<<<<<< HEAD
-#define DC_VER "3.2.177"
-=======
 #define DC_VER "3.2.187"
->>>>>>> 88084a3d
 
 #define MAX_SURFACES 3
 #define MAX_PLANES 6
@@ -357,15 +353,12 @@
 	psr_power_opt_smu_opt_static_screen = 0x1,
 	psr_power_opt_z10_static_screen = 0x10,
 	psr_power_opt_ds_disable_allow = 0x100,
-<<<<<<< HEAD
-=======
 };
 
 enum dml_hostvm_override_opts {
 	DML_HOSTVM_NO_OVERRIDE = 0x0,
 	DML_HOSTVM_OVERRIDE_FALSE = 0x1,
 	DML_HOSTVM_OVERRIDE_TRUE = 0x2,
->>>>>>> 88084a3d
 };
 
 enum dcc_option {
@@ -721,24 +714,16 @@
 	enum det_size crb_alloc_policy;
 	int crb_alloc_policy_min_disp_count;
 	bool disable_z10;
-<<<<<<< HEAD
-#if defined(CONFIG_DRM_AMD_DC_DCN)
-=======
->>>>>>> 88084a3d
 	bool enable_z9_disable_interface;
 	bool enable_sw_cntl_psr;
 	union dpia_debug_options dpia_debug;
 	bool apply_vendor_specific_lttpr_wa;
 	bool extended_blank_optimization;
 	union aux_wake_wa_options aux_wake_wa;
-<<<<<<< HEAD
-	uint8_t psr_power_use_phy_fsm;
-=======
 	/* uses value at boot and disables switch */
 	bool disable_dtb_ref_clk_switch;
 	uint8_t psr_power_use_phy_fsm;
 	enum dml_hostvm_override_opts dml_hostvm_override;
->>>>>>> 88084a3d
 };
 
 struct gpu_info_soc_bounding_box_v1_0;
