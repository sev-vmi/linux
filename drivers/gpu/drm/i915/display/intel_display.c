--- conflicted
+++ resolved
@@ -68,14 +68,9 @@
 #include "gem/i915_gem_lmem.h"
 #include "gem/i915_gem_object.h"
 
-<<<<<<< HEAD
-#include "gt/intel_rps.h"
 #include "gt/gen8_ppgtt.h"
-=======
-#include "gt/gen8_ppgtt.h"
 
 #include "pxp/intel_pxp.h"
->>>>>>> df0cc57e
 
 #include "g4x_dp.h"
 #include "g4x_hdmi.h"
@@ -135,182 +130,6 @@
 static void intel_modeset_setup_hw_state(struct drm_device *dev,
 					 struct drm_modeset_acquire_ctx *ctx);
 
-<<<<<<< HEAD
-struct i915_dpt {
-	struct i915_address_space vm;
-
-	struct drm_i915_gem_object *obj;
-	struct i915_vma *vma;
-	void __iomem *iomem;
-};
-
-#define i915_is_dpt(vm) ((vm)->is_dpt)
-
-static inline struct i915_dpt *
-i915_vm_to_dpt(struct i915_address_space *vm)
-{
-	BUILD_BUG_ON(offsetof(struct i915_dpt, vm));
-	GEM_BUG_ON(!i915_is_dpt(vm));
-	return container_of(vm, struct i915_dpt, vm);
-}
-
-#define dpt_total_entries(dpt) ((dpt)->vm.total >> PAGE_SHIFT)
-
-static void gen8_set_pte(void __iomem *addr, gen8_pte_t pte)
-{
-	writeq(pte, addr);
-}
-
-static void dpt_insert_page(struct i915_address_space *vm,
-			    dma_addr_t addr,
-			    u64 offset,
-			    enum i915_cache_level level,
-			    u32 flags)
-{
-	struct i915_dpt *dpt = i915_vm_to_dpt(vm);
-	gen8_pte_t __iomem *base = dpt->iomem;
-
-	gen8_set_pte(base + offset / I915_GTT_PAGE_SIZE,
-		     vm->pte_encode(addr, level, flags));
-}
-
-static void dpt_insert_entries(struct i915_address_space *vm,
-			       struct i915_vma *vma,
-			       enum i915_cache_level level,
-			       u32 flags)
-{
-	struct i915_dpt *dpt = i915_vm_to_dpt(vm);
-	gen8_pte_t __iomem *base = dpt->iomem;
-	const gen8_pte_t pte_encode = vm->pte_encode(0, level, flags);
-	struct sgt_iter sgt_iter;
-	dma_addr_t addr;
-	int i;
-
-	/*
-	 * Note that we ignore PTE_READ_ONLY here. The caller must be careful
-	 * not to allow the user to override access to a read only page.
-	 */
-
-	i = vma->node.start / I915_GTT_PAGE_SIZE;
-	for_each_sgt_daddr(addr, sgt_iter, vma->pages)
-		gen8_set_pte(&base[i++], pte_encode | addr);
-}
-
-static void dpt_clear_range(struct i915_address_space *vm,
-			    u64 start, u64 length)
-{
-}
-
-static void dpt_bind_vma(struct i915_address_space *vm,
-			 struct i915_vm_pt_stash *stash,
-			 struct i915_vma *vma,
-			 enum i915_cache_level cache_level,
-			 u32 flags)
-{
-	struct drm_i915_gem_object *obj = vma->obj;
-	u32 pte_flags;
-
-	/* Applicable to VLV (gen8+ do not support RO in the GGTT) */
-	pte_flags = 0;
-	if (vma->vm->has_read_only && i915_gem_object_is_readonly(obj))
-		pte_flags |= PTE_READ_ONLY;
-	if (i915_gem_object_is_lmem(obj))
-		pte_flags |= PTE_LM;
-
-	vma->vm->insert_entries(vma->vm, vma, cache_level, pte_flags);
-
-	vma->page_sizes.gtt = I915_GTT_PAGE_SIZE;
-
-	/*
-	 * Without aliasing PPGTT there's no difference between
-	 * GLOBAL/LOCAL_BIND, it's all the same ptes. Hence unconditionally
-	 * upgrade to both bound if we bind either to avoid double-binding.
-	 */
-	atomic_or(I915_VMA_GLOBAL_BIND | I915_VMA_LOCAL_BIND, &vma->flags);
-}
-
-static void dpt_unbind_vma(struct i915_address_space *vm, struct i915_vma *vma)
-{
-	vm->clear_range(vm, vma->node.start, vma->size);
-}
-
-static void dpt_cleanup(struct i915_address_space *vm)
-{
-	struct i915_dpt *dpt = i915_vm_to_dpt(vm);
-
-	i915_gem_object_put(dpt->obj);
-}
-
-static struct i915_address_space *
-intel_dpt_create(struct intel_framebuffer *fb)
-{
-	struct drm_gem_object *obj = &intel_fb_obj(&fb->base)->base;
-	struct drm_i915_private *i915 = to_i915(obj->dev);
-	struct drm_i915_gem_object *dpt_obj;
-	struct i915_address_space *vm;
-	struct i915_dpt *dpt;
-	size_t size;
-	int ret;
-
-	if (intel_fb_needs_pot_stride_remap(fb))
-		size = intel_remapped_info_size(&fb->remapped_view.gtt.remapped);
-	else
-		size = DIV_ROUND_UP_ULL(obj->size, I915_GTT_PAGE_SIZE);
-
-	size = round_up(size * sizeof(gen8_pte_t), I915_GTT_PAGE_SIZE);
-
-	if (HAS_LMEM(i915))
-		dpt_obj = i915_gem_object_create_lmem(i915, size, 0);
-	else
-		dpt_obj = i915_gem_object_create_stolen(i915, size);
-	if (IS_ERR(dpt_obj))
-		return ERR_CAST(dpt_obj);
-
-	ret = i915_gem_object_set_cache_level(dpt_obj, I915_CACHE_NONE);
-	if (ret) {
-		i915_gem_object_put(dpt_obj);
-		return ERR_PTR(ret);
-	}
-
-	dpt = kzalloc(sizeof(*dpt), GFP_KERNEL);
-	if (!dpt) {
-		i915_gem_object_put(dpt_obj);
-		return ERR_PTR(-ENOMEM);
-	}
-
-	vm = &dpt->vm;
-
-	vm->gt = &i915->gt;
-	vm->i915 = i915;
-	vm->dma = i915->drm.dev;
-	vm->total = (size / sizeof(gen8_pte_t)) * I915_GTT_PAGE_SIZE;
-	vm->is_dpt = true;
-
-	i915_address_space_init(vm, VM_CLASS_DPT);
-
-	vm->insert_page = dpt_insert_page;
-	vm->clear_range = dpt_clear_range;
-	vm->insert_entries = dpt_insert_entries;
-	vm->cleanup = dpt_cleanup;
-
-	vm->vma_ops.bind_vma    = dpt_bind_vma;
-	vm->vma_ops.unbind_vma  = dpt_unbind_vma;
-	vm->vma_ops.set_pages   = ggtt_set_pages;
-	vm->vma_ops.clear_pages = clear_pages;
-
-	vm->pte_encode = gen8_ggtt_pte_encode;
-
-	dpt->obj = dpt_obj;
-
-	return &dpt->vm;
-}
-
-static void intel_dpt_destroy(struct i915_address_space *vm)
-{
-	struct i915_dpt *dpt = i915_vm_to_dpt(vm);
-
-	i915_vm_close(&dpt->vm);
-=======
 /**
  * intel_update_watermarks - update FIFO watermark values based on current modes
  * @dev_priv: i915 device
@@ -404,7 +223,6 @@
 	if (dev_priv->wm_disp->compute_global_watermarks)
 		return dev_priv->wm_disp->compute_global_watermarks(state);
 	return 0;
->>>>>>> df0cc57e
 }
 
 /* returns HPLL frequency in kHz */
@@ -1013,72 +831,6 @@
 	       info->num_planes == (is_ccs_modifier(modifier) ? 4 : 2);
 }
 
-<<<<<<< HEAD
-unsigned int
-intel_tile_width_bytes(const struct drm_framebuffer *fb, int color_plane)
-{
-	struct drm_i915_private *dev_priv = to_i915(fb->dev);
-	unsigned int cpp = fb->format->cpp[color_plane];
-
-	switch (fb->modifier) {
-	case DRM_FORMAT_MOD_LINEAR:
-		return intel_tile_size(dev_priv);
-	case I915_FORMAT_MOD_X_TILED:
-		if (DISPLAY_VER(dev_priv) == 2)
-			return 128;
-		else
-			return 512;
-	case I915_FORMAT_MOD_Y_TILED_CCS:
-		if (is_ccs_plane(fb, color_plane))
-			return 128;
-		fallthrough;
-	case I915_FORMAT_MOD_Y_TILED_GEN12_RC_CCS:
-	case I915_FORMAT_MOD_Y_TILED_GEN12_RC_CCS_CC:
-	case I915_FORMAT_MOD_Y_TILED_GEN12_MC_CCS:
-		if (is_ccs_plane(fb, color_plane))
-			return 64;
-		fallthrough;
-	case I915_FORMAT_MOD_Y_TILED:
-		if (DISPLAY_VER(dev_priv) == 2 || HAS_128_BYTE_Y_TILING(dev_priv))
-			return 128;
-		else
-			return 512;
-	case I915_FORMAT_MOD_Yf_TILED_CCS:
-		if (is_ccs_plane(fb, color_plane))
-			return 128;
-		fallthrough;
-	case I915_FORMAT_MOD_Yf_TILED:
-		switch (cpp) {
-		case 1:
-			return 64;
-		case 2:
-		case 4:
-			return 128;
-		case 8:
-		case 16:
-			return 256;
-		default:
-			MISSING_CASE(cpp);
-			return cpp;
-		}
-		break;
-	default:
-		MISSING_CASE(fb->modifier);
-		return cpp;
-	}
-}
-
-unsigned int
-intel_fb_align_height(const struct drm_framebuffer *fb,
-		      int color_plane, unsigned int height)
-{
-	unsigned int tile_height = intel_tile_height(fb, color_plane);
-
-	return ALIGN(height, tile_height);
-}
-
-=======
->>>>>>> df0cc57e
 unsigned int intel_rotation_info_size(const struct intel_rotation_info *rot_info)
 {
 	unsigned int size = 0;
@@ -1102,56 +854,10 @@
 		if (plane_size == 0)
 			continue;
 
-<<<<<<< HEAD
-	if (intel_fb_uses_dpt(fb))
-		return 512 * 4096;
-
-	/* AUX_DIST needs only 4K alignment */
-	if (is_ccs_plane(fb, color_plane))
-		return 4096;
-
-	if (is_semiplanar_uv_plane(fb, color_plane)) {
-		/*
-		 * TODO: cross-check wrt. the bspec stride in bytes * 64 bytes
-		 * alignment for linear UV planes on all platforms.
-		 */
-		if (DISPLAY_VER(dev_priv) >= 12) {
-			if (fb->modifier == DRM_FORMAT_MOD_LINEAR)
-				return intel_linear_alignment(dev_priv);
-
-			return intel_tile_row_size(fb, color_plane);
-		}
-
-		return 4096;
-	}
-
-	drm_WARN_ON(&dev_priv->drm, color_plane != 0);
-
-	switch (fb->modifier) {
-	case DRM_FORMAT_MOD_LINEAR:
-		return intel_linear_alignment(dev_priv);
-	case I915_FORMAT_MOD_X_TILED:
-		if (has_async_flips(dev_priv))
-			return 256 * 1024;
-		return 0;
-	case I915_FORMAT_MOD_Y_TILED_GEN12_MC_CCS:
-	case I915_FORMAT_MOD_Y_TILED_GEN12_RC_CCS:
-	case I915_FORMAT_MOD_Y_TILED_GEN12_RC_CCS_CC:
-		return 16 * 1024;
-	case I915_FORMAT_MOD_Y_TILED_CCS:
-	case I915_FORMAT_MOD_Yf_TILED_CCS:
-	case I915_FORMAT_MOD_Y_TILED:
-	case I915_FORMAT_MOD_Yf_TILED:
-		return 1 * 1024 * 1024;
-	default:
-		MISSING_CASE(fb->modifier);
-		return 0;
-=======
 		if (rem_info->plane_alignment)
 			size = ALIGN(size, rem_info->plane_alignment);
 
 		size += plane_size;
->>>>>>> df0cc57e
 	}
 
 	return size;
@@ -1167,201 +873,6 @@
 		 plane_state->view.gtt.type == I915_GGTT_VIEW_NORMAL);
 }
 
-<<<<<<< HEAD
-static struct i915_vma *
-intel_pin_fb_obj_dpt(struct drm_framebuffer *fb,
-		     const struct i915_ggtt_view *view,
-		     bool uses_fence,
-		     unsigned long *out_flags,
-		     struct i915_address_space *vm)
-{
-	struct drm_device *dev = fb->dev;
-	struct drm_i915_private *dev_priv = to_i915(dev);
-	struct drm_i915_gem_object *obj = intel_fb_obj(fb);
-	struct i915_vma *vma;
-	u32 alignment;
-	int ret;
-
-	if (WARN_ON(!i915_gem_object_is_framebuffer(obj)))
-		return ERR_PTR(-EINVAL);
-
-	alignment = 4096 * 512;
-
-	atomic_inc(&dev_priv->gpu_error.pending_fb_pin);
-
-	ret = i915_gem_object_set_cache_level(obj, I915_CACHE_NONE);
-	if (ret) {
-		vma = ERR_PTR(ret);
-		goto err;
-	}
-
-	vma = i915_vma_instance(obj, vm, view);
-	if (IS_ERR(vma))
-		goto err;
-
-	if (i915_vma_misplaced(vma, 0, alignment, 0)) {
-		ret = i915_vma_unbind(vma);
-		if (ret) {
-			vma = ERR_PTR(ret);
-			goto err;
-		}
-	}
-
-	ret = i915_vma_pin(vma, 0, alignment, PIN_GLOBAL);
-	if (ret) {
-		vma = ERR_PTR(ret);
-		goto err;
-	}
-
-	vma->display_alignment = max_t(u64, vma->display_alignment, alignment);
-
-	i915_gem_object_flush_if_display(obj);
-
-	i915_vma_get(vma);
-err:
-	atomic_dec(&dev_priv->gpu_error.pending_fb_pin);
-
-	return vma;
-}
-
-struct i915_vma *
-intel_pin_and_fence_fb_obj(struct drm_framebuffer *fb,
-			   bool phys_cursor,
-			   const struct i915_ggtt_view *view,
-			   bool uses_fence,
-			   unsigned long *out_flags)
-{
-	struct drm_device *dev = fb->dev;
-	struct drm_i915_private *dev_priv = to_i915(dev);
-	struct drm_i915_gem_object *obj = intel_fb_obj(fb);
-	intel_wakeref_t wakeref;
-	struct i915_gem_ww_ctx ww;
-	struct i915_vma *vma;
-	unsigned int pinctl;
-	u32 alignment;
-	int ret;
-
-	if (drm_WARN_ON(dev, !i915_gem_object_is_framebuffer(obj)))
-		return ERR_PTR(-EINVAL);
-
-	if (phys_cursor)
-		alignment = intel_cursor_alignment(dev_priv);
-	else
-		alignment = intel_surf_alignment(fb, 0);
-	if (drm_WARN_ON(dev, alignment && !is_power_of_2(alignment)))
-		return ERR_PTR(-EINVAL);
-
-	/* Note that the w/a also requires 64 PTE of padding following the
-	 * bo. We currently fill all unused PTE with the shadow page and so
-	 * we should always have valid PTE following the scanout preventing
-	 * the VT-d warning.
-	 */
-	if (intel_scanout_needs_vtd_wa(dev_priv) && alignment < 256 * 1024)
-		alignment = 256 * 1024;
-
-	/*
-	 * Global gtt pte registers are special registers which actually forward
-	 * writes to a chunk of system memory. Which means that there is no risk
-	 * that the register values disappear as soon as we call
-	 * intel_runtime_pm_put(), so it is correct to wrap only the
-	 * pin/unpin/fence and not more.
-	 */
-	wakeref = intel_runtime_pm_get(&dev_priv->runtime_pm);
-
-	atomic_inc(&dev_priv->gpu_error.pending_fb_pin);
-
-	/*
-	 * Valleyview is definitely limited to scanning out the first
-	 * 512MiB. Lets presume this behaviour was inherited from the
-	 * g4x display engine and that all earlier gen are similarly
-	 * limited. Testing suggests that it is a little more
-	 * complicated than this. For example, Cherryview appears quite
-	 * happy to scanout from anywhere within its global aperture.
-	 */
-	pinctl = 0;
-	if (HAS_GMCH(dev_priv))
-		pinctl |= PIN_MAPPABLE;
-
-	i915_gem_ww_ctx_init(&ww, true);
-retry:
-	ret = i915_gem_object_lock(obj, &ww);
-	if (!ret && phys_cursor)
-		ret = i915_gem_object_attach_phys(obj, alignment);
-	else if (!ret && HAS_LMEM(dev_priv))
-		ret = i915_gem_object_migrate(obj, &ww, INTEL_REGION_LMEM);
-	/* TODO: Do we need to sync when migration becomes async? */
-	if (!ret)
-		ret = i915_gem_object_pin_pages(obj);
-	if (ret)
-		goto err;
-
-	if (!ret) {
-		vma = i915_gem_object_pin_to_display_plane(obj, &ww, alignment,
-							   view, pinctl);
-		if (IS_ERR(vma)) {
-			ret = PTR_ERR(vma);
-			goto err_unpin;
-		}
-	}
-
-	if (uses_fence && i915_vma_is_map_and_fenceable(vma)) {
-		/*
-		 * Install a fence for tiled scan-out. Pre-i965 always needs a
-		 * fence, whereas 965+ only requires a fence if using
-		 * framebuffer compression.  For simplicity, we always, when
-		 * possible, install a fence as the cost is not that onerous.
-		 *
-		 * If we fail to fence the tiled scanout, then either the
-		 * modeset will reject the change (which is highly unlikely as
-		 * the affected systems, all but one, do not have unmappable
-		 * space) or we will not be able to enable full powersaving
-		 * techniques (also likely not to apply due to various limits
-		 * FBC and the like impose on the size of the buffer, which
-		 * presumably we violated anyway with this unmappable buffer).
-		 * Anyway, it is presumably better to stumble onwards with
-		 * something and try to run the system in a "less than optimal"
-		 * mode that matches the user configuration.
-		 */
-		ret = i915_vma_pin_fence(vma);
-		if (ret != 0 && DISPLAY_VER(dev_priv) < 4) {
-			i915_vma_unpin(vma);
-			goto err_unpin;
-		}
-		ret = 0;
-
-		if (vma->fence)
-			*out_flags |= PLANE_HAS_FENCE;
-	}
-
-	i915_vma_get(vma);
-
-err_unpin:
-	i915_gem_object_unpin_pages(obj);
-err:
-	if (ret == -EDEADLK) {
-		ret = i915_gem_ww_ctx_backoff(&ww);
-		if (!ret)
-			goto retry;
-	}
-	i915_gem_ww_ctx_fini(&ww);
-	if (ret)
-		vma = ERR_PTR(ret);
-
-	atomic_dec(&dev_priv->gpu_error.pending_fb_pin);
-	intel_runtime_pm_put(&dev_priv->runtime_pm, wakeref);
-	return vma;
-}
-
-void intel_unpin_fb_vma(struct i915_vma *vma, unsigned long flags)
-{
-	if (flags & PLANE_HAS_FENCE)
-		i915_vma_unpin_fence(vma);
-	i915_vma_unpin(vma);
-	i915_vma_put(vma);
-}
-
-=======
->>>>>>> df0cc57e
 /*
  * Convert the x/y offsets into a linear offset.
  * Only valid with 0/180 degree rotation, which is fine since linear
@@ -1547,191 +1058,6 @@
 				 DRM_MODE_ROTATE_0);
 }
 
-<<<<<<< HEAD
-static
-u32 intel_fb_max_stride(struct drm_i915_private *dev_priv,
-			u32 pixel_format, u64 modifier)
-{
-	/*
-	 * Arbitrary limit for gen4+ chosen to match the
-	 * render engine max stride.
-	 *
-	 * The new CCS hash mode makes remapping impossible
-	 */
-	if (DISPLAY_VER(dev_priv) < 4 || is_ccs_modifier(modifier) ||
-	    intel_modifier_uses_dpt(dev_priv, modifier))
-		return intel_plane_fb_max_stride(dev_priv, pixel_format, modifier);
-	else if (DISPLAY_VER(dev_priv) >= 7)
-		return 256 * 1024;
-	else
-		return 128 * 1024;
-}
-
-static u32
-intel_fb_stride_alignment(const struct drm_framebuffer *fb, int color_plane)
-{
-	struct drm_i915_private *dev_priv = to_i915(fb->dev);
-	u32 tile_width;
-
-	if (is_surface_linear(fb, color_plane)) {
-		u32 max_stride = intel_plane_fb_max_stride(dev_priv,
-							   fb->format->format,
-							   fb->modifier);
-
-		/*
-		 * To make remapping with linear generally feasible
-		 * we need the stride to be page aligned.
-		 */
-		if (fb->pitches[color_plane] > max_stride &&
-		    !is_ccs_modifier(fb->modifier))
-			return intel_tile_size(dev_priv);
-		else
-			return 64;
-	}
-
-	tile_width = intel_tile_width_bytes(fb, color_plane);
-	if (is_ccs_modifier(fb->modifier)) {
-		/*
-		 * Display WA #0531: skl,bxt,kbl,glk
-		 *
-		 * Render decompression and plane width > 3840
-		 * combined with horizontal panning requires the
-		 * plane stride to be a multiple of 4. We'll just
-		 * require the entire fb to accommodate that to avoid
-		 * potential runtime errors at plane configuration time.
-		 */
-		if ((DISPLAY_VER(dev_priv) == 9 || IS_GEMINILAKE(dev_priv)) &&
-		    color_plane == 0 && fb->width > 3840)
-			tile_width *= 4;
-		/*
-		 * The main surface pitch must be padded to a multiple of four
-		 * tile widths.
-		 */
-		else if (DISPLAY_VER(dev_priv) >= 12)
-			tile_width *= 4;
-	}
-	return tile_width;
-}
-
-static struct i915_vma *
-initial_plane_vma(struct drm_i915_private *i915,
-		  struct intel_initial_plane_config *plane_config)
-{
-	struct drm_i915_gem_object *obj;
-	struct i915_vma *vma;
-	u32 base, size;
-
-	if (plane_config->size == 0)
-		return NULL;
-
-	base = round_down(plane_config->base,
-			  I915_GTT_MIN_ALIGNMENT);
-	size = round_up(plane_config->base + plane_config->size,
-			I915_GTT_MIN_ALIGNMENT);
-	size -= base;
-
-	/*
-	 * If the FB is too big, just don't use it since fbdev is not very
-	 * important and we should probably use that space with FBC or other
-	 * features.
-	 */
-	if (IS_ENABLED(CONFIG_FRAMEBUFFER_CONSOLE) &&
-	    size * 2 > i915->stolen_usable_size)
-		return NULL;
-
-	obj = i915_gem_object_create_stolen_for_preallocated(i915, base, size);
-	if (IS_ERR(obj))
-		return NULL;
-
-	/*
-	 * Mark it WT ahead of time to avoid changing the
-	 * cache_level during fbdev initialization. The
-	 * unbind there would get stuck waiting for rcu.
-	 */
-	i915_gem_object_set_cache_coherency(obj, HAS_WT(i915) ?
-					    I915_CACHE_WT : I915_CACHE_NONE);
-
-	switch (plane_config->tiling) {
-	case I915_TILING_NONE:
-		break;
-	case I915_TILING_X:
-	case I915_TILING_Y:
-		obj->tiling_and_stride =
-			plane_config->fb->base.pitches[0] |
-			plane_config->tiling;
-		break;
-	default:
-		MISSING_CASE(plane_config->tiling);
-		goto err_obj;
-	}
-
-	vma = i915_vma_instance(obj, &i915->ggtt.vm, NULL);
-	if (IS_ERR(vma))
-		goto err_obj;
-
-	if (i915_ggtt_pin(vma, NULL, 0, PIN_MAPPABLE | PIN_OFFSET_FIXED | base))
-		goto err_obj;
-
-	if (i915_gem_object_is_tiled(obj) &&
-	    !i915_vma_is_map_and_fenceable(vma))
-		goto err_obj;
-
-	return vma;
-
-err_obj:
-	i915_gem_object_put(obj);
-	return NULL;
-}
-
-static bool
-intel_alloc_initial_plane_obj(struct intel_crtc *crtc,
-			      struct intel_initial_plane_config *plane_config)
-{
-	struct drm_device *dev = crtc->base.dev;
-	struct drm_i915_private *dev_priv = to_i915(dev);
-	struct drm_mode_fb_cmd2 mode_cmd = { 0 };
-	struct drm_framebuffer *fb = &plane_config->fb->base;
-	struct i915_vma *vma;
-
-	switch (fb->modifier) {
-	case DRM_FORMAT_MOD_LINEAR:
-	case I915_FORMAT_MOD_X_TILED:
-	case I915_FORMAT_MOD_Y_TILED:
-		break;
-	default:
-		drm_dbg(&dev_priv->drm,
-			"Unsupported modifier for initial FB: 0x%llx\n",
-			fb->modifier);
-		return false;
-	}
-
-	vma = initial_plane_vma(dev_priv, plane_config);
-	if (!vma)
-		return false;
-
-	mode_cmd.pixel_format = fb->format->format;
-	mode_cmd.width = fb->width;
-	mode_cmd.height = fb->height;
-	mode_cmd.pitches[0] = fb->pitches[0];
-	mode_cmd.modifier[0] = fb->modifier;
-	mode_cmd.flags = DRM_MODE_FB_MODIFIERS;
-
-	if (intel_framebuffer_init(to_intel_framebuffer(fb),
-				   vma->obj, &mode_cmd)) {
-		drm_dbg_kms(&dev_priv->drm, "intel fb init failed\n");
-		goto err_vma;
-	}
-
-	plane_config->vma = vma;
-	return true;
-
-err_vma:
-	i915_vma_put(vma);
-	return false;
-}
-
-=======
->>>>>>> df0cc57e
 static void
 intel_set_plane_visible(struct intel_crtc_state *crtc_state,
 			struct intel_plane_state *plane_state,
@@ -1813,171 +1139,6 @@
 	intel_wait_for_vblank(dev_priv, crtc->pipe);
 }
 
-<<<<<<< HEAD
-static struct i915_vma *intel_dpt_pin(struct i915_address_space *vm)
-{
-	struct drm_i915_private *i915 = vm->i915;
-	struct i915_dpt *dpt = i915_vm_to_dpt(vm);
-	intel_wakeref_t wakeref;
-	struct i915_vma *vma;
-	void __iomem *iomem;
-
-	wakeref = intel_runtime_pm_get(&i915->runtime_pm);
-	atomic_inc(&i915->gpu_error.pending_fb_pin);
-
-	vma = i915_gem_object_ggtt_pin(dpt->obj, NULL, 0, 4096,
-				       HAS_LMEM(i915) ? 0 : PIN_MAPPABLE);
-	if (IS_ERR(vma))
-		goto err;
-
-	iomem = i915_vma_pin_iomap(vma);
-	i915_vma_unpin(vma);
-	if (IS_ERR(iomem)) {
-		vma = iomem;
-		goto err;
-	}
-
-	dpt->vma = vma;
-	dpt->iomem = iomem;
-
-	i915_vma_get(vma);
-
-err:
-	atomic_dec(&i915->gpu_error.pending_fb_pin);
-	intel_runtime_pm_put(&i915->runtime_pm, wakeref);
-
-	return vma;
-}
-
-static void intel_dpt_unpin(struct i915_address_space *vm)
-{
-	struct i915_dpt *dpt = i915_vm_to_dpt(vm);
-
-	i915_vma_unpin_iomap(dpt->vma);
-	i915_vma_put(dpt->vma);
-}
-
-static bool
-intel_reuse_initial_plane_obj(struct drm_i915_private *i915,
-			      const struct intel_initial_plane_config *plane_config,
-			      struct drm_framebuffer **fb,
-			      struct i915_vma **vma)
-{
-	struct intel_crtc *crtc;
-
-	for_each_intel_crtc(&i915->drm, crtc) {
-		struct intel_crtc_state *crtc_state =
-			to_intel_crtc_state(crtc->base.state);
-		struct intel_plane *plane =
-			to_intel_plane(crtc->base.primary);
-		struct intel_plane_state *plane_state =
-			to_intel_plane_state(plane->base.state);
-
-		if (!crtc_state->uapi.active)
-			continue;
-
-		if (!plane_state->ggtt_vma)
-			continue;
-
-		if (intel_plane_ggtt_offset(plane_state) == plane_config->base) {
-			*fb = plane_state->hw.fb;
-			*vma = plane_state->ggtt_vma;
-			return true;
-		}
-	}
-
-	return false;
-}
-
-static void
-intel_find_initial_plane_obj(struct intel_crtc *crtc,
-			     struct intel_initial_plane_config *plane_config)
-{
-	struct drm_device *dev = crtc->base.dev;
-	struct drm_i915_private *dev_priv = to_i915(dev);
-	struct intel_crtc_state *crtc_state =
-		to_intel_crtc_state(crtc->base.state);
-	struct intel_plane *plane =
-		to_intel_plane(crtc->base.primary);
-	struct intel_plane_state *plane_state =
-		to_intel_plane_state(plane->base.state);
-	struct drm_framebuffer *fb;
-	struct i915_vma *vma;
-
-	/*
-	 * TODO:
-	 *   Disable planes if get_initial_plane_config() failed.
-	 *   Make sure things work if the surface base is not page aligned.
-	 */
-	if (!plane_config->fb)
-		return;
-
-	if (intel_alloc_initial_plane_obj(crtc, plane_config)) {
-		fb = &plane_config->fb->base;
-		vma = plane_config->vma;
-		goto valid_fb;
-	}
-
-	/*
-	 * Failed to alloc the obj, check to see if we should share
-	 * an fb with another CRTC instead
-	 */
-	if (intel_reuse_initial_plane_obj(dev_priv, plane_config, &fb, &vma))
-		goto valid_fb;
-
-	/*
-	 * We've failed to reconstruct the BIOS FB.  Current display state
-	 * indicates that the primary plane is visible, but has a NULL FB,
-	 * which will lead to problems later if we don't fix it up.  The
-	 * simplest solution is to just disable the primary plane now and
-	 * pretend the BIOS never had it enabled.
-	 */
-	intel_plane_disable_noatomic(crtc, plane);
-	if (crtc_state->bigjoiner) {
-		struct intel_crtc *slave =
-			crtc_state->bigjoiner_linked_crtc;
-		intel_plane_disable_noatomic(slave, to_intel_plane(slave->base.primary));
-	}
-
-	return;
-
-valid_fb:
-	plane_state->uapi.rotation = plane_config->rotation;
-	intel_fb_fill_view(to_intel_framebuffer(fb),
-			   plane_state->uapi.rotation, &plane_state->view);
-
-	__i915_vma_pin(vma);
-	plane_state->ggtt_vma = i915_vma_get(vma);
-	if (intel_plane_uses_fence(plane_state) &&
-	    i915_vma_pin_fence(vma) == 0 && vma->fence)
-		plane_state->flags |= PLANE_HAS_FENCE;
-
-	plane_state->uapi.src_x = 0;
-	plane_state->uapi.src_y = 0;
-	plane_state->uapi.src_w = fb->width << 16;
-	plane_state->uapi.src_h = fb->height << 16;
-
-	plane_state->uapi.crtc_x = 0;
-	plane_state->uapi.crtc_y = 0;
-	plane_state->uapi.crtc_w = fb->width;
-	plane_state->uapi.crtc_h = fb->height;
-
-	if (plane_config->tiling)
-		dev_priv->preserve_bios_swizzle = true;
-
-	plane_state->uapi.fb = fb;
-	drm_framebuffer_get(fb);
-
-	plane_state->uapi.crtc = &crtc->base;
-	intel_plane_copy_uapi_to_hw_state(plane_state, plane_state, crtc);
-
-	intel_frontbuffer_flush(to_intel_frontbuffer(fb), ORIGIN_DIRTYFB);
-
-	atomic_or(plane->frontbuffer_bit, &to_intel_frontbuffer(fb)->bits);
-}
-
-=======
->>>>>>> df0cc57e
 unsigned int
 intel_plane_fence_y_offset(const struct intel_plane_state *plane_state)
 {
@@ -2717,8 +1878,6 @@
 
 	/* Wa_2006604312:icl,ehl */
 	if (crtc_state->scaler_state.scaler_users > 0 && DISPLAY_VER(dev_priv) == 11)
-<<<<<<< HEAD
-=======
 		return true;
 
 	return false;
@@ -2732,7 +1891,6 @@
 	if (is_hdr_mode(crtc_state) &&
 	    crtc_state->active_planes & BIT(PLANE_CURSOR) &&
 	    DISPLAY_VER(dev_priv) == 11)
->>>>>>> df0cc57e
 		return true;
 
 	return false;
@@ -7235,34 +6393,6 @@
 			return ret;
 	}
 
-<<<<<<< HEAD
-	if (dev_priv->display.compute_pipe_wm) {
-		ret = dev_priv->display.compute_pipe_wm(state, crtc);
-		if (ret) {
-			drm_dbg_kms(&dev_priv->drm,
-				    "Target pipe watermarks are invalid\n");
-			return ret;
-		}
-
-	}
-
-	if (dev_priv->display.compute_intermediate_wm) {
-		if (drm_WARN_ON(&dev_priv->drm,
-				!dev_priv->display.compute_pipe_wm))
-			return 0;
-
-		/*
-		 * Calculate 'intermediate' watermarks that satisfy both the
-		 * old state and the new state.  We can program these
-		 * immediately.
-		 */
-		ret = dev_priv->display.compute_intermediate_wm(state, crtc);
-		if (ret) {
-			drm_dbg_kms(&dev_priv->drm,
-				    "No valid intermediate pipe watermarks are possible\n");
-			return ret;
-		}
-=======
 	ret = intel_compute_pipe_wm(state, crtc);
 	if (ret) {
 		drm_dbg_kms(&dev_priv->drm,
@@ -7280,7 +6410,6 @@
 		drm_dbg_kms(&dev_priv->drm,
 			    "No valid intermediate pipe watermarks are possible\n");
 		return ret;
->>>>>>> df0cc57e
 	}
 
 	if (DISPLAY_VER(dev_priv) >= 9) {
@@ -8586,19 +7715,12 @@
 		if (bp_gamma)
 			PIPE_CONF_CHECK_COLOR_LUT(gamma_mode, hw.gamma_lut, bp_gamma);
 
-<<<<<<< HEAD
-		PIPE_CONF_CHECK_BOOL(has_psr);
-		PIPE_CONF_CHECK_BOOL(has_psr2);
-		PIPE_CONF_CHECK_BOOL(enable_psr2_sel_fetch);
-		PIPE_CONF_CHECK_I(dc3co_exitline);
-=======
 		if (current_config->active_planes) {
 			PIPE_CONF_CHECK_BOOL(has_psr);
 			PIPE_CONF_CHECK_BOOL(has_psr2);
 			PIPE_CONF_CHECK_BOOL(enable_psr2_sel_fetch);
 			PIPE_CONF_CHECK_I(dc3co_exitline);
 		}
->>>>>>> df0cc57e
 	}
 
 	PIPE_CONF_CHECK_BOOL(double_wide);
@@ -8655,11 +7777,7 @@
 		PIPE_CONF_CHECK_I(min_voltage_level);
 	}
 
-<<<<<<< HEAD
-	if (fastset && (current_config->has_psr || pipe_config->has_psr))
-=======
 	if (current_config->has_psr || pipe_config->has_psr)
->>>>>>> df0cc57e
 		PIPE_CONF_CHECK_X_WITH_MASK(infoframes.enable,
 					    ~intel_hdmi_infoframe_enable(DP_SDP_VSC));
 	else
@@ -10254,23 +9372,6 @@
 		skl_detach_scalers(new_crtc_state);
 }
 
-static void commit_pipe_post_planes(struct intel_atomic_state *state,
-				    struct intel_crtc *crtc)
-{
-	struct drm_i915_private *dev_priv = to_i915(state->base.dev);
-	const struct intel_crtc_state *new_crtc_state =
-		intel_atomic_get_new_crtc_state(state, crtc);
-
-	/*
-	 * Disable the scaler(s) after the plane(s) so that we don't
-	 * get a catastrophic underrun even if the two operations
-	 * end up happening in two different frames.
-	 */
-	if (DISPLAY_VER(dev_priv) >= 9 &&
-	    !intel_crtc_needs_modeset(new_crtc_state))
-		skl_detach_scalers(new_crtc_state);
-}
-
 static void intel_enable_crtc(struct intel_atomic_state *state,
 			      struct intel_crtc *crtc)
 {
@@ -10990,282 +10091,6 @@
 		if (state->modeset)
 			flush_workqueue(dev_priv->modeset_wq);
 		intel_atomic_commit_tail(state);
-<<<<<<< HEAD
-	}
-
-	return 0;
-}
-
-struct wait_rps_boost {
-	struct wait_queue_entry wait;
-
-	struct drm_crtc *crtc;
-	struct i915_request *request;
-};
-
-static int do_rps_boost(struct wait_queue_entry *_wait,
-			unsigned mode, int sync, void *key)
-{
-	struct wait_rps_boost *wait = container_of(_wait, typeof(*wait), wait);
-	struct i915_request *rq = wait->request;
-
-	/*
-	 * If we missed the vblank, but the request is already running it
-	 * is reasonable to assume that it will complete before the next
-	 * vblank without our intervention, so leave RPS alone.
-	 */
-	if (!i915_request_started(rq))
-		intel_rps_boost(rq);
-	i915_request_put(rq);
-
-	drm_crtc_vblank_put(wait->crtc);
-
-	list_del(&wait->wait.entry);
-	kfree(wait);
-	return 1;
-}
-
-static void add_rps_boost_after_vblank(struct drm_crtc *crtc,
-				       struct dma_fence *fence)
-{
-	struct wait_rps_boost *wait;
-
-	if (!dma_fence_is_i915(fence))
-		return;
-
-	if (DISPLAY_VER(to_i915(crtc->dev)) < 6)
-		return;
-
-	if (drm_crtc_vblank_get(crtc))
-		return;
-
-	wait = kmalloc(sizeof(*wait), GFP_KERNEL);
-	if (!wait) {
-		drm_crtc_vblank_put(crtc);
-		return;
-	}
-
-	wait->request = to_request(dma_fence_get(fence));
-	wait->crtc = crtc;
-
-	wait->wait.func = do_rps_boost;
-	wait->wait.flags = 0;
-
-	add_wait_queue(drm_crtc_vblank_waitqueue(crtc), &wait->wait);
-}
-
-int intel_plane_pin_fb(struct intel_plane_state *plane_state)
-{
-	struct intel_plane *plane = to_intel_plane(plane_state->uapi.plane);
-	struct drm_i915_private *dev_priv = to_i915(plane->base.dev);
-	struct drm_framebuffer *fb = plane_state->hw.fb;
-	struct i915_vma *vma;
-	bool phys_cursor =
-		plane->id == PLANE_CURSOR &&
-		INTEL_INFO(dev_priv)->display.cursor_needs_physical;
-
-	if (!intel_fb_uses_dpt(fb)) {
-		vma = intel_pin_and_fence_fb_obj(fb, phys_cursor,
-						 &plane_state->view.gtt,
-						 intel_plane_uses_fence(plane_state),
-						 &plane_state->flags);
-		if (IS_ERR(vma))
-			return PTR_ERR(vma);
-
-		plane_state->ggtt_vma = vma;
-	} else {
-		struct intel_framebuffer *intel_fb = to_intel_framebuffer(fb);
-
-		vma = intel_dpt_pin(intel_fb->dpt_vm);
-		if (IS_ERR(vma))
-			return PTR_ERR(vma);
-
-		plane_state->ggtt_vma = vma;
-
-		vma = intel_pin_fb_obj_dpt(fb, &plane_state->view.gtt, false,
-					   &plane_state->flags, intel_fb->dpt_vm);
-		if (IS_ERR(vma)) {
-			intel_dpt_unpin(intel_fb->dpt_vm);
-			plane_state->ggtt_vma = NULL;
-			return PTR_ERR(vma);
-		}
-
-		plane_state->dpt_vma = vma;
-
-		WARN_ON(plane_state->ggtt_vma == plane_state->dpt_vma);
-	}
-
-	return 0;
-}
-
-void intel_plane_unpin_fb(struct intel_plane_state *old_plane_state)
-{
-	struct drm_framebuffer *fb = old_plane_state->hw.fb;
-	struct i915_vma *vma;
-
-	if (!intel_fb_uses_dpt(fb)) {
-		vma = fetch_and_zero(&old_plane_state->ggtt_vma);
-		if (vma)
-			intel_unpin_fb_vma(vma, old_plane_state->flags);
-	} else {
-		struct intel_framebuffer *intel_fb = to_intel_framebuffer(fb);
-
-		vma = fetch_and_zero(&old_plane_state->dpt_vma);
-		if (vma)
-			intel_unpin_fb_vma(vma, old_plane_state->flags);
-
-		vma = fetch_and_zero(&old_plane_state->ggtt_vma);
-		if (vma)
-			intel_dpt_unpin(intel_fb->dpt_vm);
-	}
-}
-
-/**
- * intel_prepare_plane_fb - Prepare fb for usage on plane
- * @_plane: drm plane to prepare for
- * @_new_plane_state: the plane state being prepared
- *
- * Prepares a framebuffer for usage on a display plane.  Generally this
- * involves pinning the underlying object and updating the frontbuffer tracking
- * bits.  Some older platforms need special physical address handling for
- * cursor planes.
- *
- * Returns 0 on success, negative error code on failure.
- */
-int
-intel_prepare_plane_fb(struct drm_plane *_plane,
-		       struct drm_plane_state *_new_plane_state)
-{
-	struct i915_sched_attr attr = { .priority = I915_PRIORITY_DISPLAY };
-	struct intel_plane *plane = to_intel_plane(_plane);
-	struct intel_plane_state *new_plane_state =
-		to_intel_plane_state(_new_plane_state);
-	struct intel_atomic_state *state =
-		to_intel_atomic_state(new_plane_state->uapi.state);
-	struct drm_i915_private *dev_priv = to_i915(plane->base.dev);
-	const struct intel_plane_state *old_plane_state =
-		intel_atomic_get_old_plane_state(state, plane);
-	struct drm_i915_gem_object *obj = intel_fb_obj(new_plane_state->hw.fb);
-	struct drm_i915_gem_object *old_obj = intel_fb_obj(old_plane_state->hw.fb);
-	int ret;
-
-	if (old_obj) {
-		const struct intel_crtc_state *crtc_state =
-			intel_atomic_get_new_crtc_state(state,
-							to_intel_crtc(old_plane_state->hw.crtc));
-
-		/* Big Hammer, we also need to ensure that any pending
-		 * MI_WAIT_FOR_EVENT inside a user batch buffer on the
-		 * current scanout is retired before unpinning the old
-		 * framebuffer. Note that we rely on userspace rendering
-		 * into the buffer attached to the pipe they are waiting
-		 * on. If not, userspace generates a GPU hang with IPEHR
-		 * point to the MI_WAIT_FOR_EVENT.
-		 *
-		 * This should only fail upon a hung GPU, in which case we
-		 * can safely continue.
-		 */
-		if (intel_crtc_needs_modeset(crtc_state)) {
-			ret = i915_sw_fence_await_reservation(&state->commit_ready,
-							      old_obj->base.resv, NULL,
-							      false, 0,
-							      GFP_KERNEL);
-			if (ret < 0)
-				return ret;
-		}
-	}
-
-	if (new_plane_state->uapi.fence) { /* explicit fencing */
-		i915_gem_fence_wait_priority(new_plane_state->uapi.fence,
-					     &attr);
-		ret = i915_sw_fence_await_dma_fence(&state->commit_ready,
-						    new_plane_state->uapi.fence,
-						    i915_fence_timeout(dev_priv),
-						    GFP_KERNEL);
-		if (ret < 0)
-			return ret;
-	}
-
-	if (!obj)
-		return 0;
-
-
-	ret = intel_plane_pin_fb(new_plane_state);
-	if (ret)
-		return ret;
-
-	i915_gem_object_wait_priority(obj, 0, &attr);
-	i915_gem_object_flush_frontbuffer(obj, ORIGIN_DIRTYFB);
-
-	if (!new_plane_state->uapi.fence) { /* implicit fencing */
-		struct dma_fence *fence;
-
-		ret = i915_sw_fence_await_reservation(&state->commit_ready,
-						      obj->base.resv, NULL,
-						      false,
-						      i915_fence_timeout(dev_priv),
-						      GFP_KERNEL);
-		if (ret < 0)
-			goto unpin_fb;
-
-		fence = dma_resv_get_excl_unlocked(obj->base.resv);
-		if (fence) {
-			add_rps_boost_after_vblank(new_plane_state->hw.crtc,
-						   fence);
-			dma_fence_put(fence);
-		}
-	} else {
-		add_rps_boost_after_vblank(new_plane_state->hw.crtc,
-					   new_plane_state->uapi.fence);
-	}
-
-	/*
-	 * We declare pageflips to be interactive and so merit a small bias
-	 * towards upclocking to deliver the frame on time. By only changing
-	 * the RPS thresholds to sample more regularly and aim for higher
-	 * clocks we can hopefully deliver low power workloads (like kodi)
-	 * that are not quite steady state without resorting to forcing
-	 * maximum clocks following a vblank miss (see do_rps_boost()).
-	 */
-	if (!state->rps_interactive) {
-		intel_rps_mark_interactive(&dev_priv->gt.rps, true);
-		state->rps_interactive = true;
-	}
-
-	return 0;
-
-unpin_fb:
-	intel_plane_unpin_fb(new_plane_state);
-
-	return ret;
-}
-
-/**
- * intel_cleanup_plane_fb - Cleans up an fb after plane use
- * @plane: drm plane to clean up for
- * @_old_plane_state: the state from the previous modeset
- *
- * Cleans up a framebuffer that has just been removed from a plane.
- */
-void
-intel_cleanup_plane_fb(struct drm_plane *plane,
-		       struct drm_plane_state *_old_plane_state)
-{
-	struct intel_plane_state *old_plane_state =
-		to_intel_plane_state(_old_plane_state);
-	struct intel_atomic_state *state =
-		to_intel_atomic_state(old_plane_state->uapi.state);
-	struct drm_i915_private *dev_priv = to_i915(plane->dev);
-	struct drm_i915_gem_object *obj = intel_fb_obj(old_plane_state->hw.fb);
-
-	if (!obj)
-		return;
-
-	if (state->rps_interactive) {
-		intel_rps_mark_interactive(&dev_priv->gt.rps, false);
-		state->rps_interactive = false;
-=======
->>>>>>> df0cc57e
 	}
 
 	return 0;
@@ -11400,10 +10225,7 @@
 		intel_ddi_init(dev_priv, PORT_TC2);
 		intel_ddi_init(dev_priv, PORT_TC3);
 		intel_ddi_init(dev_priv, PORT_TC4);
-<<<<<<< HEAD
-=======
 		icl_dsi_init(dev_priv);
->>>>>>> df0cc57e
 	} else if (IS_ALDERLAKE_S(dev_priv)) {
 		intel_ddi_init(dev_priv, PORT_A);
 		intel_ddi_init(dev_priv, PORT_TC1);
@@ -11621,252 +10443,6 @@
 	drm_helper_move_panel_connectors_to_head(&dev_priv->drm);
 }
 
-<<<<<<< HEAD
-static void intel_user_framebuffer_destroy(struct drm_framebuffer *fb)
-{
-	struct intel_framebuffer *intel_fb = to_intel_framebuffer(fb);
-
-	drm_framebuffer_cleanup(fb);
-
-	if (intel_fb_uses_dpt(fb))
-		intel_dpt_destroy(intel_fb->dpt_vm);
-
-	intel_frontbuffer_put(intel_fb->frontbuffer);
-
-	kfree(intel_fb);
-}
-
-static int intel_user_framebuffer_create_handle(struct drm_framebuffer *fb,
-						struct drm_file *file,
-						unsigned int *handle)
-{
-	struct drm_i915_gem_object *obj = intel_fb_obj(fb);
-	struct drm_i915_private *i915 = to_i915(obj->base.dev);
-
-	if (i915_gem_object_is_userptr(obj)) {
-		drm_dbg(&i915->drm,
-			"attempting to use a userptr for a framebuffer, denied\n");
-		return -EINVAL;
-	}
-
-	return drm_gem_handle_create(file, &obj->base, handle);
-}
-
-static int intel_user_framebuffer_dirty(struct drm_framebuffer *fb,
-					struct drm_file *file,
-					unsigned flags, unsigned color,
-					struct drm_clip_rect *clips,
-					unsigned num_clips)
-{
-	struct drm_i915_gem_object *obj = intel_fb_obj(fb);
-
-	i915_gem_object_flush_if_display(obj);
-	intel_frontbuffer_flush(to_intel_frontbuffer(fb), ORIGIN_DIRTYFB);
-
-	return 0;
-}
-
-static const struct drm_framebuffer_funcs intel_fb_funcs = {
-	.destroy = intel_user_framebuffer_destroy,
-	.create_handle = intel_user_framebuffer_create_handle,
-	.dirty = intel_user_framebuffer_dirty,
-};
-
-static int intel_framebuffer_init(struct intel_framebuffer *intel_fb,
-				  struct drm_i915_gem_object *obj,
-				  struct drm_mode_fb_cmd2 *mode_cmd)
-{
-	struct drm_i915_private *dev_priv = to_i915(obj->base.dev);
-	struct drm_framebuffer *fb = &intel_fb->base;
-	u32 max_stride;
-	unsigned int tiling, stride;
-	int ret = -EINVAL;
-	int i;
-
-	intel_fb->frontbuffer = intel_frontbuffer_get(obj);
-	if (!intel_fb->frontbuffer)
-		return -ENOMEM;
-
-	i915_gem_object_lock(obj, NULL);
-	tiling = i915_gem_object_get_tiling(obj);
-	stride = i915_gem_object_get_stride(obj);
-	i915_gem_object_unlock(obj);
-
-	if (mode_cmd->flags & DRM_MODE_FB_MODIFIERS) {
-		/*
-		 * If there's a fence, enforce that
-		 * the fb modifier and tiling mode match.
-		 */
-		if (tiling != I915_TILING_NONE &&
-		    tiling != intel_fb_modifier_to_tiling(mode_cmd->modifier[0])) {
-			drm_dbg_kms(&dev_priv->drm,
-				    "tiling_mode doesn't match fb modifier\n");
-			goto err;
-		}
-	} else {
-		if (tiling == I915_TILING_X) {
-			mode_cmd->modifier[0] = I915_FORMAT_MOD_X_TILED;
-		} else if (tiling == I915_TILING_Y) {
-			drm_dbg_kms(&dev_priv->drm,
-				    "No Y tiling for legacy addfb\n");
-			goto err;
-		}
-	}
-
-	if (!drm_any_plane_has_format(&dev_priv->drm,
-				      mode_cmd->pixel_format,
-				      mode_cmd->modifier[0])) {
-		drm_dbg_kms(&dev_priv->drm,
-			    "unsupported pixel format %p4cc / modifier 0x%llx\n",
-			    &mode_cmd->pixel_format, mode_cmd->modifier[0]);
-		goto err;
-	}
-
-	/*
-	 * gen2/3 display engine uses the fence if present,
-	 * so the tiling mode must match the fb modifier exactly.
-	 */
-	if (DISPLAY_VER(dev_priv) < 4 &&
-	    tiling != intel_fb_modifier_to_tiling(mode_cmd->modifier[0])) {
-		drm_dbg_kms(&dev_priv->drm,
-			    "tiling_mode must match fb modifier exactly on gen2/3\n");
-		goto err;
-	}
-
-	max_stride = intel_fb_max_stride(dev_priv, mode_cmd->pixel_format,
-					 mode_cmd->modifier[0]);
-	if (mode_cmd->pitches[0] > max_stride) {
-		drm_dbg_kms(&dev_priv->drm,
-			    "%s pitch (%u) must be at most %d\n",
-			    mode_cmd->modifier[0] != DRM_FORMAT_MOD_LINEAR ?
-			    "tiled" : "linear",
-			    mode_cmd->pitches[0], max_stride);
-		goto err;
-	}
-
-	/*
-	 * If there's a fence, enforce that
-	 * the fb pitch and fence stride match.
-	 */
-	if (tiling != I915_TILING_NONE && mode_cmd->pitches[0] != stride) {
-		drm_dbg_kms(&dev_priv->drm,
-			    "pitch (%d) must match tiling stride (%d)\n",
-			    mode_cmd->pitches[0], stride);
-		goto err;
-	}
-
-	/* FIXME need to adjust LINOFF/TILEOFF accordingly. */
-	if (mode_cmd->offsets[0] != 0) {
-		drm_dbg_kms(&dev_priv->drm,
-			    "plane 0 offset (0x%08x) must be 0\n",
-			    mode_cmd->offsets[0]);
-		goto err;
-	}
-
-	drm_helper_mode_fill_fb_struct(&dev_priv->drm, fb, mode_cmd);
-
-	for (i = 0; i < fb->format->num_planes; i++) {
-		u32 stride_alignment;
-
-		if (mode_cmd->handles[i] != mode_cmd->handles[0]) {
-			drm_dbg_kms(&dev_priv->drm, "bad plane %d handle\n",
-				    i);
-			goto err;
-		}
-
-		stride_alignment = intel_fb_stride_alignment(fb, i);
-		if (fb->pitches[i] & (stride_alignment - 1)) {
-			drm_dbg_kms(&dev_priv->drm,
-				    "plane %d pitch (%d) must be at least %u byte aligned\n",
-				    i, fb->pitches[i], stride_alignment);
-			goto err;
-		}
-
-		if (is_gen12_ccs_plane(fb, i) && !is_gen12_ccs_cc_plane(fb, i)) {
-			int ccs_aux_stride = gen12_ccs_aux_stride(fb, i);
-
-			if (fb->pitches[i] != ccs_aux_stride) {
-				drm_dbg_kms(&dev_priv->drm,
-					    "ccs aux plane %d pitch (%d) must be %d\n",
-					    i,
-					    fb->pitches[i], ccs_aux_stride);
-				goto err;
-			}
-		}
-
-		/* TODO: Add POT stride remapping support for CCS formats as well. */
-		if (IS_ALDERLAKE_P(dev_priv) &&
-		    mode_cmd->modifier[i] != DRM_FORMAT_MOD_LINEAR &&
-		    !intel_fb_needs_pot_stride_remap(intel_fb) &&
-		    !is_power_of_2(mode_cmd->pitches[i])) {
-			drm_dbg_kms(&dev_priv->drm,
-				    "plane %d pitch (%d) must be power of two for tiled buffers\n",
-				    i, mode_cmd->pitches[i]);
-			goto err;
-		}
-
-		fb->obj[i] = &obj->base;
-	}
-
-	ret = intel_fill_fb_info(dev_priv, intel_fb);
-	if (ret)
-		goto err;
-
-	if (intel_fb_uses_dpt(fb)) {
-		struct i915_address_space *vm;
-
-		vm = intel_dpt_create(intel_fb);
-		if (IS_ERR(vm)) {
-			ret = PTR_ERR(vm);
-			goto err;
-		}
-
-		intel_fb->dpt_vm = vm;
-	}
-
-	ret = drm_framebuffer_init(&dev_priv->drm, fb, &intel_fb_funcs);
-	if (ret) {
-		drm_err(&dev_priv->drm, "framebuffer init failed %d\n", ret);
-		goto err;
-	}
-
-	return 0;
-
-err:
-	intel_frontbuffer_put(intel_fb->frontbuffer);
-	return ret;
-}
-
-static struct drm_framebuffer *
-intel_user_framebuffer_create(struct drm_device *dev,
-			      struct drm_file *filp,
-			      const struct drm_mode_fb_cmd2 *user_mode_cmd)
-{
-	struct drm_framebuffer *fb;
-	struct drm_i915_gem_object *obj;
-	struct drm_mode_fb_cmd2 mode_cmd = *user_mode_cmd;
-	struct drm_i915_private *i915;
-
-	obj = i915_gem_object_lookup(filp, mode_cmd.handles[0]);
-	if (!obj)
-		return ERR_PTR(-ENOENT);
-
-	/* object is backed with LMEM for discrete */
-	i915 = to_i915(obj->base.dev);
-	if (HAS_LMEM(i915) && !i915_gem_object_can_migrate(obj, INTEL_REGION_LMEM)) {
-		/* object is "remote", not in local memory */
-		i915_gem_object_put(obj);
-		return ERR_PTR(-EREMOTE);
-	}
-
-	fb = intel_framebuffer_create(obj, &mode_cmd);
-	i915_gem_object_put(obj);
-
-	return fb;
-}
-
-=======
->>>>>>> df0cc57e
 static enum drm_mode_status
 intel_mode_valid(struct drm_device *dev,
 		 const struct drm_display_mode *mode)
