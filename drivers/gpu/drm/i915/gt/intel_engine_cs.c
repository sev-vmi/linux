// SPDX-License-Identifier: MIT
/*
 * Copyright © 2016 Intel Corporation
 */

#include <linux/string_helpers.h>

#include <drm/drm_print.h>

#include "gem/i915_gem_context.h"
#include "gem/i915_gem_internal.h"
#include "gt/intel_gt_regs.h"

#include "i915_cmd_parser.h"
#include "i915_drv.h"
#include "intel_breadcrumbs.h"
#include "intel_context.h"
#include "intel_engine.h"
#include "intel_engine_pm.h"
#include "intel_engine_regs.h"
#include "intel_engine_user.h"
#include "intel_execlists_submission.h"
#include "intel_gt.h"
#include "intel_gt_mcr.h"
#include "intel_gt_pm.h"
#include "intel_gt_requests.h"
#include "intel_lrc.h"
#include "intel_lrc_reg.h"
#include "intel_reset.h"
#include "intel_ring.h"
#include "uc/intel_guc_submission.h"

/* Haswell does have the CXT_SIZE register however it does not appear to be
 * valid. Now, docs explain in dwords what is in the context object. The full
 * size is 70720 bytes, however, the power context and execlist context will
 * never be saved (power context is stored elsewhere, and execlists don't work
 * on HSW) - so the final size, including the extra state required for the
 * Resource Streamer, is 66944 bytes, which rounds to 17 pages.
 */
#define HSW_CXT_TOTAL_SIZE		(17 * PAGE_SIZE)

#define DEFAULT_LR_CONTEXT_RENDER_SIZE	(22 * PAGE_SIZE)
#define GEN8_LR_CONTEXT_RENDER_SIZE	(20 * PAGE_SIZE)
#define GEN9_LR_CONTEXT_RENDER_SIZE	(22 * PAGE_SIZE)
#define GEN11_LR_CONTEXT_RENDER_SIZE	(14 * PAGE_SIZE)

#define GEN8_LR_CONTEXT_OTHER_SIZE	( 2 * PAGE_SIZE)

#define MAX_MMIO_BASES 3
struct engine_info {
	u8 class;
	u8 instance;
	/* mmio bases table *must* be sorted in reverse graphics_ver order */
	struct engine_mmio_base {
		u32 graphics_ver : 8;
		u32 base : 24;
	} mmio_bases[MAX_MMIO_BASES];
};

static const struct engine_info intel_engines[] = {
	[RCS0] = {
		.class = RENDER_CLASS,
		.instance = 0,
		.mmio_bases = {
			{ .graphics_ver = 1, .base = RENDER_RING_BASE }
		},
	},
	[BCS0] = {
		.class = COPY_ENGINE_CLASS,
		.instance = 0,
		.mmio_bases = {
			{ .graphics_ver = 6, .base = BLT_RING_BASE }
		},
	},
	[BCS1] = {
		.class = COPY_ENGINE_CLASS,
		.instance = 1,
		.mmio_bases = {
			{ .graphics_ver = 12, .base = XEHPC_BCS1_RING_BASE }
		},
	},
	[BCS2] = {
		.class = COPY_ENGINE_CLASS,
		.instance = 2,
		.mmio_bases = {
			{ .graphics_ver = 12, .base = XEHPC_BCS2_RING_BASE }
		},
	},
	[BCS3] = {
		.class = COPY_ENGINE_CLASS,
		.instance = 3,
		.mmio_bases = {
			{ .graphics_ver = 12, .base = XEHPC_BCS3_RING_BASE }
		},
	},
	[BCS4] = {
		.class = COPY_ENGINE_CLASS,
		.instance = 4,
		.mmio_bases = {
			{ .graphics_ver = 12, .base = XEHPC_BCS4_RING_BASE }
		},
	},
	[BCS5] = {
		.class = COPY_ENGINE_CLASS,
		.instance = 5,
		.mmio_bases = {
			{ .graphics_ver = 12, .base = XEHPC_BCS5_RING_BASE }
		},
	},
	[BCS6] = {
		.class = COPY_ENGINE_CLASS,
		.instance = 6,
		.mmio_bases = {
			{ .graphics_ver = 12, .base = XEHPC_BCS6_RING_BASE }
		},
	},
	[BCS7] = {
		.class = COPY_ENGINE_CLASS,
		.instance = 7,
		.mmio_bases = {
			{ .graphics_ver = 12, .base = XEHPC_BCS7_RING_BASE }
		},
	},
	[BCS8] = {
		.class = COPY_ENGINE_CLASS,
		.instance = 8,
		.mmio_bases = {
			{ .graphics_ver = 12, .base = XEHPC_BCS8_RING_BASE }
		},
	},
	[VCS0] = {
		.class = VIDEO_DECODE_CLASS,
		.instance = 0,
		.mmio_bases = {
			{ .graphics_ver = 11, .base = GEN11_BSD_RING_BASE },
			{ .graphics_ver = 6, .base = GEN6_BSD_RING_BASE },
			{ .graphics_ver = 4, .base = BSD_RING_BASE }
		},
	},
	[VCS1] = {
		.class = VIDEO_DECODE_CLASS,
		.instance = 1,
		.mmio_bases = {
			{ .graphics_ver = 11, .base = GEN11_BSD2_RING_BASE },
			{ .graphics_ver = 8, .base = GEN8_BSD2_RING_BASE }
		},
	},
	[VCS2] = {
		.class = VIDEO_DECODE_CLASS,
		.instance = 2,
		.mmio_bases = {
			{ .graphics_ver = 11, .base = GEN11_BSD3_RING_BASE }
		},
	},
	[VCS3] = {
		.class = VIDEO_DECODE_CLASS,
		.instance = 3,
		.mmio_bases = {
			{ .graphics_ver = 11, .base = GEN11_BSD4_RING_BASE }
		},
	},
	[VCS4] = {
		.class = VIDEO_DECODE_CLASS,
		.instance = 4,
		.mmio_bases = {
			{ .graphics_ver = 12, .base = XEHP_BSD5_RING_BASE }
		},
	},
	[VCS5] = {
		.class = VIDEO_DECODE_CLASS,
		.instance = 5,
		.mmio_bases = {
			{ .graphics_ver = 12, .base = XEHP_BSD6_RING_BASE }
		},
	},
	[VCS6] = {
		.class = VIDEO_DECODE_CLASS,
		.instance = 6,
		.mmio_bases = {
			{ .graphics_ver = 12, .base = XEHP_BSD7_RING_BASE }
		},
	},
	[VCS7] = {
		.class = VIDEO_DECODE_CLASS,
		.instance = 7,
		.mmio_bases = {
			{ .graphics_ver = 12, .base = XEHP_BSD8_RING_BASE }
		},
	},
	[VECS0] = {
		.class = VIDEO_ENHANCEMENT_CLASS,
		.instance = 0,
		.mmio_bases = {
			{ .graphics_ver = 11, .base = GEN11_VEBOX_RING_BASE },
			{ .graphics_ver = 7, .base = VEBOX_RING_BASE }
		},
	},
	[VECS1] = {
		.class = VIDEO_ENHANCEMENT_CLASS,
		.instance = 1,
		.mmio_bases = {
			{ .graphics_ver = 11, .base = GEN11_VEBOX2_RING_BASE }
		},
	},
	[VECS2] = {
		.class = VIDEO_ENHANCEMENT_CLASS,
		.instance = 2,
		.mmio_bases = {
			{ .graphics_ver = 12, .base = XEHP_VEBOX3_RING_BASE }
		},
	},
	[VECS3] = {
		.class = VIDEO_ENHANCEMENT_CLASS,
		.instance = 3,
		.mmio_bases = {
			{ .graphics_ver = 12, .base = XEHP_VEBOX4_RING_BASE }
		},
	},
	[CCS0] = {
		.class = COMPUTE_CLASS,
		.instance = 0,
		.mmio_bases = {
			{ .graphics_ver = 12, .base = GEN12_COMPUTE0_RING_BASE }
		}
	},
	[CCS1] = {
		.class = COMPUTE_CLASS,
		.instance = 1,
		.mmio_bases = {
			{ .graphics_ver = 12, .base = GEN12_COMPUTE1_RING_BASE }
		}
	},
	[CCS2] = {
		.class = COMPUTE_CLASS,
		.instance = 2,
		.mmio_bases = {
			{ .graphics_ver = 12, .base = GEN12_COMPUTE2_RING_BASE }
		}
	},
	[CCS3] = {
		.class = COMPUTE_CLASS,
		.instance = 3,
		.mmio_bases = {
			{ .graphics_ver = 12, .base = GEN12_COMPUTE3_RING_BASE }
		}
	},
};

/**
 * intel_engine_context_size() - return the size of the context for an engine
 * @gt: the gt
 * @class: engine class
 *
 * Each engine class may require a different amount of space for a context
 * image.
 *
 * Return: size (in bytes) of an engine class specific context image
 *
 * Note: this size includes the HWSP, which is part of the context image
 * in LRC mode, but does not include the "shared data page" used with
 * GuC submission. The caller should account for this if using the GuC.
 */
u32 intel_engine_context_size(struct intel_gt *gt, u8 class)
{
	struct intel_uncore *uncore = gt->uncore;
	u32 cxt_size;

	BUILD_BUG_ON(I915_GTT_PAGE_SIZE != PAGE_SIZE);

	switch (class) {
	case COMPUTE_CLASS:
		fallthrough;
	case RENDER_CLASS:
		switch (GRAPHICS_VER(gt->i915)) {
		default:
			MISSING_CASE(GRAPHICS_VER(gt->i915));
			return DEFAULT_LR_CONTEXT_RENDER_SIZE;
		case 12:
		case 11:
			return GEN11_LR_CONTEXT_RENDER_SIZE;
		case 9:
			return GEN9_LR_CONTEXT_RENDER_SIZE;
		case 8:
			return GEN8_LR_CONTEXT_RENDER_SIZE;
		case 7:
			if (IS_HASWELL(gt->i915))
				return HSW_CXT_TOTAL_SIZE;

			cxt_size = intel_uncore_read(uncore, GEN7_CXT_SIZE);
			return round_up(GEN7_CXT_TOTAL_SIZE(cxt_size) * 64,
					PAGE_SIZE);
		case 6:
			cxt_size = intel_uncore_read(uncore, CXT_SIZE);
			return round_up(GEN6_CXT_TOTAL_SIZE(cxt_size) * 64,
					PAGE_SIZE);
		case 5:
		case 4:
			/*
			 * There is a discrepancy here between the size reported
			 * by the register and the size of the context layout
			 * in the docs. Both are described as authorative!
			 *
			 * The discrepancy is on the order of a few cachelines,
			 * but the total is under one page (4k), which is our
			 * minimum allocation anyway so it should all come
			 * out in the wash.
			 */
			cxt_size = intel_uncore_read(uncore, CXT_SIZE) + 1;
			drm_dbg(&gt->i915->drm,
				"graphics_ver = %d CXT_SIZE = %d bytes [0x%08x]\n",
				GRAPHICS_VER(gt->i915), cxt_size * 64,
				cxt_size - 1);
			return round_up(cxt_size * 64, PAGE_SIZE);
		case 3:
		case 2:
		/* For the special day when i810 gets merged. */
		case 1:
			return 0;
		}
		break;
	default:
		MISSING_CASE(class);
		fallthrough;
	case VIDEO_DECODE_CLASS:
	case VIDEO_ENHANCEMENT_CLASS:
	case COPY_ENGINE_CLASS:
		if (GRAPHICS_VER(gt->i915) < 8)
			return 0;
		return GEN8_LR_CONTEXT_OTHER_SIZE;
	}
}

static u32 __engine_mmio_base(struct drm_i915_private *i915,
			      const struct engine_mmio_base *bases)
{
	int i;

	for (i = 0; i < MAX_MMIO_BASES; i++)
		if (GRAPHICS_VER(i915) >= bases[i].graphics_ver)
			break;

	GEM_BUG_ON(i == MAX_MMIO_BASES);
	GEM_BUG_ON(!bases[i].base);

	return bases[i].base;
}

static void __sprint_engine_name(struct intel_engine_cs *engine)
{
	/*
	 * Before we know what the uABI name for this engine will be,
	 * we still would like to keep track of this engine in the debug logs.
	 * We throw in a ' here as a reminder that this isn't its final name.
	 */
	GEM_WARN_ON(snprintf(engine->name, sizeof(engine->name), "%s'%u",
			     intel_engine_class_repr(engine->class),
			     engine->instance) >= sizeof(engine->name));
}

void intel_engine_set_hwsp_writemask(struct intel_engine_cs *engine, u32 mask)
{
	/*
	 * Though they added more rings on g4x/ilk, they did not add
	 * per-engine HWSTAM until gen6.
	 */
	if (GRAPHICS_VER(engine->i915) < 6 && engine->class != RENDER_CLASS)
		return;

	if (GRAPHICS_VER(engine->i915) >= 3)
		ENGINE_WRITE(engine, RING_HWSTAM, mask);
	else
		ENGINE_WRITE16(engine, RING_HWSTAM, mask);
}

static void intel_engine_sanitize_mmio(struct intel_engine_cs *engine)
{
	/* Mask off all writes into the unknown HWSP */
	intel_engine_set_hwsp_writemask(engine, ~0u);
}

static void nop_irq_handler(struct intel_engine_cs *engine, u16 iir)
{
	GEM_DEBUG_WARN_ON(iir);
}

static u32 get_reset_domain(u8 ver, enum intel_engine_id id)
{
	u32 reset_domain;

	if (ver >= 11) {
		static const u32 engine_reset_domains[] = {
			[RCS0]  = GEN11_GRDOM_RENDER,
			[BCS0]  = GEN11_GRDOM_BLT,
			[BCS1]  = XEHPC_GRDOM_BLT1,
			[BCS2]  = XEHPC_GRDOM_BLT2,
			[BCS3]  = XEHPC_GRDOM_BLT3,
			[BCS4]  = XEHPC_GRDOM_BLT4,
			[BCS5]  = XEHPC_GRDOM_BLT5,
			[BCS6]  = XEHPC_GRDOM_BLT6,
			[BCS7]  = XEHPC_GRDOM_BLT7,
			[BCS8]  = XEHPC_GRDOM_BLT8,
			[VCS0]  = GEN11_GRDOM_MEDIA,
			[VCS1]  = GEN11_GRDOM_MEDIA2,
			[VCS2]  = GEN11_GRDOM_MEDIA3,
			[VCS3]  = GEN11_GRDOM_MEDIA4,
			[VCS4]  = GEN11_GRDOM_MEDIA5,
			[VCS5]  = GEN11_GRDOM_MEDIA6,
			[VCS6]  = GEN11_GRDOM_MEDIA7,
			[VCS7]  = GEN11_GRDOM_MEDIA8,
			[VECS0] = GEN11_GRDOM_VECS,
			[VECS1] = GEN11_GRDOM_VECS2,
			[VECS2] = GEN11_GRDOM_VECS3,
			[VECS3] = GEN11_GRDOM_VECS4,
			[CCS0]  = GEN11_GRDOM_RENDER,
			[CCS1]  = GEN11_GRDOM_RENDER,
			[CCS2]  = GEN11_GRDOM_RENDER,
			[CCS3]  = GEN11_GRDOM_RENDER,
		};
		GEM_BUG_ON(id >= ARRAY_SIZE(engine_reset_domains) ||
			   !engine_reset_domains[id]);
		reset_domain = engine_reset_domains[id];
	} else {
		static const u32 engine_reset_domains[] = {
			[RCS0]  = GEN6_GRDOM_RENDER,
			[BCS0]  = GEN6_GRDOM_BLT,
			[VCS0]  = GEN6_GRDOM_MEDIA,
			[VCS1]  = GEN8_GRDOM_MEDIA2,
			[VECS0] = GEN6_GRDOM_VECS,
		};
		GEM_BUG_ON(id >= ARRAY_SIZE(engine_reset_domains) ||
			   !engine_reset_domains[id]);
		reset_domain = engine_reset_domains[id];
	}

	return reset_domain;
}

static int intel_engine_setup(struct intel_gt *gt, enum intel_engine_id id,
			      u8 logical_instance)
{
	const struct engine_info *info = &intel_engines[id];
	struct drm_i915_private *i915 = gt->i915;
	struct intel_engine_cs *engine;
	u8 guc_class;

	BUILD_BUG_ON(MAX_ENGINE_CLASS >= BIT(GEN11_ENGINE_CLASS_WIDTH));
	BUILD_BUG_ON(MAX_ENGINE_INSTANCE >= BIT(GEN11_ENGINE_INSTANCE_WIDTH));
	BUILD_BUG_ON(I915_MAX_VCS > (MAX_ENGINE_INSTANCE + 1));
	BUILD_BUG_ON(I915_MAX_VECS > (MAX_ENGINE_INSTANCE + 1));

	if (GEM_DEBUG_WARN_ON(id >= ARRAY_SIZE(gt->engine)))
		return -EINVAL;

	if (GEM_DEBUG_WARN_ON(info->class > MAX_ENGINE_CLASS))
		return -EINVAL;

	if (GEM_DEBUG_WARN_ON(info->instance > MAX_ENGINE_INSTANCE))
		return -EINVAL;

	if (GEM_DEBUG_WARN_ON(gt->engine_class[info->class][info->instance]))
		return -EINVAL;

	engine = kzalloc(sizeof(*engine), GFP_KERNEL);
	if (!engine)
		return -ENOMEM;

	BUILD_BUG_ON(BITS_PER_TYPE(engine->mask) < I915_NUM_ENGINES);

	INIT_LIST_HEAD(&engine->pinned_contexts_list);
	engine->id = id;
	engine->legacy_idx = INVALID_ENGINE;
	engine->mask = BIT(id);
	engine->reset_domain = get_reset_domain(GRAPHICS_VER(gt->i915),
						id);
	engine->i915 = i915;
	engine->gt = gt;
	engine->uncore = gt->uncore;
	guc_class = engine_class_to_guc_class(info->class);
	engine->guc_id = MAKE_GUC_ID(guc_class, info->instance);
	engine->mmio_base = __engine_mmio_base(i915, info->mmio_bases);

	engine->irq_handler = nop_irq_handler;

	engine->class = info->class;
	engine->instance = info->instance;
	engine->logical_mask = BIT(logical_instance);
	__sprint_engine_name(engine);

	engine->props.heartbeat_interval_ms =
		CONFIG_DRM_I915_HEARTBEAT_INTERVAL;
	engine->props.max_busywait_duration_ns =
		CONFIG_DRM_I915_MAX_REQUEST_BUSYWAIT;
	engine->props.preempt_timeout_ms =
		CONFIG_DRM_I915_PREEMPT_TIMEOUT;
	engine->props.stop_timeout_ms =
		CONFIG_DRM_I915_STOP_TIMEOUT;
	engine->props.timeslice_duration_ms =
		CONFIG_DRM_I915_TIMESLICE_DURATION;

	/* Override to uninterruptible for OpenCL workloads. */
	if (GRAPHICS_VER(i915) == 12 && engine->class == RENDER_CLASS)
		engine->props.preempt_timeout_ms = 0;

	if ((engine->class == COMPUTE_CLASS && !RCS_MASK(engine->gt) &&
	     __ffs(CCS_MASK(engine->gt)) == engine->instance) ||
	     engine->class == RENDER_CLASS)
		engine->flags |= I915_ENGINE_FIRST_RENDER_COMPUTE;

	/* features common between engines sharing EUs */
	if (engine->class == RENDER_CLASS || engine->class == COMPUTE_CLASS) {
		engine->flags |= I915_ENGINE_HAS_RCS_REG_STATE;
		engine->flags |= I915_ENGINE_HAS_EU_PRIORITY;
	}

	engine->defaults = engine->props; /* never to change again */

	engine->context_size = intel_engine_context_size(gt, engine->class);
	if (WARN_ON(engine->context_size > BIT(20)))
		engine->context_size = 0;
	if (engine->context_size)
		DRIVER_CAPS(i915)->has_logical_contexts = true;

	ewma__engine_latency_init(&engine->latency);
	seqcount_init(&engine->stats.execlists.lock);

	ATOMIC_INIT_NOTIFIER_HEAD(&engine->context_status_notifier);

	/* Scrub mmio state on takeover */
	intel_engine_sanitize_mmio(engine);

	gt->engine_class[info->class][info->instance] = engine;
	gt->engine[id] = engine;

	return 0;
}

static void __setup_engine_capabilities(struct intel_engine_cs *engine)
{
	struct drm_i915_private *i915 = engine->i915;

	if (engine->class == VIDEO_DECODE_CLASS) {
		/*
		 * HEVC support is present on first engine instance
		 * before Gen11 and on all instances afterwards.
		 */
		if (GRAPHICS_VER(i915) >= 11 ||
		    (GRAPHICS_VER(i915) >= 9 && engine->instance == 0))
			engine->uabi_capabilities |=
				I915_VIDEO_CLASS_CAPABILITY_HEVC;

		/*
		 * SFC block is present only on even logical engine
		 * instances.
		 */
		if ((GRAPHICS_VER(i915) >= 11 &&
		     (engine->gt->info.vdbox_sfc_access &
		      BIT(engine->instance))) ||
		    (GRAPHICS_VER(i915) >= 9 && engine->instance == 0))
			engine->uabi_capabilities |=
				I915_VIDEO_AND_ENHANCE_CLASS_CAPABILITY_SFC;
	} else if (engine->class == VIDEO_ENHANCEMENT_CLASS) {
		if (GRAPHICS_VER(i915) >= 9 &&
		    engine->gt->info.sfc_mask & BIT(engine->instance))
			engine->uabi_capabilities |=
				I915_VIDEO_AND_ENHANCE_CLASS_CAPABILITY_SFC;
	}
}

static void intel_setup_engine_capabilities(struct intel_gt *gt)
{
	struct intel_engine_cs *engine;
	enum intel_engine_id id;

	for_each_engine(engine, gt, id)
		__setup_engine_capabilities(engine);
}

/**
 * intel_engines_release() - free the resources allocated for Command Streamers
 * @gt: pointer to struct intel_gt
 */
void intel_engines_release(struct intel_gt *gt)
{
	struct intel_engine_cs *engine;
	enum intel_engine_id id;

	/*
	 * Before we release the resources held by engine, we must be certain
	 * that the HW is no longer accessing them -- having the GPU scribble
	 * to or read from a page being used for something else causes no end
	 * of fun.
	 *
	 * The GPU should be reset by this point, but assume the worst just
	 * in case we aborted before completely initialising the engines.
	 */
	GEM_BUG_ON(intel_gt_pm_is_awake(gt));
	if (!INTEL_INFO(gt->i915)->gpu_reset_clobbers_display)
		__intel_gt_reset(gt, ALL_ENGINES);

	/* Decouple the backend; but keep the layout for late GPU resets */
	for_each_engine(engine, gt, id) {
		if (!engine->release)
			continue;

		intel_wakeref_wait_for_idle(&engine->wakeref);
		GEM_BUG_ON(intel_engine_pm_is_awake(engine));

		engine->release(engine);
		engine->release = NULL;

		memset(&engine->reset, 0, sizeof(engine->reset));
	}
}

void intel_engine_free_request_pool(struct intel_engine_cs *engine)
{
	if (!engine->request_pool)
		return;

	kmem_cache_free(i915_request_slab_cache(), engine->request_pool);
}

void intel_engines_free(struct intel_gt *gt)
{
	struct intel_engine_cs *engine;
	enum intel_engine_id id;

	/* Free the requests! dma-resv keeps fences around for an eternity */
	rcu_barrier();

	for_each_engine(engine, gt, id) {
		intel_engine_free_request_pool(engine);
		kfree(engine);
		gt->engine[id] = NULL;
	}
}

static
bool gen11_vdbox_has_sfc(struct intel_gt *gt,
			 unsigned int physical_vdbox,
			 unsigned int logical_vdbox, u16 vdbox_mask)
{
	struct drm_i915_private *i915 = gt->i915;

	/*
	 * In Gen11, only even numbered logical VDBOXes are hooked
	 * up to an SFC (Scaler & Format Converter) unit.
	 * In Gen12, Even numbered physical instance always are connected
	 * to an SFC. Odd numbered physical instances have SFC only if
	 * previous even instance is fused off.
	 *
	 * Starting with Xe_HP, there's also a dedicated SFC_ENABLE field
	 * in the fuse register that tells us whether a specific SFC is present.
	 */
	if ((gt->info.sfc_mask & BIT(physical_vdbox / 2)) == 0)
		return false;
	else if (GRAPHICS_VER(i915) == 12)
		return (physical_vdbox % 2 == 0) ||
			!(BIT(physical_vdbox - 1) & vdbox_mask);
	else if (GRAPHICS_VER(i915) == 11)
		return logical_vdbox % 2 == 0;

	MISSING_CASE(GRAPHICS_VER(i915));
	return false;
}

static void engine_mask_apply_compute_fuses(struct intel_gt *gt)
{
	struct drm_i915_private *i915 = gt->i915;
	struct intel_gt_info *info = &gt->info;
	int ss_per_ccs = info->sseu.max_subslices / I915_MAX_CCS;
	unsigned long ccs_mask;
	unsigned int i;

	if (GRAPHICS_VER_FULL(i915) < IP_VER(12, 50))
		return;

	ccs_mask = intel_slicemask_from_xehp_dssmask(info->sseu.compute_subslice_mask,
						     ss_per_ccs);
	/*
	 * If all DSS in a quadrant are fused off, the corresponding CCS
	 * engine is not available for use.
	 */
	for_each_clear_bit(i, &ccs_mask, I915_MAX_CCS) {
		info->engine_mask &= ~BIT(_CCS(i));
		drm_dbg(&i915->drm, "ccs%u fused off\n", i);
	}
}

static void engine_mask_apply_copy_fuses(struct intel_gt *gt)
{
	struct drm_i915_private *i915 = gt->i915;
	struct intel_gt_info *info = &gt->info;
	unsigned long meml3_mask;
	unsigned long quad;

	meml3_mask = intel_uncore_read(gt->uncore, GEN10_MIRROR_FUSE3);
	meml3_mask = REG_FIELD_GET(GEN12_MEML3_EN_MASK, meml3_mask);

	/*
	 * Link Copy engines may be fused off according to meml3_mask. Each
	 * bit is a quad that houses 2 Link Copy and two Sub Copy engines.
	 */
	for_each_clear_bit(quad, &meml3_mask, GEN12_MAX_MSLICES) {
		unsigned int instance = quad * 2 + 1;
		intel_engine_mask_t mask = GENMASK(_BCS(instance + 1),
						   _BCS(instance));

		if (mask & info->engine_mask) {
			drm_dbg(&i915->drm, "bcs%u fused off\n", instance);
			drm_dbg(&i915->drm, "bcs%u fused off\n", instance + 1);

			info->engine_mask &= ~mask;
		}
	}
}

/*
 * Determine which engines are fused off in our particular hardware.
 * Note that we have a catch-22 situation where we need to be able to access
 * the blitter forcewake domain to read the engine fuses, but at the same time
 * we need to know which engines are available on the system to know which
 * forcewake domains are present. We solve this by intializing the forcewake
 * domains based on the full engine mask in the platform capabilities before
 * calling this function and pruning the domains for fused-off engines
 * afterwards.
 */
static intel_engine_mask_t init_engine_mask(struct intel_gt *gt)
{
	struct drm_i915_private *i915 = gt->i915;
	struct intel_gt_info *info = &gt->info;
	struct intel_uncore *uncore = gt->uncore;
	unsigned int logical_vdbox = 0;
	unsigned int i;
	u32 media_fuse, fuse1;
	u16 vdbox_mask;
	u16 vebox_mask;

	info->engine_mask = INTEL_INFO(i915)->platform_engine_mask;

	if (GRAPHICS_VER(i915) < 11)
		return info->engine_mask;

	/*
	 * On newer platforms the fusing register is called 'enable' and has
	 * enable semantics, while on older platforms it is called 'disable'
	 * and bits have disable semantices.
	 */
	media_fuse = intel_uncore_read(uncore, GEN11_GT_VEBOX_VDBOX_DISABLE);
	if (GRAPHICS_VER_FULL(i915) < IP_VER(12, 50))
		media_fuse = ~media_fuse;

	vdbox_mask = media_fuse & GEN11_GT_VDBOX_DISABLE_MASK;
	vebox_mask = (media_fuse & GEN11_GT_VEBOX_DISABLE_MASK) >>
		      GEN11_GT_VEBOX_DISABLE_SHIFT;

	if (GRAPHICS_VER_FULL(i915) >= IP_VER(12, 50)) {
		fuse1 = intel_uncore_read(uncore, HSW_PAVP_FUSE1);
		gt->info.sfc_mask = REG_FIELD_GET(XEHP_SFC_ENABLE_MASK, fuse1);
	} else {
		gt->info.sfc_mask = ~0;
	}

	for (i = 0; i < I915_MAX_VCS; i++) {
		if (!HAS_ENGINE(gt, _VCS(i))) {
			vdbox_mask &= ~BIT(i);
			continue;
		}

		if (!(BIT(i) & vdbox_mask)) {
			info->engine_mask &= ~BIT(_VCS(i));
			drm_dbg(&i915->drm, "vcs%u fused off\n", i);
			continue;
		}

		if (gen11_vdbox_has_sfc(gt, i, logical_vdbox, vdbox_mask))
			gt->info.vdbox_sfc_access |= BIT(i);
		logical_vdbox++;
	}
	drm_dbg(&i915->drm, "vdbox enable: %04x, instances: %04lx\n",
		vdbox_mask, VDBOX_MASK(gt));
	GEM_BUG_ON(vdbox_mask != VDBOX_MASK(gt));

	for (i = 0; i < I915_MAX_VECS; i++) {
		if (!HAS_ENGINE(gt, _VECS(i))) {
			vebox_mask &= ~BIT(i);
			continue;
		}

		if (!(BIT(i) & vebox_mask)) {
			info->engine_mask &= ~BIT(_VECS(i));
			drm_dbg(&i915->drm, "vecs%u fused off\n", i);
		}
	}
	drm_dbg(&i915->drm, "vebox enable: %04x, instances: %04lx\n",
		vebox_mask, VEBOX_MASK(gt));
	GEM_BUG_ON(vebox_mask != VEBOX_MASK(gt));

	engine_mask_apply_compute_fuses(gt);
	engine_mask_apply_copy_fuses(gt);

	return info->engine_mask;
}

static void populate_logical_ids(struct intel_gt *gt, u8 *logical_ids,
				 u8 class, const u8 *map, u8 num_instances)
{
	int i, j;
	u8 current_logical_id = 0;

	for (j = 0; j < num_instances; ++j) {
		for (i = 0; i < ARRAY_SIZE(intel_engines); ++i) {
			if (!HAS_ENGINE(gt, i) ||
			    intel_engines[i].class != class)
				continue;

			if (intel_engines[i].instance == map[j]) {
				logical_ids[intel_engines[i].instance] =
					current_logical_id++;
				break;
			}
		}
	}
}

static void setup_logical_ids(struct intel_gt *gt, u8 *logical_ids, u8 class)
{
	/*
	 * Logical to physical mapping is needed for proper support
	 * to split-frame feature.
	 */
	if (MEDIA_VER(gt->i915) >= 11 && class == VIDEO_DECODE_CLASS) {
		const u8 map[] = { 0, 2, 4, 6, 1, 3, 5, 7 };

		populate_logical_ids(gt, logical_ids, class,
				     map, ARRAY_SIZE(map));
	} else {
		int i;
		u8 map[MAX_ENGINE_INSTANCE + 1];

		for (i = 0; i < MAX_ENGINE_INSTANCE + 1; ++i)
			map[i] = i;
		populate_logical_ids(gt, logical_ids, class,
				     map, ARRAY_SIZE(map));
	}
}

/**
 * intel_engines_init_mmio() - allocate and prepare the Engine Command Streamers
 * @gt: pointer to struct intel_gt
 *
 * Return: non-zero if the initialization failed.
 */
int intel_engines_init_mmio(struct intel_gt *gt)
{
	struct drm_i915_private *i915 = gt->i915;
	const unsigned int engine_mask = init_engine_mask(gt);
	unsigned int mask = 0;
	unsigned int i, class;
	u8 logical_ids[MAX_ENGINE_INSTANCE + 1];
	int err;

	drm_WARN_ON(&i915->drm, engine_mask == 0);
	drm_WARN_ON(&i915->drm, engine_mask &
		    GENMASK(BITS_PER_TYPE(mask) - 1, I915_NUM_ENGINES));

	if (i915_inject_probe_failure(i915))
		return -ENODEV;

	for (class = 0; class < MAX_ENGINE_CLASS + 1; ++class) {
		setup_logical_ids(gt, logical_ids, class);

		for (i = 0; i < ARRAY_SIZE(intel_engines); ++i) {
			u8 instance = intel_engines[i].instance;

			if (intel_engines[i].class != class ||
			    !HAS_ENGINE(gt, i))
				continue;

			err = intel_engine_setup(gt, i,
						 logical_ids[instance]);
			if (err)
				goto cleanup;

			mask |= BIT(i);
		}
	}

	/*
	 * Catch failures to update intel_engines table when the new engines
	 * are added to the driver by a warning and disabling the forgotten
	 * engines.
	 */
	if (drm_WARN_ON(&i915->drm, mask != engine_mask))
		gt->info.engine_mask = mask;

	gt->info.num_engines = hweight32(mask);

	intel_gt_check_and_clear_faults(gt);

	intel_setup_engine_capabilities(gt);

	intel_uncore_prune_engine_fw_domains(gt->uncore, gt);

	return 0;

cleanup:
	intel_engines_free(gt);
	return err;
}

void intel_engine_init_execlists(struct intel_engine_cs *engine)
{
	struct intel_engine_execlists * const execlists = &engine->execlists;

	execlists->port_mask = 1;
	GEM_BUG_ON(!is_power_of_2(execlists_num_ports(execlists)));
	GEM_BUG_ON(execlists_num_ports(execlists) > EXECLIST_MAX_PORTS);

	memset(execlists->pending, 0, sizeof(execlists->pending));
	execlists->active =
		memset(execlists->inflight, 0, sizeof(execlists->inflight));
}

static void cleanup_status_page(struct intel_engine_cs *engine)
{
	struct i915_vma *vma;

	/* Prevent writes into HWSP after returning the page to the system */
	intel_engine_set_hwsp_writemask(engine, ~0u);

	vma = fetch_and_zero(&engine->status_page.vma);
	if (!vma)
		return;

	if (!HWS_NEEDS_PHYSICAL(engine->i915))
		i915_vma_unpin(vma);

	i915_gem_object_unpin_map(vma->obj);
	i915_gem_object_put(vma->obj);
}

static int pin_ggtt_status_page(struct intel_engine_cs *engine,
				struct i915_gem_ww_ctx *ww,
				struct i915_vma *vma)
{
	unsigned int flags;

	if (!HAS_LLC(engine->i915) && i915_ggtt_has_aperture(engine->gt->ggtt))
		/*
		 * On g33, we cannot place HWS above 256MiB, so
		 * restrict its pinning to the low mappable arena.
		 * Though this restriction is not documented for
		 * gen4, gen5, or byt, they also behave similarly
		 * and hang if the HWS is placed at the top of the
		 * GTT. To generalise, it appears that all !llc
		 * platforms have issues with us placing the HWS
		 * above the mappable region (even though we never
		 * actually map it).
		 */
		flags = PIN_MAPPABLE;
	else
		flags = PIN_HIGH;

	return i915_ggtt_pin(vma, ww, 0, flags);
}

static int init_status_page(struct intel_engine_cs *engine)
{
	struct drm_i915_gem_object *obj;
	struct i915_gem_ww_ctx ww;
	struct i915_vma *vma;
	void *vaddr;
	int ret;

	INIT_LIST_HEAD(&engine->status_page.timelines);

	/*
	 * Though the HWS register does support 36bit addresses, historically
	 * we have had hangs and corruption reported due to wild writes if
	 * the HWS is placed above 4G. We only allow objects to be allocated
	 * in GFP_DMA32 for i965, and no earlier physical address users had
	 * access to more than 4G.
	 */
	obj = i915_gem_object_create_internal(engine->i915, PAGE_SIZE);
	if (IS_ERR(obj)) {
		drm_err(&engine->i915->drm,
			"Failed to allocate status page\n");
		return PTR_ERR(obj);
	}

	i915_gem_object_set_cache_coherency(obj, I915_CACHE_LLC);

	vma = i915_vma_instance(obj, &engine->gt->ggtt->vm, NULL);
	if (IS_ERR(vma)) {
		ret = PTR_ERR(vma);
		goto err_put;
	}

	i915_gem_ww_ctx_init(&ww, true);
retry:
	ret = i915_gem_object_lock(obj, &ww);
	if (!ret && !HWS_NEEDS_PHYSICAL(engine->i915))
		ret = pin_ggtt_status_page(engine, &ww, vma);
	if (ret)
		goto err;

	vaddr = i915_gem_object_pin_map(obj, I915_MAP_WB);
	if (IS_ERR(vaddr)) {
		ret = PTR_ERR(vaddr);
		goto err_unpin;
	}

	engine->status_page.addr = memset(vaddr, 0, PAGE_SIZE);
	engine->status_page.vma = vma;

err_unpin:
	if (ret)
		i915_vma_unpin(vma);
err:
	if (ret == -EDEADLK) {
		ret = i915_gem_ww_ctx_backoff(&ww);
		if (!ret)
			goto retry;
	}
	i915_gem_ww_ctx_fini(&ww);
err_put:
	if (ret)
		i915_gem_object_put(obj);
	return ret;
}

static int engine_setup_common(struct intel_engine_cs *engine)
{
	int err;

	init_llist_head(&engine->barrier_tasks);

	err = init_status_page(engine);
	if (err)
		return err;

	engine->breadcrumbs = intel_breadcrumbs_create(engine);
	if (!engine->breadcrumbs) {
		err = -ENOMEM;
		goto err_status;
	}

	engine->sched_engine = i915_sched_engine_create(ENGINE_PHYSICAL);
	if (!engine->sched_engine) {
		err = -ENOMEM;
		goto err_sched_engine;
	}
	engine->sched_engine->private_data = engine;

	err = intel_engine_init_cmd_parser(engine);
	if (err)
		goto err_cmd_parser;

	intel_engine_init_execlists(engine);
	intel_engine_init__pm(engine);
	intel_engine_init_retire(engine);

	/* Use the whole device by default */
	engine->sseu =
		intel_sseu_from_device_info(&engine->gt->info.sseu);

	intel_engine_init_workarounds(engine);
	intel_engine_init_whitelist(engine);
	intel_engine_init_ctx_wa(engine);

	if (GRAPHICS_VER(engine->i915) >= 12)
		engine->flags |= I915_ENGINE_HAS_RELATIVE_MMIO;

	return 0;

err_cmd_parser:
	i915_sched_engine_put(engine->sched_engine);
err_sched_engine:
	intel_breadcrumbs_put(engine->breadcrumbs);
err_status:
	cleanup_status_page(engine);
	return err;
}

struct measure_breadcrumb {
	struct i915_request rq;
	struct intel_ring ring;
	u32 cs[2048];
};

static int measure_breadcrumb_dw(struct intel_context *ce)
{
	struct intel_engine_cs *engine = ce->engine;
	struct measure_breadcrumb *frame;
	int dw;

	GEM_BUG_ON(!engine->gt->scratch);

	frame = kzalloc(sizeof(*frame), GFP_KERNEL);
	if (!frame)
		return -ENOMEM;

	frame->rq.engine = engine;
	frame->rq.context = ce;
	rcu_assign_pointer(frame->rq.timeline, ce->timeline);
	frame->rq.hwsp_seqno = ce->timeline->hwsp_seqno;

	frame->ring.vaddr = frame->cs;
	frame->ring.size = sizeof(frame->cs);
	frame->ring.wrap =
		BITS_PER_TYPE(frame->ring.size) - ilog2(frame->ring.size);
	frame->ring.effective_size = frame->ring.size;
	intel_ring_update_space(&frame->ring);
	frame->rq.ring = &frame->ring;

	mutex_lock(&ce->timeline->mutex);
	spin_lock_irq(&engine->sched_engine->lock);

	dw = engine->emit_fini_breadcrumb(&frame->rq, frame->cs) - frame->cs;

	spin_unlock_irq(&engine->sched_engine->lock);
	mutex_unlock(&ce->timeline->mutex);

	GEM_BUG_ON(dw & 1); /* RING_TAIL must be qword aligned */

	kfree(frame);
	return dw;
}

struct intel_context *
intel_engine_create_pinned_context(struct intel_engine_cs *engine,
				   struct i915_address_space *vm,
				   unsigned int ring_size,
				   unsigned int hwsp,
				   struct lock_class_key *key,
				   const char *name)
{
	struct intel_context *ce;
	int err;

	ce = intel_context_create(engine);
	if (IS_ERR(ce))
		return ce;

	__set_bit(CONTEXT_BARRIER_BIT, &ce->flags);
	ce->timeline = page_pack_bits(NULL, hwsp);
	ce->ring = NULL;
	ce->ring_size = ring_size;

	i915_vm_put(ce->vm);
	ce->vm = i915_vm_get(vm);

	err = intel_context_pin(ce); /* perma-pin so it is always available */
	if (err) {
		intel_context_put(ce);
		return ERR_PTR(err);
	}

	list_add_tail(&ce->pinned_contexts_link, &engine->pinned_contexts_list);

	/*
	 * Give our perma-pinned kernel timelines a separate lockdep class,
	 * so that we can use them from within the normal user timelines
	 * should we need to inject GPU operations during their request
	 * construction.
	 */
	lockdep_set_class_and_name(&ce->timeline->mutex, key, name);

	return ce;
}

void intel_engine_destroy_pinned_context(struct intel_context *ce)
{
	struct intel_engine_cs *engine = ce->engine;
	struct i915_vma *hwsp = engine->status_page.vma;

	GEM_BUG_ON(ce->timeline->hwsp_ggtt != hwsp);

	mutex_lock(&hwsp->vm->mutex);
	list_del(&ce->timeline->engine_link);
	mutex_unlock(&hwsp->vm->mutex);

	list_del(&ce->pinned_contexts_link);
	intel_context_unpin(ce);
	intel_context_put(ce);
}

static struct intel_context *
create_kernel_context(struct intel_engine_cs *engine)
{
	static struct lock_class_key kernel;

	return intel_engine_create_pinned_context(engine, engine->gt->vm, SZ_4K,
						  I915_GEM_HWS_SEQNO_ADDR,
						  &kernel, "kernel_context");
}

/**
 * intel_engines_init_common - initialize cengine state which might require hw access
 * @engine: Engine to initialize.
 *
 * Initializes @engine@ structure members shared between legacy and execlists
 * submission modes which do require hardware access.
 *
 * Typcally done at later stages of submission mode specific engine setup.
 *
 * Returns zero on success or an error code on failure.
 */
static int engine_init_common(struct intel_engine_cs *engine)
{
	struct intel_context *ce;
	int ret;

	engine->set_default_submission(engine);

	/*
	 * We may need to do things with the shrinker which
	 * require us to immediately switch back to the default
	 * context. This can cause a problem as pinning the
	 * default context also requires GTT space which may not
	 * be available. To avoid this we always pin the default
	 * context.
	 */
	ce = create_kernel_context(engine);
	if (IS_ERR(ce))
		return PTR_ERR(ce);

	ret = measure_breadcrumb_dw(ce);
	if (ret < 0)
		goto err_context;

	engine->emit_fini_breadcrumb_dw = ret;
	engine->kernel_context = ce;

	return 0;

err_context:
	intel_engine_destroy_pinned_context(ce);
	return ret;
}

int intel_engines_init(struct intel_gt *gt)
{
	int (*setup)(struct intel_engine_cs *engine);
	struct intel_engine_cs *engine;
	enum intel_engine_id id;
	int err;

	if (intel_uc_uses_guc_submission(&gt->uc)) {
		gt->submission_method = INTEL_SUBMISSION_GUC;
		setup = intel_guc_submission_setup;
	} else if (HAS_EXECLISTS(gt->i915)) {
		gt->submission_method = INTEL_SUBMISSION_ELSP;
		setup = intel_execlists_submission_setup;
	} else {
		gt->submission_method = INTEL_SUBMISSION_RING;
		setup = intel_ring_submission_setup;
	}

	for_each_engine(engine, gt, id) {
		err = engine_setup_common(engine);
		if (err)
			return err;

		err = setup(engine);
		if (err)
			return err;

		err = engine_init_common(engine);
		if (err)
			return err;

		intel_engine_add_user(engine);
	}

	return 0;
}

/**
 * intel_engines_cleanup_common - cleans up the engine state created by
 *                                the common initiailizers.
 * @engine: Engine to cleanup.
 *
 * This cleans up everything created by the common helpers.
 */
void intel_engine_cleanup_common(struct intel_engine_cs *engine)
{
	GEM_BUG_ON(!list_empty(&engine->sched_engine->requests));

	i915_sched_engine_put(engine->sched_engine);
	intel_breadcrumbs_put(engine->breadcrumbs);

	intel_engine_fini_retire(engine);
	intel_engine_cleanup_cmd_parser(engine);

	if (engine->default_state)
		fput(engine->default_state);

	if (engine->kernel_context)
		intel_engine_destroy_pinned_context(engine->kernel_context);

	GEM_BUG_ON(!llist_empty(&engine->barrier_tasks));
	cleanup_status_page(engine);

	intel_wa_list_free(&engine->ctx_wa_list);
	intel_wa_list_free(&engine->wa_list);
	intel_wa_list_free(&engine->whitelist);
}

/**
 * intel_engine_resume - re-initializes the HW state of the engine
 * @engine: Engine to resume.
 *
 * Returns zero on success or an error code on failure.
 */
int intel_engine_resume(struct intel_engine_cs *engine)
{
	intel_engine_apply_workarounds(engine);
	intel_engine_apply_whitelist(engine);

	return engine->resume(engine);
}

u64 intel_engine_get_active_head(const struct intel_engine_cs *engine)
{
	struct drm_i915_private *i915 = engine->i915;

	u64 acthd;

	if (GRAPHICS_VER(i915) >= 8)
		acthd = ENGINE_READ64(engine, RING_ACTHD, RING_ACTHD_UDW);
	else if (GRAPHICS_VER(i915) >= 4)
		acthd = ENGINE_READ(engine, RING_ACTHD);
	else
		acthd = ENGINE_READ(engine, ACTHD);

	return acthd;
}

u64 intel_engine_get_last_batch_head(const struct intel_engine_cs *engine)
{
	u64 bbaddr;

	if (GRAPHICS_VER(engine->i915) >= 8)
		bbaddr = ENGINE_READ64(engine, RING_BBADDR, RING_BBADDR_UDW);
	else
		bbaddr = ENGINE_READ(engine, RING_BBADDR);

	return bbaddr;
}

static unsigned long stop_timeout(const struct intel_engine_cs *engine)
{
	if (in_atomic() || irqs_disabled()) /* inside atomic preempt-reset? */
		return 0;

	/*
	 * If we are doing a normal GPU reset, we can take our time and allow
	 * the engine to quiesce. We've stopped submission to the engine, and
	 * if we wait long enough an innocent context should complete and
	 * leave the engine idle. So they should not be caught unaware by
	 * the forthcoming GPU reset (which usually follows the stop_cs)!
	 */
	return READ_ONCE(engine->props.stop_timeout_ms);
}

static int __intel_engine_stop_cs(struct intel_engine_cs *engine,
				  int fast_timeout_us,
				  int slow_timeout_ms)
{
	struct intel_uncore *uncore = engine->uncore;
	const i915_reg_t mode = RING_MI_MODE(engine->mmio_base);
	int err;

	intel_uncore_write_fw(uncore, mode, _MASKED_BIT_ENABLE(STOP_RING));

	/*
	 * Wa_22011802037 : gen11, gen12, Prior to doing a reset, ensure CS is
	 * stopped, set ring stop bit and prefetch disable bit to halt CS
	 */
	if (IS_GRAPHICS_VER(engine->i915, 11, 12))
		intel_uncore_write_fw(uncore, RING_MODE_GEN7(engine->mmio_base),
				      _MASKED_BIT_ENABLE(GEN12_GFX_PREFETCH_DISABLE));

	err = __intel_wait_for_register_fw(engine->uncore, mode,
					   MODE_IDLE, MODE_IDLE,
					   fast_timeout_us,
					   slow_timeout_ms,
					   NULL);

	/* A final mmio read to let GPU writes be hopefully flushed to memory */
	intel_uncore_posting_read_fw(uncore, mode);
	return err;
}

int intel_engine_stop_cs(struct intel_engine_cs *engine)
{
	int err = 0;

	if (GRAPHICS_VER(engine->i915) < 3)
		return -ENODEV;

	ENGINE_TRACE(engine, "\n");
	/*
	 * TODO: Find out why occasionally stopping the CS times out. Seen
	 * especially with gem_eio tests.
	 *
	 * Occasionally trying to stop the cs times out, but does not adversely
	 * affect functionality. The timeout is set as a config parameter that
	 * defaults to 100ms. In most cases the follow up operation is to wait
	 * for pending MI_FORCE_WAKES. The assumption is that this timeout is
	 * sufficient for any pending MI_FORCEWAKEs to complete. Once root
	 * caused, the caller must check and handle the return from this
	 * function.
	 */
	if (__intel_engine_stop_cs(engine, 1000, stop_timeout(engine))) {
		ENGINE_TRACE(engine,
			     "timed out on STOP_RING -> IDLE; HEAD:%04x, TAIL:%04x\n",
			     ENGINE_READ_FW(engine, RING_HEAD) & HEAD_ADDR,
			     ENGINE_READ_FW(engine, RING_TAIL) & TAIL_ADDR);

		/*
		 * Sometimes we observe that the idle flag is not
		 * set even though the ring is empty. So double
		 * check before giving up.
		 */
		if ((ENGINE_READ_FW(engine, RING_HEAD) & HEAD_ADDR) !=
		    (ENGINE_READ_FW(engine, RING_TAIL) & TAIL_ADDR))
			err = -ETIMEDOUT;
	}

	return err;
}

void intel_engine_cancel_stop_cs(struct intel_engine_cs *engine)
{
	ENGINE_TRACE(engine, "\n");

	ENGINE_WRITE_FW(engine, RING_MI_MODE, _MASKED_BIT_DISABLE(STOP_RING));
}

static u32 __cs_pending_mi_force_wakes(struct intel_engine_cs *engine)
{
	static const i915_reg_t _reg[I915_NUM_ENGINES] = {
		[RCS0] = MSG_IDLE_CS,
		[BCS0] = MSG_IDLE_BCS,
		[VCS0] = MSG_IDLE_VCS0,
		[VCS1] = MSG_IDLE_VCS1,
		[VCS2] = MSG_IDLE_VCS2,
		[VCS3] = MSG_IDLE_VCS3,
		[VCS4] = MSG_IDLE_VCS4,
		[VCS5] = MSG_IDLE_VCS5,
		[VCS6] = MSG_IDLE_VCS6,
		[VCS7] = MSG_IDLE_VCS7,
		[VECS0] = MSG_IDLE_VECS0,
		[VECS1] = MSG_IDLE_VECS1,
		[VECS2] = MSG_IDLE_VECS2,
		[VECS3] = MSG_IDLE_VECS3,
		[CCS0] = MSG_IDLE_CS,
		[CCS1] = MSG_IDLE_CS,
		[CCS2] = MSG_IDLE_CS,
		[CCS3] = MSG_IDLE_CS,
	};
	u32 val;

	if (!_reg[engine->id].reg) {
		drm_err(&engine->i915->drm,
			"MSG IDLE undefined for engine id %u\n", engine->id);
		return 0;
	}

	val = intel_uncore_read(engine->uncore, _reg[engine->id]);

	/* bits[29:25] & bits[13:9] >> shift */
	return (val & (val >> 16) & MSG_IDLE_FW_MASK) >> MSG_IDLE_FW_SHIFT;
}

static void __gpm_wait_for_fw_complete(struct intel_gt *gt, u32 fw_mask)
{
	int ret;

	/* Ensure GPM receives fw up/down after CS is stopped */
	udelay(1);

	/* Wait for forcewake request to complete in GPM */
	ret =  __intel_wait_for_register_fw(gt->uncore,
					    GEN9_PWRGT_DOMAIN_STATUS,
					    fw_mask, fw_mask, 5000, 0, NULL);

	/* Ensure CS receives fw ack from GPM */
	udelay(1);

	if (ret)
		GT_TRACE(gt, "Failed to complete pending forcewake %d\n", ret);
}

/*
 * Wa_22011802037:gen12: In addition to stopping the cs, we need to wait for any
 * pending MI_FORCE_WAKEUP requests that the CS has initiated to complete. The
 * pending status is indicated by bits[13:9] (masked by bits[29:25]) in the
 * MSG_IDLE register. There's one MSG_IDLE register per reset domain. Since we
 * are concerned only with the gt reset here, we use a logical OR of pending
 * forcewakeups from all reset domains and then wait for them to complete by
 * querying PWRGT_DOMAIN_STATUS.
 */
void intel_engine_wait_for_pending_mi_fw(struct intel_engine_cs *engine)
<<<<<<< HEAD
{
	u32 fw_pending = __cs_pending_mi_force_wakes(engine);

	if (fw_pending)
		__gpm_wait_for_fw_complete(engine->gt, fw_pending);
}

static u32
read_subslice_reg(const struct intel_engine_cs *engine,
		  int slice, int subslice, i915_reg_t reg)
=======
>>>>>>> 5493ee19
{
	u32 fw_pending = __cs_pending_mi_force_wakes(engine);

	if (fw_pending)
		__gpm_wait_for_fw_complete(engine->gt, fw_pending);
}

/* NB: please notice the memset */
void intel_engine_get_instdone(const struct intel_engine_cs *engine,
			       struct intel_instdone *instdone)
{
	struct drm_i915_private *i915 = engine->i915;
	struct intel_uncore *uncore = engine->uncore;
	u32 mmio_base = engine->mmio_base;
	int slice;
	int subslice;
	int iter;

	memset(instdone, 0, sizeof(*instdone));

	if (GRAPHICS_VER(i915) >= 8) {
		instdone->instdone =
			intel_uncore_read(uncore, RING_INSTDONE(mmio_base));

		if (engine->id != RCS0)
			return;

		instdone->slice_common =
			intel_uncore_read(uncore, GEN7_SC_INSTDONE);
		if (GRAPHICS_VER(i915) >= 12) {
			instdone->slice_common_extra[0] =
				intel_uncore_read(uncore, GEN12_SC_INSTDONE_EXTRA);
			instdone->slice_common_extra[1] =
				intel_uncore_read(uncore, GEN12_SC_INSTDONE_EXTRA2);
		}

		for_each_ss_steering(iter, engine->gt, slice, subslice) {
			instdone->sampler[slice][subslice] =
				intel_gt_mcr_read(engine->gt,
						  GEN7_SAMPLER_INSTDONE,
						  slice, subslice);
			instdone->row[slice][subslice] =
				intel_gt_mcr_read(engine->gt,
						  GEN7_ROW_INSTDONE,
						  slice, subslice);
		}

		if (GRAPHICS_VER_FULL(i915) >= IP_VER(12, 55)) {
			for_each_ss_steering(iter, engine->gt, slice, subslice)
				instdone->geom_svg[slice][subslice] =
					intel_gt_mcr_read(engine->gt,
							  XEHPG_INSTDONE_GEOM_SVG,
							  slice, subslice);
		}
	} else if (GRAPHICS_VER(i915) >= 7) {
		instdone->instdone =
			intel_uncore_read(uncore, RING_INSTDONE(mmio_base));

		if (engine->id != RCS0)
			return;

		instdone->slice_common =
			intel_uncore_read(uncore, GEN7_SC_INSTDONE);
		instdone->sampler[0][0] =
			intel_uncore_read(uncore, GEN7_SAMPLER_INSTDONE);
		instdone->row[0][0] =
			intel_uncore_read(uncore, GEN7_ROW_INSTDONE);
	} else if (GRAPHICS_VER(i915) >= 4) {
		instdone->instdone =
			intel_uncore_read(uncore, RING_INSTDONE(mmio_base));
		if (engine->id == RCS0)
			/* HACK: Using the wrong struct member */
			instdone->slice_common =
				intel_uncore_read(uncore, GEN4_INSTDONE1);
	} else {
		instdone->instdone = intel_uncore_read(uncore, GEN2_INSTDONE);
	}
}

static bool ring_is_idle(struct intel_engine_cs *engine)
{
	bool idle = true;

	if (I915_SELFTEST_ONLY(!engine->mmio_base))
		return true;

	if (!intel_engine_pm_get_if_awake(engine))
		return true;

	/* First check that no commands are left in the ring */
	if ((ENGINE_READ(engine, RING_HEAD) & HEAD_ADDR) !=
	    (ENGINE_READ(engine, RING_TAIL) & TAIL_ADDR))
		idle = false;

	/* No bit for gen2, so assume the CS parser is idle */
	if (GRAPHICS_VER(engine->i915) > 2 &&
	    !(ENGINE_READ(engine, RING_MI_MODE) & MODE_IDLE))
		idle = false;

	intel_engine_pm_put(engine);

	return idle;
}

void __intel_engine_flush_submission(struct intel_engine_cs *engine, bool sync)
{
	struct tasklet_struct *t = &engine->sched_engine->tasklet;

	if (!t->callback)
		return;

	local_bh_disable();
	if (tasklet_trylock(t)) {
		/* Must wait for any GPU reset in progress. */
		if (__tasklet_is_enabled(t))
			t->callback(t);
		tasklet_unlock(t);
	}
	local_bh_enable();

	/* Synchronise and wait for the tasklet on another CPU */
	if (sync)
		tasklet_unlock_wait(t);
}

/**
 * intel_engine_is_idle() - Report if the engine has finished process all work
 * @engine: the intel_engine_cs
 *
 * Return true if there are no requests pending, nothing left to be submitted
 * to hardware, and that the engine is idle.
 */
bool intel_engine_is_idle(struct intel_engine_cs *engine)
{
	/* More white lies, if wedged, hw state is inconsistent */
	if (intel_gt_is_wedged(engine->gt))
		return true;

	if (!intel_engine_pm_is_awake(engine))
		return true;

	/* Waiting to drain ELSP? */
	intel_synchronize_hardirq(engine->i915);
	intel_engine_flush_submission(engine);

	/* ELSP is empty, but there are ready requests? E.g. after reset */
	if (!i915_sched_engine_is_empty(engine->sched_engine))
		return false;

	/* Ring stopped? */
	return ring_is_idle(engine);
}

bool intel_engines_are_idle(struct intel_gt *gt)
{
	struct intel_engine_cs *engine;
	enum intel_engine_id id;

	/*
	 * If the driver is wedged, HW state may be very inconsistent and
	 * report that it is still busy, even though we have stopped using it.
	 */
	if (intel_gt_is_wedged(gt))
		return true;

	/* Already parked (and passed an idleness test); must still be idle */
	if (!READ_ONCE(gt->awake))
		return true;

	for_each_engine(engine, gt, id) {
		if (!intel_engine_is_idle(engine))
			return false;
	}

	return true;
}

bool intel_engine_irq_enable(struct intel_engine_cs *engine)
{
	if (!engine->irq_enable)
		return false;

	/* Caller disables interrupts */
	spin_lock(&engine->gt->irq_lock);
	engine->irq_enable(engine);
	spin_unlock(&engine->gt->irq_lock);

	return true;
}

void intel_engine_irq_disable(struct intel_engine_cs *engine)
{
	if (!engine->irq_disable)
		return;

	/* Caller disables interrupts */
	spin_lock(&engine->gt->irq_lock);
	engine->irq_disable(engine);
	spin_unlock(&engine->gt->irq_lock);
}

void intel_engines_reset_default_submission(struct intel_gt *gt)
{
	struct intel_engine_cs *engine;
	enum intel_engine_id id;

	for_each_engine(engine, gt, id) {
		if (engine->sanitize)
			engine->sanitize(engine);

		engine->set_default_submission(engine);
	}
}

bool intel_engine_can_store_dword(struct intel_engine_cs *engine)
{
	switch (GRAPHICS_VER(engine->i915)) {
	case 2:
		return false; /* uses physical not virtual addresses */
	case 3:
		/* maybe only uses physical not virtual addresses */
		return !(IS_I915G(engine->i915) || IS_I915GM(engine->i915));
	case 4:
		return !IS_I965G(engine->i915); /* who knows! */
	case 6:
		return engine->class != VIDEO_DECODE_CLASS; /* b0rked */
	default:
		return true;
	}
}

static struct intel_timeline *get_timeline(struct i915_request *rq)
{
	struct intel_timeline *tl;

	/*
	 * Even though we are holding the engine->sched_engine->lock here, there
	 * is no control over the submission queue per-se and we are
	 * inspecting the active state at a random point in time, with an
	 * unknown queue. Play safe and make sure the timeline remains valid.
	 * (Only being used for pretty printing, one extra kref shouldn't
	 * cause a camel stampede!)
	 */
	rcu_read_lock();
	tl = rcu_dereference(rq->timeline);
	if (!kref_get_unless_zero(&tl->kref))
		tl = NULL;
	rcu_read_unlock();

	return tl;
}

static int print_ring(char *buf, int sz, struct i915_request *rq)
{
	int len = 0;

	if (!i915_request_signaled(rq)) {
		struct intel_timeline *tl = get_timeline(rq);

		len = scnprintf(buf, sz,
				"ring:{start:%08x, hwsp:%08x, seqno:%08x, runtime:%llums}, ",
				i915_ggtt_offset(rq->ring->vma),
				tl ? tl->hwsp_offset : 0,
				hwsp_seqno(rq),
				DIV_ROUND_CLOSEST_ULL(intel_context_get_total_runtime_ns(rq->context),
						      1000 * 1000));

		if (tl)
			intel_timeline_put(tl);
	}

	return len;
}

static void hexdump(struct drm_printer *m, const void *buf, size_t len)
{
	const size_t rowsize = 8 * sizeof(u32);
	const void *prev = NULL;
	bool skip = false;
	size_t pos;

	for (pos = 0; pos < len; pos += rowsize) {
		char line[128];

		if (prev && !memcmp(prev, buf + pos, rowsize)) {
			if (!skip) {
				drm_printf(m, "*\n");
				skip = true;
			}
			continue;
		}

		WARN_ON_ONCE(hex_dump_to_buffer(buf + pos, len - pos,
						rowsize, sizeof(u32),
						line, sizeof(line),
						false) >= sizeof(line));
		drm_printf(m, "[%04zx] %s\n", pos, line);

		prev = buf + pos;
		skip = false;
	}
}

static const char *repr_timer(const struct timer_list *t)
{
	if (!READ_ONCE(t->expires))
		return "inactive";

	if (timer_pending(t))
		return "active";

	return "expired";
}

static void intel_engine_print_registers(struct intel_engine_cs *engine,
					 struct drm_printer *m)
{
	struct drm_i915_private *dev_priv = engine->i915;
	struct intel_engine_execlists * const execlists = &engine->execlists;
	u64 addr;

	if (engine->id == RENDER_CLASS && IS_GRAPHICS_VER(dev_priv, 4, 7))
		drm_printf(m, "\tCCID: 0x%08x\n", ENGINE_READ(engine, CCID));
	if (HAS_EXECLISTS(dev_priv)) {
		drm_printf(m, "\tEL_STAT_HI: 0x%08x\n",
			   ENGINE_READ(engine, RING_EXECLIST_STATUS_HI));
		drm_printf(m, "\tEL_STAT_LO: 0x%08x\n",
			   ENGINE_READ(engine, RING_EXECLIST_STATUS_LO));
	}
	drm_printf(m, "\tRING_START: 0x%08x\n",
		   ENGINE_READ(engine, RING_START));
	drm_printf(m, "\tRING_HEAD:  0x%08x\n",
		   ENGINE_READ(engine, RING_HEAD) & HEAD_ADDR);
	drm_printf(m, "\tRING_TAIL:  0x%08x\n",
		   ENGINE_READ(engine, RING_TAIL) & TAIL_ADDR);
	drm_printf(m, "\tRING_CTL:   0x%08x%s\n",
		   ENGINE_READ(engine, RING_CTL),
		   ENGINE_READ(engine, RING_CTL) & (RING_WAIT | RING_WAIT_SEMAPHORE) ? " [waiting]" : "");
	if (GRAPHICS_VER(engine->i915) > 2) {
		drm_printf(m, "\tRING_MODE:  0x%08x%s\n",
			   ENGINE_READ(engine, RING_MI_MODE),
			   ENGINE_READ(engine, RING_MI_MODE) & (MODE_IDLE) ? " [idle]" : "");
	}

	if (GRAPHICS_VER(dev_priv) >= 6) {
		drm_printf(m, "\tRING_IMR:   0x%08x\n",
			   ENGINE_READ(engine, RING_IMR));
		drm_printf(m, "\tRING_ESR:   0x%08x\n",
			   ENGINE_READ(engine, RING_ESR));
		drm_printf(m, "\tRING_EMR:   0x%08x\n",
			   ENGINE_READ(engine, RING_EMR));
		drm_printf(m, "\tRING_EIR:   0x%08x\n",
			   ENGINE_READ(engine, RING_EIR));
	}

	addr = intel_engine_get_active_head(engine);
	drm_printf(m, "\tACTHD:  0x%08x_%08x\n",
		   upper_32_bits(addr), lower_32_bits(addr));
	addr = intel_engine_get_last_batch_head(engine);
	drm_printf(m, "\tBBADDR: 0x%08x_%08x\n",
		   upper_32_bits(addr), lower_32_bits(addr));
	if (GRAPHICS_VER(dev_priv) >= 8)
		addr = ENGINE_READ64(engine, RING_DMA_FADD, RING_DMA_FADD_UDW);
	else if (GRAPHICS_VER(dev_priv) >= 4)
		addr = ENGINE_READ(engine, RING_DMA_FADD);
	else
		addr = ENGINE_READ(engine, DMA_FADD_I8XX);
	drm_printf(m, "\tDMA_FADDR: 0x%08x_%08x\n",
		   upper_32_bits(addr), lower_32_bits(addr));
	if (GRAPHICS_VER(dev_priv) >= 4) {
		drm_printf(m, "\tIPEIR: 0x%08x\n",
			   ENGINE_READ(engine, RING_IPEIR));
		drm_printf(m, "\tIPEHR: 0x%08x\n",
			   ENGINE_READ(engine, RING_IPEHR));
	} else {
		drm_printf(m, "\tIPEIR: 0x%08x\n", ENGINE_READ(engine, IPEIR));
		drm_printf(m, "\tIPEHR: 0x%08x\n", ENGINE_READ(engine, IPEHR));
	}

	if (HAS_EXECLISTS(dev_priv) && !intel_engine_uses_guc(engine)) {
		struct i915_request * const *port, *rq;
		const u32 *hws =
			&engine->status_page.addr[I915_HWS_CSB_BUF0_INDEX];
		const u8 num_entries = execlists->csb_size;
		unsigned int idx;
		u8 read, write;

		drm_printf(m, "\tExeclist tasklet queued? %s (%s), preempt? %s, timeslice? %s\n",
			   str_yes_no(test_bit(TASKLET_STATE_SCHED, &engine->sched_engine->tasklet.state)),
			   str_enabled_disabled(!atomic_read(&engine->sched_engine->tasklet.count)),
			   repr_timer(&engine->execlists.preempt),
			   repr_timer(&engine->execlists.timer));

		read = execlists->csb_head;
		write = READ_ONCE(*execlists->csb_write);

		drm_printf(m, "\tExeclist status: 0x%08x %08x; CSB read:%d, write:%d, entries:%d\n",
			   ENGINE_READ(engine, RING_EXECLIST_STATUS_LO),
			   ENGINE_READ(engine, RING_EXECLIST_STATUS_HI),
			   read, write, num_entries);

		if (read >= num_entries)
			read = 0;
		if (write >= num_entries)
			write = 0;
		if (read > write)
			write += num_entries;
		while (read < write) {
			idx = ++read % num_entries;
			drm_printf(m, "\tExeclist CSB[%d]: 0x%08x, context: %d\n",
				   idx, hws[idx * 2], hws[idx * 2 + 1]);
		}

		i915_sched_engine_active_lock_bh(engine->sched_engine);
		rcu_read_lock();
		for (port = execlists->active; (rq = *port); port++) {
			char hdr[160];
			int len;

			len = scnprintf(hdr, sizeof(hdr),
					"\t\tActive[%d]:  ccid:%08x%s%s, ",
					(int)(port - execlists->active),
					rq->context->lrc.ccid,
					intel_context_is_closed(rq->context) ? "!" : "",
					intel_context_is_banned(rq->context) ? "*" : "");
			len += print_ring(hdr + len, sizeof(hdr) - len, rq);
			scnprintf(hdr + len, sizeof(hdr) - len, "rq: ");
			i915_request_show(m, rq, hdr, 0);
		}
		for (port = execlists->pending; (rq = *port); port++) {
			char hdr[160];
			int len;

			len = scnprintf(hdr, sizeof(hdr),
					"\t\tPending[%d]: ccid:%08x%s%s, ",
					(int)(port - execlists->pending),
					rq->context->lrc.ccid,
					intel_context_is_closed(rq->context) ? "!" : "",
					intel_context_is_banned(rq->context) ? "*" : "");
			len += print_ring(hdr + len, sizeof(hdr) - len, rq);
			scnprintf(hdr + len, sizeof(hdr) - len, "rq: ");
			i915_request_show(m, rq, hdr, 0);
		}
		rcu_read_unlock();
		i915_sched_engine_active_unlock_bh(engine->sched_engine);
	} else if (GRAPHICS_VER(dev_priv) > 6) {
		drm_printf(m, "\tPP_DIR_BASE: 0x%08x\n",
			   ENGINE_READ(engine, RING_PP_DIR_BASE));
		drm_printf(m, "\tPP_DIR_BASE_READ: 0x%08x\n",
			   ENGINE_READ(engine, RING_PP_DIR_BASE_READ));
		drm_printf(m, "\tPP_DIR_DCLV: 0x%08x\n",
			   ENGINE_READ(engine, RING_PP_DIR_DCLV));
	}
}

static void print_request_ring(struct drm_printer *m, struct i915_request *rq)
{
	struct i915_vma_resource *vma_res = rq->batch_res;
	void *ring;
	int size;

	drm_printf(m,
		   "[head %04x, postfix %04x, tail %04x, batch 0x%08x_%08x]:\n",
		   rq->head, rq->postfix, rq->tail,
		   vma_res ? upper_32_bits(vma_res->start) : ~0u,
		   vma_res ? lower_32_bits(vma_res->start) : ~0u);

	size = rq->tail - rq->head;
	if (rq->tail < rq->head)
		size += rq->ring->size;

	ring = kmalloc(size, GFP_ATOMIC);
	if (ring) {
		const void *vaddr = rq->ring->vaddr;
		unsigned int head = rq->head;
		unsigned int len = 0;

		if (rq->tail < head) {
			len = rq->ring->size - head;
			memcpy(ring, vaddr + head, len);
			head = 0;
		}
		memcpy(ring + len, vaddr + head, size - len);

		hexdump(m, ring, size);
		kfree(ring);
	}
}

static unsigned long list_count(struct list_head *list)
{
	struct list_head *pos;
	unsigned long count = 0;

	list_for_each(pos, list)
		count++;

	return count;
}

static unsigned long read_ul(void *p, size_t x)
{
	return *(unsigned long *)(p + x);
}

static void print_properties(struct intel_engine_cs *engine,
			     struct drm_printer *m)
{
	static const struct pmap {
		size_t offset;
		const char *name;
	} props[] = {
#define P(x) { \
	.offset = offsetof(typeof(engine->props), x), \
	.name = #x \
}
		P(heartbeat_interval_ms),
		P(max_busywait_duration_ns),
		P(preempt_timeout_ms),
		P(stop_timeout_ms),
		P(timeslice_duration_ms),

		{},
#undef P
	};
	const struct pmap *p;

	drm_printf(m, "\tProperties:\n");
	for (p = props; p->name; p++)
		drm_printf(m, "\t\t%s: %lu [default %lu]\n",
			   p->name,
			   read_ul(&engine->props, p->offset),
			   read_ul(&engine->defaults, p->offset));
}

static void engine_dump_request(struct i915_request *rq, struct drm_printer *m, const char *msg)
{
	struct intel_timeline *tl = get_timeline(rq);

	i915_request_show(m, rq, msg, 0);

	drm_printf(m, "\t\tring->start:  0x%08x\n",
		   i915_ggtt_offset(rq->ring->vma));
	drm_printf(m, "\t\tring->head:   0x%08x\n",
		   rq->ring->head);
	drm_printf(m, "\t\tring->tail:   0x%08x\n",
		   rq->ring->tail);
	drm_printf(m, "\t\tring->emit:   0x%08x\n",
		   rq->ring->emit);
	drm_printf(m, "\t\tring->space:  0x%08x\n",
		   rq->ring->space);

	if (tl) {
		drm_printf(m, "\t\tring->hwsp:   0x%08x\n",
			   tl->hwsp_offset);
		intel_timeline_put(tl);
	}

	print_request_ring(m, rq);

	if (rq->context->lrc_reg_state) {
		drm_printf(m, "Logical Ring Context:\n");
		hexdump(m, rq->context->lrc_reg_state, PAGE_SIZE);
	}
}

void intel_engine_dump_active_requests(struct list_head *requests,
				       struct i915_request *hung_rq,
				       struct drm_printer *m)
{
	struct i915_request *rq;
	const char *msg;
	enum i915_request_state state;

	list_for_each_entry(rq, requests, sched.link) {
		if (rq == hung_rq)
			continue;

		state = i915_test_request_state(rq);
		if (state < I915_REQUEST_QUEUED)
			continue;

		if (state == I915_REQUEST_ACTIVE)
			msg = "\t\tactive on engine";
		else
			msg = "\t\tactive in queue";

		engine_dump_request(rq, m, msg);
	}
}

static void engine_dump_active_requests(struct intel_engine_cs *engine, struct drm_printer *m)
{
	struct i915_request *hung_rq = NULL;
	struct intel_context *ce;
	bool guc;

	/*
	 * No need for an engine->irq_seqno_barrier() before the seqno reads.
	 * The GPU is still running so requests are still executing and any
	 * hardware reads will be out of date by the time they are reported.
	 * But the intention here is just to report an instantaneous snapshot
	 * so that's fine.
	 */
	lockdep_assert_held(&engine->sched_engine->lock);

	drm_printf(m, "\tRequests:\n");

	guc = intel_uc_uses_guc_submission(&engine->gt->uc);
	if (guc) {
		ce = intel_engine_get_hung_context(engine);
		if (ce)
			hung_rq = intel_context_find_active_request(ce);
	} else {
		hung_rq = intel_engine_execlist_find_hung_request(engine);
	}

	if (hung_rq)
		engine_dump_request(hung_rq, m, "\t\thung");

	if (guc)
		intel_guc_dump_active_requests(engine, hung_rq, m);
	else
		intel_engine_dump_active_requests(&engine->sched_engine->requests,
						  hung_rq, m);
}

void intel_engine_dump(struct intel_engine_cs *engine,
		       struct drm_printer *m,
		       const char *header, ...)
{
	struct i915_gpu_error * const error = &engine->i915->gpu_error;
	struct i915_request *rq;
	intel_wakeref_t wakeref;
	unsigned long flags;
	ktime_t dummy;

	if (header) {
		va_list ap;

		va_start(ap, header);
		drm_vprintf(m, header, &ap);
		va_end(ap);
	}

	if (intel_gt_is_wedged(engine->gt))
		drm_printf(m, "*** WEDGED ***\n");

	drm_printf(m, "\tAwake? %d\n", atomic_read(&engine->wakeref.count));
	drm_printf(m, "\tBarriers?: %s\n",
		   str_yes_no(!llist_empty(&engine->barrier_tasks)));
	drm_printf(m, "\tLatency: %luus\n",
		   ewma__engine_latency_read(&engine->latency));
	if (intel_engine_supports_stats(engine))
		drm_printf(m, "\tRuntime: %llums\n",
			   ktime_to_ms(intel_engine_get_busy_time(engine,
								  &dummy)));
	drm_printf(m, "\tForcewake: %x domains, %d active\n",
		   engine->fw_domain, READ_ONCE(engine->fw_active));

	rcu_read_lock();
	rq = READ_ONCE(engine->heartbeat.systole);
	if (rq)
		drm_printf(m, "\tHeartbeat: %d ms ago\n",
			   jiffies_to_msecs(jiffies - rq->emitted_jiffies));
	rcu_read_unlock();
	drm_printf(m, "\tReset count: %d (global %d)\n",
		   i915_reset_engine_count(error, engine),
		   i915_reset_count(error));
	print_properties(engine, m);

	spin_lock_irqsave(&engine->sched_engine->lock, flags);
	engine_dump_active_requests(engine, m);

	drm_printf(m, "\tOn hold?: %lu\n",
		   list_count(&engine->sched_engine->hold));
	spin_unlock_irqrestore(&engine->sched_engine->lock, flags);

	drm_printf(m, "\tMMIO base:  0x%08x\n", engine->mmio_base);
	wakeref = intel_runtime_pm_get_if_in_use(engine->uncore->rpm);
	if (wakeref) {
		intel_engine_print_registers(engine, m);
		intel_runtime_pm_put(engine->uncore->rpm, wakeref);
	} else {
		drm_printf(m, "\tDevice is asleep; skipping register dump\n");
	}

	intel_execlists_show_requests(engine, m, i915_request_show, 8);

	drm_printf(m, "HWSP:\n");
	hexdump(m, engine->status_page.addr, PAGE_SIZE);

	drm_printf(m, "Idle? %s\n", str_yes_no(intel_engine_is_idle(engine)));

	intel_engine_print_breadcrumbs(engine, m);
}

/**
 * intel_engine_get_busy_time() - Return current accumulated engine busyness
 * @engine: engine to report on
 * @now: monotonic timestamp of sampling
 *
 * Returns accumulated time @engine was busy since engine stats were enabled.
 */
ktime_t intel_engine_get_busy_time(struct intel_engine_cs *engine, ktime_t *now)
{
	return engine->busyness(engine, now);
}

struct intel_context *
intel_engine_create_virtual(struct intel_engine_cs **siblings,
			    unsigned int count, unsigned long flags)
{
	if (count == 0)
		return ERR_PTR(-EINVAL);

	if (count == 1 && !(flags & FORCE_VIRTUAL))
		return intel_context_create(siblings[0]);

	GEM_BUG_ON(!siblings[0]->cops->create_virtual);
	return siblings[0]->cops->create_virtual(siblings, count, flags);
}

struct i915_request *
intel_engine_execlist_find_hung_request(struct intel_engine_cs *engine)
{
	struct i915_request *request, *active = NULL;

	/*
	 * This search does not work in GuC submission mode. However, the GuC
	 * will report the hanging context directly to the driver itself. So
	 * the driver should never get here when in GuC mode.
	 */
	GEM_BUG_ON(intel_uc_uses_guc_submission(&engine->gt->uc));

	/*
	 * We are called by the error capture, reset and to dump engine
	 * state at random points in time. In particular, note that neither is
	 * crucially ordered with an interrupt. After a hang, the GPU is dead
	 * and we assume that no more writes can happen (we waited long enough
	 * for all writes that were in transaction to be flushed) - adding an
	 * extra delay for a recent interrupt is pointless. Hence, we do
	 * not need an engine->irq_seqno_barrier() before the seqno reads.
	 * At all other times, we must assume the GPU is still running, but
	 * we only care about the snapshot of this moment.
	 */
	lockdep_assert_held(&engine->sched_engine->lock);

	rcu_read_lock();
	request = execlists_active(&engine->execlists);
	if (request) {
		struct intel_timeline *tl = request->context->timeline;

		list_for_each_entry_from_reverse(request, &tl->requests, link) {
			if (__i915_request_is_complete(request))
				break;

			active = request;
		}
	}
	rcu_read_unlock();
	if (active)
		return active;

	list_for_each_entry(request, &engine->sched_engine->requests,
			    sched.link) {
		if (i915_test_request_state(request) != I915_REQUEST_ACTIVE)
			continue;

		active = request;
		break;
	}

	return active;
}

void xehp_enable_ccs_engines(struct intel_engine_cs *engine)
{
	/*
	 * If there are any non-fused-off CCS engines, we need to enable CCS
	 * support in the RCU_MODE register.  This only needs to be done once,
	 * so for simplicity we'll take care of this in the RCS engine's
	 * resume handler; since the RCS and all CCS engines belong to the
	 * same reset domain and are reset together, this will also take care
	 * of re-applying the setting after i915-triggered resets.
	 */
	if (!CCS_MASK(engine->gt))
		return;

	intel_uncore_write(engine->uncore, GEN12_RCU_MODE,
			   _MASKED_BIT_ENABLE(GEN12_RCU_MODE_CCS_ENABLE));
}

#if IS_ENABLED(CONFIG_DRM_I915_SELFTEST)
#include "mock_engine.c"
#include "selftest_engine.c"
#include "selftest_engine_cs.c"
#endif<|MERGE_RESOLUTION|>--- conflicted
+++ resolved
@@ -1505,19 +1505,6 @@
  * querying PWRGT_DOMAIN_STATUS.
  */
 void intel_engine_wait_for_pending_mi_fw(struct intel_engine_cs *engine)
-<<<<<<< HEAD
-{
-	u32 fw_pending = __cs_pending_mi_force_wakes(engine);
-
-	if (fw_pending)
-		__gpm_wait_for_fw_complete(engine->gt, fw_pending);
-}
-
-static u32
-read_subslice_reg(const struct intel_engine_cs *engine,
-		  int slice, int subslice, i915_reg_t reg)
-=======
->>>>>>> 5493ee19
 {
 	u32 fw_pending = __cs_pending_mi_force_wakes(engine);
 
