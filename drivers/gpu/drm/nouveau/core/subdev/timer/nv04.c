--- conflicted
+++ resolved
@@ -119,21 +119,8 @@
 {
 	struct nv04_timer_priv *priv = (void *)ptimer;
 	unsigned long flags;
-<<<<<<< HEAD
-
-	/* avoid deleting an entry while the alarm intr is running */
-	spin_lock_irqsave(&priv->lock, flags);
-
-	/* delete the alarm from the list */
-	list_del(&alarm->head);
-
-	/* reset the head so as list_empty returns 1 */
-	INIT_LIST_HEAD(&alarm->head);
-
-=======
 	spin_lock_irqsave(&priv->lock, flags);
 	list_del_init(&alarm->head);
->>>>>>> d8ec26d7
 	spin_unlock_irqrestore(&priv->lock, flags);
 }
 
