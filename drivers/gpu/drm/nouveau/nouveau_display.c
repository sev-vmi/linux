--- conflicted
+++ resolved
@@ -219,8 +219,6 @@
 	if (ret)
 		return ret;
 
-<<<<<<< HEAD
-=======
 	/* power on internal panel if it's not already.  the init tables of
 	 * some vbios default this to off for some reason, causing the
 	 * panel to not work after resume
@@ -231,7 +229,6 @@
 	}
 
 	/* enable polling for external displays */
->>>>>>> c16fa4f2
 	drm_kms_helper_poll_enable(dev);
 
 	/* enable hotplug interrupts */
