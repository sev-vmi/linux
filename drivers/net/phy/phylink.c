--- conflicted
+++ resolved
@@ -498,27 +498,6 @@
 		}
 	}
 
-<<<<<<< HEAD
-	if (link_state.link != netif_carrier_ok(ndev)) {
-		if (!link_state.link) {
-			netif_carrier_off(ndev);
-			pl->ops->mac_link_down(ndev, pl->link_an_mode,
-					       pl->cur_interface);
-			netdev_info(ndev, "Link is Down\n");
-		} else {
-			pl->cur_interface = link_state.interface;
-			pl->ops->mac_link_up(ndev, pl->link_an_mode,
-					     pl->cur_interface, pl->phydev);
-
-			netif_carrier_on(ndev);
-
-			netdev_info(ndev,
-				    "Link is Up - %s/%s - flow control %s\n",
-				    phy_speed_to_str(link_state.speed),
-				    phy_duplex_to_str(link_state.duplex),
-				    phylink_pause_to_str(link_state.pause));
-		}
-=======
 	if (pl->netdev)
 		link_changed = (link_state.link != netif_carrier_ok(ndev));
 	else
@@ -530,7 +509,6 @@
 			phylink_mac_link_down(pl);
 		else
 			phylink_mac_link_up(pl, link_state);
->>>>>>> 4ff96fb5
 	}
 	if (!link_state.link && pl->mac_link_dropped) {
 		pl->mac_link_dropped = false;
