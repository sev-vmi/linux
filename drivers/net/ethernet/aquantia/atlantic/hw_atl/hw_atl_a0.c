--- conflicted
+++ resolved
@@ -18,37 +18,6 @@
 #include "hw_atl_llh.h"
 #include "hw_atl_a0_internal.h"
 
-<<<<<<< HEAD
-static int hw_atl_a0_get_hw_caps(struct aq_hw_s *self,
-				 struct aq_hw_caps_s *aq_hw_caps,
-				 unsigned short device,
-				 unsigned short subsystem_device)
-{
-	memcpy(aq_hw_caps, &hw_atl_a0_hw_caps_, sizeof(*aq_hw_caps));
-
-	if (device == HW_ATL_DEVICE_ID_D108 && subsystem_device == 0x0001)
-		aq_hw_caps->link_speed_msk &= ~HW_ATL_A0_RATE_10G;
-
-	if (device == HW_ATL_DEVICE_ID_D109 && subsystem_device == 0x0001) {
-		aq_hw_caps->link_speed_msk &= ~HW_ATL_A0_RATE_10G;
-		aq_hw_caps->link_speed_msk &= ~HW_ATL_A0_RATE_5G;
-	}
-
-	return 0;
-}
-
-static struct aq_hw_s *hw_atl_a0_create(struct aq_pci_func_s *aq_pci_func,
-					unsigned int port,
-					struct aq_hw_ops *ops)
-{
-	struct hw_atl_s *self = NULL;
-
-	self = kzalloc(sizeof(*self), GFP_KERNEL);
-	if (!self)
-		goto err_exit;
-
-	self->base.aq_pci_func = aq_pci_func;
-=======
 #define DEFAULT_A0_BOARD_BASIC_CAPABILITIES \
 	.is_64_dma = true, \
 	.msix_irqs = 4U, \
@@ -83,7 +52,6 @@
 			  HW_ATL_A0_RATE_1G  |
 			  HW_ATL_A0_RATE_100M,
 };
->>>>>>> 661e50bc
 
 const struct aq_hw_caps_s hw_atl_a0_caps_aqc107 = {
 	DEFAULT_A0_BOARD_BASIC_CAPABILITIES,
@@ -398,11 +366,7 @@
 
 	/* Reset link status and read out initial hardware counters */
 	self->aq_link_status.mbps = 0;
-<<<<<<< HEAD
-	hw_atl_utils_update_stats(self);
-=======
 	self->aq_fw_ops->update_stats(self);
->>>>>>> 661e50bc
 
 	err = aq_hw_err_from_flags(self);
 	if (err < 0)
