/******************************************************************************
 *
 * Copyright(c) 2009-2012  Realtek Corporation.
 *
 * This program is free software; you can redistribute it and/or modify it
 * under the terms of version 2 of the GNU General Public License as
 * published by the Free Software Foundation.
 *
 * This program is distributed in the hope that it will be useful, but WITHOUT
 * ANY WARRANTY; without even the implied warranty of MERCHANTABILITY or
 * FITNESS FOR A PARTICULAR PURPOSE.  See the GNU General Public License for
 * more details.
 *
 * The full GNU General Public License is included in this distribution in the
 * file called LICENSE.
 *
 * Contact Information:
 * wlanfae <wlanfae@realtek.com>
 * Realtek Corporation, No. 2, Innovation Road II, Hsinchu Science Park,
 * Hsinchu 300, Taiwan.
 *
 * Larry Finger <Larry.Finger@lwfinger.net>
 *
 *****************************************************************************/

#ifndef __RTL_WIFI_H__
#define __RTL_WIFI_H__

#define pr_fmt(fmt) KBUILD_MODNAME ": " fmt

#include <linux/sched.h>
#include <linux/firmware.h>
#include <linux/etherdevice.h>
#include <linux/vmalloc.h>
#include <linux/usb.h>
#include <net/mac80211.h>
#include <linux/completion.h>
#include "debug.h"

#define	MASKBYTE0				0xff
#define	MASKBYTE1				0xff00
#define	MASKBYTE2				0xff0000
#define	MASKBYTE3				0xff000000
#define	MASKHWORD				0xffff0000
#define	MASKLWORD				0x0000ffff
#define	MASKDWORD				0xffffffff
#define	MASK12BITS				0xfff
#define	MASKH4BITS				0xf0000000
#define MASKOFDM_D				0xffc00000
#define	MASKCCK					0x3f3f3f3f

#define	MASK4BITS				0x0f
#define	MASK20BITS				0xfffff
#define RFREG_OFFSET_MASK			0xfffff

#define	MASKBYTE0				0xff
#define	MASKBYTE1				0xff00
#define	MASKBYTE2				0xff0000
#define	MASKBYTE3				0xff000000
#define	MASKHWORD				0xffff0000
#define	MASKLWORD				0x0000ffff
#define	MASKDWORD				0xffffffff
#define	MASK12BITS				0xfff
#define	MASKH4BITS				0xf0000000
#define MASKOFDM_D				0xffc00000
#define	MASKCCK					0x3f3f3f3f

#define	MASK4BITS				0x0f
#define	MASK20BITS				0xfffff
#define RFREG_OFFSET_MASK			0xfffff

#define RF_CHANGE_BY_INIT			0
#define RF_CHANGE_BY_IPS			BIT(28)
#define RF_CHANGE_BY_PS				BIT(29)
#define RF_CHANGE_BY_HW				BIT(30)
#define RF_CHANGE_BY_SW				BIT(31)

#define IQK_ADDA_REG_NUM			16
#define IQK_MAC_REG_NUM				4
#define IQK_THRESHOLD				8

#define MAX_KEY_LEN				61
#define KEY_BUF_SIZE				5

/* QoS related. */
/*aci: 0x00	Best Effort*/
/*aci: 0x01	Background*/
/*aci: 0x10	Video*/
/*aci: 0x11	Voice*/
/*Max: define total number.*/
#define AC0_BE					0
#define AC1_BK					1
#define AC2_VI					2
#define AC3_VO					3
#define AC_MAX					4
#define QOS_QUEUE_NUM				4
#define RTL_MAC80211_NUM_QUEUE			5
#define REALTEK_USB_VENQT_MAX_BUF_SIZE		254
#define RTL_USB_MAX_RX_COUNT			100
#define QBSS_LOAD_SIZE				5
#define MAX_WMMELE_LENGTH			64

#define TOTAL_CAM_ENTRY				32

/*slot time for 11g. */
#define RTL_SLOT_TIME_9				9
#define RTL_SLOT_TIME_20			20

/*related to tcp/ip. */
#define SNAP_SIZE		6
#define PROTOC_TYPE_SIZE	2

/*related with 802.11 frame*/
#define MAC80211_3ADDR_LEN			24
#define MAC80211_4ADDR_LEN			30

#define CHANNEL_MAX_NUMBER	(14 + 24 + 21)	/* 14 is the max channel no */
#define CHANNEL_MAX_NUMBER_2G		14
#define CHANNEL_MAX_NUMBER_5G		49 /* Please refer to
					    *"phy_GetChnlGroup8812A" and
					    * "Hal_ReadTxPowerInfo8812A"
					    */
#define CHANNEL_MAX_NUMBER_5G_80M	7
#define CHANNEL_GROUP_MAX	(3 + 9)	/*  ch1~3, 4~9, 10~14 = three groups */
#define MAX_PG_GROUP			13
#define	CHANNEL_GROUP_MAX_2G		3
#define	CHANNEL_GROUP_IDX_5GL		3
#define	CHANNEL_GROUP_IDX_5GM		6
#define	CHANNEL_GROUP_IDX_5GH		9
#define	CHANNEL_GROUP_MAX_5G		9
#define CHANNEL_MAX_NUMBER_2G		14
#define AVG_THERMAL_NUM			8
#define AVG_THERMAL_NUM_88E		4
#define AVG_THERMAL_NUM_8723BE		4
#define MAX_TID_COUNT			9

/* for early mode */
#define FCS_LEN				4
#define EM_HDR_LEN			8

enum rtl8192c_h2c_cmd {
	H2C_AP_OFFLOAD = 0,
	H2C_SETPWRMODE = 1,
	H2C_JOINBSSRPT = 2,
	H2C_RSVDPAGE = 3,
	H2C_RSSI_REPORT = 5,
	H2C_RA_MASK = 6,
	H2C_MACID_PS_MODE = 7,
	H2C_P2P_PS_OFFLOAD = 8,
	H2C_MAC_MODE_SEL = 9,
	H2C_PWRM = 15,
	H2C_P2P_PS_CTW_CMD = 24,
	MAX_H2CCMD
};

#define MAX_TX_COUNT			4
#define MAX_REGULATION_NUM		4
#define MAX_RF_PATH_NUM			4
#define MAX_RATE_SECTION_NUM		6
#define MAX_2_4G_BANDWIDTH_NUM		4
#define MAX_5G_BANDWIDTH_NUM		4
#define	MAX_RF_PATH			4
#define	MAX_CHNL_GROUP_24G		6
#define	MAX_CHNL_GROUP_5G		14

#define TX_PWR_BY_RATE_NUM_BAND		2
#define TX_PWR_BY_RATE_NUM_RF		4
#define TX_PWR_BY_RATE_NUM_SECTION	12
#define MAX_BASE_NUM_IN_PHY_REG_PG_24G  6
#define MAX_BASE_NUM_IN_PHY_REG_PG_5G	5

#define RTL8192EE_SEG_NUM		1 /* 0:2 seg, 1: 4 seg, 2: 8 seg */

#define DEL_SW_IDX_SZ		30
#define BAND_NUM			3

/* For now, it's just for 8192ee
 * but not OK yet, keep it 0
 */
#define DMA_IS_64BIT 0
#define RTL8192EE_SEG_NUM		1 /* 0:2 seg, 1: 4 seg, 2: 8 seg */

enum rf_tx_num {
	RF_1TX = 0,
	RF_2TX,
	RF_MAX_TX_NUM,
	RF_TX_NUM_NONIMPLEMENT,
};

#define PACKET_NORMAL			0
#define PACKET_DHCP			1
#define PACKET_ARP			2
#define PACKET_EAPOL			3

#define	MAX_SUPPORT_WOL_PATTERN_NUM	16
#define	RSVD_WOL_PATTERN_NUM		1
#define	WKFMCAM_ADDR_NUM		6
#define	WKFMCAM_SIZE			24

#define	MAX_WOL_BIT_MASK_SIZE		16
/* MIN LEN keeps 13 here */
#define	MIN_WOL_PATTERN_SIZE		13
#define	MAX_WOL_PATTERN_SIZE		128

#define	WAKE_ON_MAGIC_PACKET		BIT(0)
#define	WAKE_ON_PATTERN_MATCH		BIT(1)

#define	WOL_REASON_PTK_UPDATE		BIT(0)
#define	WOL_REASON_GTK_UPDATE		BIT(1)
#define	WOL_REASON_DISASSOC		BIT(2)
#define	WOL_REASON_DEAUTH		BIT(3)
#define	WOL_REASON_AP_LOST		BIT(4)
#define	WOL_REASON_MAGIC_PKT		BIT(5)
#define	WOL_REASON_UNICAST_PKT		BIT(6)
#define	WOL_REASON_PATTERN_PKT		BIT(7)
#define	WOL_REASON_RTD3_SSID_MATCH	BIT(8)
#define	WOL_REASON_REALWOW_V2_WAKEUPPKT	BIT(9)
#define	WOL_REASON_REALWOW_V2_ACKLOST	BIT(10)

struct rtlwifi_firmware_header {
	__le16 signature;
	u8 category;
	u8 function;
	__le16 version;
	u8 subversion;
	u8 rsvd1;
	u8 month;
	u8 date;
	u8 hour;
	u8 minute;
	__le16 ramcodeSize;
	__le16 rsvd2;
	__le32 svnindex;
	__le32 rsvd3;
	__le32 rsvd4;
	__le32 rsvd5;
};

struct txpower_info_2g {
	u8 index_cck_base[MAX_RF_PATH][MAX_CHNL_GROUP_24G];
	u8 index_bw40_base[MAX_RF_PATH][MAX_CHNL_GROUP_24G];
	/*If only one tx, only BW20 and OFDM are used.*/
	u8 cck_diff[MAX_RF_PATH][MAX_TX_COUNT];
	u8 ofdm_diff[MAX_RF_PATH][MAX_TX_COUNT];
	u8 bw20_diff[MAX_RF_PATH][MAX_TX_COUNT];
	u8 bw40_diff[MAX_RF_PATH][MAX_TX_COUNT];
	u8 bw80_diff[MAX_RF_PATH][MAX_TX_COUNT];
	u8 bw160_diff[MAX_RF_PATH][MAX_TX_COUNT];
};

struct txpower_info_5g {
	u8 index_bw40_base[MAX_RF_PATH][MAX_CHNL_GROUP_5G];
	/*If only one tx, only BW20, OFDM, BW80 and BW160 are used.*/
	u8 ofdm_diff[MAX_RF_PATH][MAX_TX_COUNT];
	u8 bw20_diff[MAX_RF_PATH][MAX_TX_COUNT];
	u8 bw40_diff[MAX_RF_PATH][MAX_TX_COUNT];
	u8 bw80_diff[MAX_RF_PATH][MAX_TX_COUNT];
	u8 bw160_diff[MAX_RF_PATH][MAX_TX_COUNT];
};

enum rate_section {
	CCK = 0,
	OFDM,
	HT_MCS0_MCS7,
	HT_MCS8_MCS15,
	VHT_1SSMCS0_1SSMCS9,
	VHT_2SSMCS0_2SSMCS9,
};

enum intf_type {
	INTF_PCI = 0,
	INTF_USB = 1,
};

enum radio_path {
	RF90_PATH_A = 0,
	RF90_PATH_B = 1,
	RF90_PATH_C = 2,
	RF90_PATH_D = 3,
};

enum regulation_txpwr_lmt {
	TXPWR_LMT_FCC = 0,
	TXPWR_LMT_MKK = 1,
	TXPWR_LMT_ETSI = 2,
	TXPWR_LMT_WW = 3,

	TXPWR_LMT_MAX_REGULATION_NUM = 4
};

enum rt_eeprom_type {
	EEPROM_93C46,
	EEPROM_93C56,
	EEPROM_BOOT_EFUSE,
};

enum ttl_status {
	RTL_STATUS_INTERFACE_START = 0,
};

enum hardware_type {
	HARDWARE_TYPE_RTL8192E,
	HARDWARE_TYPE_RTL8192U,
	HARDWARE_TYPE_RTL8192SE,
	HARDWARE_TYPE_RTL8192SU,
	HARDWARE_TYPE_RTL8192CE,
	HARDWARE_TYPE_RTL8192CU,
	HARDWARE_TYPE_RTL8192DE,
	HARDWARE_TYPE_RTL8192DU,
	HARDWARE_TYPE_RTL8723AE,
	HARDWARE_TYPE_RTL8723U,
	HARDWARE_TYPE_RTL8188EE,
	HARDWARE_TYPE_RTL8723BE,
	HARDWARE_TYPE_RTL8192EE,
	HARDWARE_TYPE_RTL8821AE,
	HARDWARE_TYPE_RTL8812AE,
	HARDWARE_TYPE_RTL8822BE,

	/* keep it last */
	HARDWARE_TYPE_NUM
};

#define RTL_HW_TYPE(rtlpriv)	(rtl_hal((struct rtl_priv *)rtlpriv)->hw_type)
#define IS_NEW_GENERATION_IC(rtlpriv)			\
			(RTL_HW_TYPE(rtlpriv) >= HARDWARE_TYPE_RTL8192EE)
#define IS_HARDWARE_TYPE_8192CE(rtlpriv)		\
			(RTL_HW_TYPE(rtlpriv) == HARDWARE_TYPE_RTL8192CE)
#define IS_HARDWARE_TYPE_8812(rtlpriv)			\
			(RTL_HW_TYPE(rtlpriv) == HARDWARE_TYPE_RTL8812AE)
#define IS_HARDWARE_TYPE_8821(rtlpriv)			\
			(RTL_HW_TYPE(rtlpriv) == HARDWARE_TYPE_RTL8821AE)
#define IS_HARDWARE_TYPE_8723A(rtlpriv)			\
			(RTL_HW_TYPE(rtlpriv) == HARDWARE_TYPE_RTL8723AE)
#define IS_HARDWARE_TYPE_8723B(rtlpriv)			\
			(RTL_HW_TYPE(rtlpriv) == HARDWARE_TYPE_RTL8723BE)
#define IS_HARDWARE_TYPE_8192E(rtlpriv)			\
			(RTL_HW_TYPE(rtlpriv) == HARDWARE_TYPE_RTL8192EE)
#define IS_HARDWARE_TYPE_8822B(rtlpriv)			\
			(RTL_HW_TYPE(rtlpriv) == HARDWARE_TYPE_RTL8822BE)

#define RX_HAL_IS_CCK_RATE(rxmcs)			\
	((rxmcs) == DESC_RATE1M ||			\
	 (rxmcs) == DESC_RATE2M ||			\
	 (rxmcs) == DESC_RATE5_5M ||			\
	 (rxmcs) == DESC_RATE11M)

enum scan_operation_backup_opt {
	SCAN_OPT_BACKUP = 0,
	SCAN_OPT_BACKUP_BAND0 = 0,
	SCAN_OPT_BACKUP_BAND1,
	SCAN_OPT_RESTORE,
	SCAN_OPT_MAX
};

/*RF state.*/
enum rf_pwrstate {
	ERFON,
	ERFSLEEP,
	ERFOFF
};

struct bb_reg_def {
	u32 rfintfs;
	u32 rfintfi;
	u32 rfintfo;
	u32 rfintfe;
	u32 rf3wire_offset;
	u32 rflssi_select;
	u32 rftxgain_stage;
	u32 rfhssi_para1;
	u32 rfhssi_para2;
	u32 rfsw_ctrl;
	u32 rfagc_control1;
	u32 rfagc_control2;
	u32 rfrxiq_imbal;
	u32 rfrx_afe;
	u32 rftxiq_imbal;
	u32 rftx_afe;
	u32 rf_rb;		/* rflssi_readback */
	u32 rf_rbpi;		/* rflssi_readbackpi */
};

enum io_type {
	IO_CMD_PAUSE_DM_BY_SCAN = 0,
	IO_CMD_PAUSE_BAND0_DM_BY_SCAN = 0,
	IO_CMD_PAUSE_BAND1_DM_BY_SCAN = 1,
	IO_CMD_RESUME_DM_BY_SCAN = 2,
};

enum hw_variables {
	HW_VAR_ETHER_ADDR = 0x0,
	HW_VAR_MULTICAST_REG = 0x1,
	HW_VAR_BASIC_RATE = 0x2,
	HW_VAR_BSSID = 0x3,
	HW_VAR_MEDIA_STATUS= 0x4,
	HW_VAR_SECURITY_CONF= 0x5,
	HW_VAR_BEACON_INTERVAL = 0x6,
	HW_VAR_ATIM_WINDOW = 0x7,
	HW_VAR_LISTEN_INTERVAL = 0x8,
	HW_VAR_CS_COUNTER = 0x9,
	HW_VAR_DEFAULTKEY0 = 0xa,
	HW_VAR_DEFAULTKEY1 = 0xb,
	HW_VAR_DEFAULTKEY2 = 0xc,
	HW_VAR_DEFAULTKEY3 = 0xd,
	HW_VAR_SIFS = 0xe,
	HW_VAR_R2T_SIFS = 0xf,
	HW_VAR_DIFS = 0x10,
	HW_VAR_EIFS = 0x11,
	HW_VAR_SLOT_TIME = 0x12,
	HW_VAR_ACK_PREAMBLE = 0x13,
	HW_VAR_CW_CONFIG = 0x14,
	HW_VAR_CW_VALUES = 0x15,
	HW_VAR_RATE_FALLBACK_CONTROL= 0x16,
	HW_VAR_CONTENTION_WINDOW = 0x17,
	HW_VAR_RETRY_COUNT = 0x18,
	HW_VAR_TR_SWITCH = 0x19,
	HW_VAR_COMMAND = 0x1a,
	HW_VAR_WPA_CONFIG = 0x1b,
	HW_VAR_AMPDU_MIN_SPACE = 0x1c,
	HW_VAR_SHORTGI_DENSITY = 0x1d,
	HW_VAR_AMPDU_FACTOR = 0x1e,
	HW_VAR_MCS_RATE_AVAILABLE = 0x1f,
	HW_VAR_AC_PARAM = 0x20,
	HW_VAR_ACM_CTRL = 0x21,
	HW_VAR_DIS_Req_Qsize = 0x22,
	HW_VAR_CCX_CHNL_LOAD = 0x23,
	HW_VAR_CCX_NOISE_HISTOGRAM = 0x24,
	HW_VAR_CCX_CLM_NHM = 0x25,
	HW_VAR_TxOPLimit = 0x26,
	HW_VAR_TURBO_MODE = 0x27,
	HW_VAR_RF_STATE = 0x28,
	HW_VAR_RF_OFF_BY_HW = 0x29,
	HW_VAR_BUS_SPEED = 0x2a,
	HW_VAR_SET_DEV_POWER = 0x2b,

	HW_VAR_RCR = 0x2c,
	HW_VAR_RATR_0 = 0x2d,
	HW_VAR_RRSR = 0x2e,
	HW_VAR_CPU_RST = 0x2f,
	HW_VAR_CHECK_BSSID = 0x30,
	HW_VAR_LBK_MODE = 0x31,
	HW_VAR_AES_11N_FIX = 0x32,
	HW_VAR_USB_RX_AGGR = 0x33,
	HW_VAR_USER_CONTROL_TURBO_MODE = 0x34,
	HW_VAR_RETRY_LIMIT = 0x35,
	HW_VAR_INIT_TX_RATE = 0x36,
	HW_VAR_TX_RATE_REG = 0x37,
	HW_VAR_EFUSE_USAGE = 0x38,
	HW_VAR_EFUSE_BYTES = 0x39,
	HW_VAR_AUTOLOAD_STATUS = 0x3a,
	HW_VAR_RF_2R_DISABLE = 0x3b,
	HW_VAR_SET_RPWM = 0x3c,
	HW_VAR_H2C_FW_PWRMODE = 0x3d,
	HW_VAR_H2C_FW_JOINBSSRPT = 0x3e,
	HW_VAR_H2C_FW_MEDIASTATUSRPT = 0x3f,
	HW_VAR_H2C_FW_P2P_PS_OFFLOAD = 0x40,
	HW_VAR_FW_PSMODE_STATUS = 0x41,
	HW_VAR_INIT_RTS_RATE = 0x42,
	HW_VAR_RESUME_CLK_ON = 0x43,
	HW_VAR_FW_LPS_ACTION = 0x44,
	HW_VAR_1X1_RECV_COMBINE = 0x45,
	HW_VAR_STOP_SEND_BEACON = 0x46,
	HW_VAR_TSF_TIMER = 0x47,
	HW_VAR_IO_CMD = 0x48,

	HW_VAR_RF_RECOVERY = 0x49,
	HW_VAR_H2C_FW_UPDATE_GTK = 0x4a,
	HW_VAR_WF_MASK = 0x4b,
	HW_VAR_WF_CRC = 0x4c,
	HW_VAR_WF_IS_MAC_ADDR = 0x4d,
	HW_VAR_H2C_FW_OFFLOAD = 0x4e,
	HW_VAR_RESET_WFCRC = 0x4f,

	HW_VAR_HANDLE_FW_C2H = 0x50,
	HW_VAR_DL_FW_RSVD_PAGE = 0x51,
	HW_VAR_AID = 0x52,
	HW_VAR_HW_SEQ_ENABLE = 0x53,
	HW_VAR_CORRECT_TSF = 0x54,
	HW_VAR_BCN_VALID = 0x55,
	HW_VAR_FWLPS_RF_ON = 0x56,
	HW_VAR_DUAL_TSF_RST = 0x57,
	HW_VAR_SWITCH_EPHY_WoWLAN = 0x58,
	HW_VAR_INT_MIGRATION = 0x59,
	HW_VAR_INT_AC = 0x5a,
	HW_VAR_RF_TIMING = 0x5b,

	HAL_DEF_WOWLAN = 0x5c,
	HW_VAR_MRC = 0x5d,
	HW_VAR_KEEP_ALIVE = 0x5e,
	HW_VAR_NAV_UPPER = 0x5f,

	HW_VAR_MGT_FILTER = 0x60,
	HW_VAR_CTRL_FILTER = 0x61,
	HW_VAR_DATA_FILTER = 0x62,
};

enum rt_media_status {
	RT_MEDIA_DISCONNECT = 0,
	RT_MEDIA_CONNECT = 1
};

enum rt_oem_id {
	RT_CID_DEFAULT = 0,
	RT_CID_8187_ALPHA0 = 1,
	RT_CID_8187_SERCOMM_PS = 2,
	RT_CID_8187_HW_LED = 3,
	RT_CID_8187_NETGEAR = 4,
	RT_CID_WHQL = 5,
	RT_CID_819X_CAMEO = 6,
	RT_CID_819X_RUNTOP = 7,
	RT_CID_819X_SENAO = 8,
	RT_CID_TOSHIBA = 9,
	RT_CID_819X_NETCORE = 10,
	RT_CID_NETTRONIX = 11,
	RT_CID_DLINK = 12,
	RT_CID_PRONET = 13,
	RT_CID_COREGA = 14,
	RT_CID_819X_ALPHA = 15,
	RT_CID_819X_SITECOM = 16,
	RT_CID_CCX = 17,
	RT_CID_819X_LENOVO = 18,
	RT_CID_819X_QMI = 19,
	RT_CID_819X_EDIMAX_BELKIN = 20,
	RT_CID_819X_SERCOMM_BELKIN = 21,
	RT_CID_819X_CAMEO1 = 22,
	RT_CID_819X_MSI = 23,
	RT_CID_819X_ACER = 24,
	RT_CID_819X_HP = 27,
	RT_CID_819X_CLEVO = 28,
	RT_CID_819X_ARCADYAN_BELKIN = 29,
	RT_CID_819X_SAMSUNG = 30,
	RT_CID_819X_WNC_COREGA = 31,
	RT_CID_819X_FOXCOON = 32,
	RT_CID_819X_DELL = 33,
	RT_CID_819X_PRONETS = 34,
	RT_CID_819X_EDIMAX_ASUS = 35,
	RT_CID_NETGEAR = 36,
	RT_CID_PLANEX = 37,
	RT_CID_CC_C = 38,
};

enum hw_descs {
	HW_DESC_OWN,
	HW_DESC_RXOWN,
	HW_DESC_TX_NEXTDESC_ADDR,
	HW_DESC_TXBUFF_ADDR,
	HW_DESC_RXBUFF_ADDR,
	HW_DESC_RXPKT_LEN,
	HW_DESC_RXERO,
	HW_DESC_RX_PREPARE,
};

enum prime_sc {
	PRIME_CHNL_OFFSET_DONT_CARE = 0,
	PRIME_CHNL_OFFSET_LOWER = 1,
	PRIME_CHNL_OFFSET_UPPER = 2,
};

enum rf_type {
	RF_1T1R = 0,
	RF_1T2R = 1,
	RF_2T2R = 2,
	RF_2T2R_GREEN = 3,
};

enum ht_channel_width {
	HT_CHANNEL_WIDTH_20 = 0,
	HT_CHANNEL_WIDTH_20_40 = 1,
	HT_CHANNEL_WIDTH_80 = 2,
};

/* Ref: 802.11i sepc D10.0 7.3.2.25.1
Cipher Suites Encryption Algorithms */
enum rt_enc_alg {
	NO_ENCRYPTION = 0,
	WEP40_ENCRYPTION = 1,
	TKIP_ENCRYPTION = 2,
	RSERVED_ENCRYPTION = 3,
	AESCCMP_ENCRYPTION = 4,
	WEP104_ENCRYPTION = 5,
	AESCMAC_ENCRYPTION = 6,	/*IEEE802.11w */
};

enum rtl_hal_state {
	_HAL_STATE_STOP = 0,
	_HAL_STATE_START = 1,
};

enum rtl_desc_rate {
	DESC_RATE1M = 0x00,
	DESC_RATE2M = 0x01,
	DESC_RATE5_5M = 0x02,
	DESC_RATE11M = 0x03,

	DESC_RATE6M = 0x04,
	DESC_RATE9M = 0x05,
	DESC_RATE12M = 0x06,
	DESC_RATE18M = 0x07,
	DESC_RATE24M = 0x08,
	DESC_RATE36M = 0x09,
	DESC_RATE48M = 0x0a,
	DESC_RATE54M = 0x0b,

	DESC_RATEMCS0 = 0x0c,
	DESC_RATEMCS1 = 0x0d,
	DESC_RATEMCS2 = 0x0e,
	DESC_RATEMCS3 = 0x0f,
	DESC_RATEMCS4 = 0x10,
	DESC_RATEMCS5 = 0x11,
	DESC_RATEMCS6 = 0x12,
	DESC_RATEMCS7 = 0x13,
	DESC_RATEMCS8 = 0x14,
	DESC_RATEMCS9 = 0x15,
	DESC_RATEMCS10 = 0x16,
	DESC_RATEMCS11 = 0x17,
	DESC_RATEMCS12 = 0x18,
	DESC_RATEMCS13 = 0x19,
	DESC_RATEMCS14 = 0x1a,
	DESC_RATEMCS15 = 0x1b,
	DESC_RATEMCS15_SG = 0x1c,
	DESC_RATEMCS32 = 0x20,

	DESC_RATEVHT1SS_MCS0 = 0x2c,
	DESC_RATEVHT1SS_MCS1 = 0x2d,
	DESC_RATEVHT1SS_MCS2 = 0x2e,
	DESC_RATEVHT1SS_MCS3 = 0x2f,
	DESC_RATEVHT1SS_MCS4 = 0x30,
	DESC_RATEVHT1SS_MCS5 = 0x31,
	DESC_RATEVHT1SS_MCS6 = 0x32,
	DESC_RATEVHT1SS_MCS7 = 0x33,
	DESC_RATEVHT1SS_MCS8 = 0x34,
	DESC_RATEVHT1SS_MCS9 = 0x35,
	DESC_RATEVHT2SS_MCS0 = 0x36,
	DESC_RATEVHT2SS_MCS1 = 0x37,
	DESC_RATEVHT2SS_MCS2 = 0x38,
	DESC_RATEVHT2SS_MCS3 = 0x39,
	DESC_RATEVHT2SS_MCS4 = 0x3a,
	DESC_RATEVHT2SS_MCS5 = 0x3b,
	DESC_RATEVHT2SS_MCS6 = 0x3c,
	DESC_RATEVHT2SS_MCS7 = 0x3d,
	DESC_RATEVHT2SS_MCS8 = 0x3e,
	DESC_RATEVHT2SS_MCS9 = 0x3f,
};

enum rtl_var_map {
	/*reg map */
	SYS_ISO_CTRL = 0,
	SYS_FUNC_EN,
	SYS_CLK,
	MAC_RCR_AM,
	MAC_RCR_AB,
	MAC_RCR_ACRC32,
	MAC_RCR_ACF,
	MAC_RCR_AAP,
	MAC_HIMR,
	MAC_HIMRE,
	MAC_HSISR,

	/*efuse map */
	EFUSE_TEST,
	EFUSE_CTRL,
	EFUSE_CLK,
	EFUSE_CLK_CTRL,
	EFUSE_PWC_EV12V,
	EFUSE_FEN_ELDR,
	EFUSE_LOADER_CLK_EN,
	EFUSE_ANA8M,
	EFUSE_HWSET_MAX_SIZE,
	EFUSE_MAX_SECTION_MAP,
	EFUSE_REAL_CONTENT_SIZE,
	EFUSE_OOB_PROTECT_BYTES_LEN,
	EFUSE_ACCESS,

	/*CAM map */
	RWCAM,
	WCAMI,
	RCAMO,
	CAMDBG,
	SECR,
	SEC_CAM_NONE,
	SEC_CAM_WEP40,
	SEC_CAM_TKIP,
	SEC_CAM_AES,
	SEC_CAM_WEP104,

	/*IMR map */
	RTL_IMR_BCNDMAINT6,	/*Beacon DMA Interrupt 6 */
	RTL_IMR_BCNDMAINT5,	/*Beacon DMA Interrupt 5 */
	RTL_IMR_BCNDMAINT4,	/*Beacon DMA Interrupt 4 */
	RTL_IMR_BCNDMAINT3,	/*Beacon DMA Interrupt 3 */
	RTL_IMR_BCNDMAINT2,	/*Beacon DMA Interrupt 2 */
	RTL_IMR_BCNDMAINT1,	/*Beacon DMA Interrupt 1 */
	RTL_IMR_BCNDOK8,	/*Beacon Queue DMA OK Interrup 8 */
	RTL_IMR_BCNDOK7,	/*Beacon Queue DMA OK Interrup 7 */
	RTL_IMR_BCNDOK6,	/*Beacon Queue DMA OK Interrup 6 */
	RTL_IMR_BCNDOK5,	/*Beacon Queue DMA OK Interrup 5 */
	RTL_IMR_BCNDOK4,	/*Beacon Queue DMA OK Interrup 4 */
	RTL_IMR_BCNDOK3,	/*Beacon Queue DMA OK Interrup 3 */
	RTL_IMR_BCNDOK2,	/*Beacon Queue DMA OK Interrup 2 */
	RTL_IMR_BCNDOK1,	/*Beacon Queue DMA OK Interrup 1 */
	RTL_IMR_TIMEOUT2,	/*Timeout interrupt 2 */
	RTL_IMR_TIMEOUT1,	/*Timeout interrupt 1 */
	RTL_IMR_TXFOVW,		/*Transmit FIFO Overflow */
	RTL_IMR_PSTIMEOUT,	/*Power save time out interrupt */
	RTL_IMR_BCNINT,		/*Beacon DMA Interrupt 0 */
	RTL_IMR_RXFOVW,		/*Receive FIFO Overflow */
	RTL_IMR_RDU,		/*Receive Descriptor Unavailable */
	RTL_IMR_ATIMEND,	/*For 92C,ATIM Window End Interrupt */
	RTL_IMR_BDOK,		/*Beacon Queue DMA OK Interrup */
	RTL_IMR_HIGHDOK,	/*High Queue DMA OK Interrupt */
	RTL_IMR_COMDOK,		/*Command Queue DMA OK Interrupt*/
	RTL_IMR_TBDOK,		/*Transmit Beacon OK interrup */
	RTL_IMR_MGNTDOK,	/*Management Queue DMA OK Interrupt */
	RTL_IMR_TBDER,		/*For 92C,Transmit Beacon Error Interrupt */
	RTL_IMR_BKDOK,		/*AC_BK DMA OK Interrupt */
	RTL_IMR_BEDOK,		/*AC_BE DMA OK Interrupt */
	RTL_IMR_VIDOK,		/*AC_VI DMA OK Interrupt */
	RTL_IMR_VODOK,		/*AC_VO DMA Interrupt */
	RTL_IMR_ROK,		/*Receive DMA OK Interrupt */
	RTL_IMR_HSISR_IND,	/*HSISR Interrupt*/
	RTL_IBSS_INT_MASKS,	/*(RTL_IMR_BCNINT | RTL_IMR_TBDOK |
				 * RTL_IMR_TBDER) */
	RTL_IMR_C2HCMD,		/*fw interrupt*/

	/*CCK Rates, TxHT = 0 */
	RTL_RC_CCK_RATE1M,
	RTL_RC_CCK_RATE2M,
	RTL_RC_CCK_RATE5_5M,
	RTL_RC_CCK_RATE11M,

	/*OFDM Rates, TxHT = 0 */
	RTL_RC_OFDM_RATE6M,
	RTL_RC_OFDM_RATE9M,
	RTL_RC_OFDM_RATE12M,
	RTL_RC_OFDM_RATE18M,
	RTL_RC_OFDM_RATE24M,
	RTL_RC_OFDM_RATE36M,
	RTL_RC_OFDM_RATE48M,
	RTL_RC_OFDM_RATE54M,

	RTL_RC_HT_RATEMCS7,
	RTL_RC_HT_RATEMCS15,

	RTL_RC_VHT_RATE_1SS_MCS7,
	RTL_RC_VHT_RATE_1SS_MCS8,
	RTL_RC_VHT_RATE_1SS_MCS9,
	RTL_RC_VHT_RATE_2SS_MCS7,
	RTL_RC_VHT_RATE_2SS_MCS8,
	RTL_RC_VHT_RATE_2SS_MCS9,

	/*keep it last */
	RTL_VAR_MAP_MAX,
};

/*Firmware PS mode for control LPS.*/
enum _fw_ps_mode {
	FW_PS_ACTIVE_MODE = 0,
	FW_PS_MIN_MODE = 1,
	FW_PS_MAX_MODE = 2,
	FW_PS_DTIM_MODE = 3,
	FW_PS_VOIP_MODE = 4,
	FW_PS_UAPSD_WMM_MODE = 5,
	FW_PS_UAPSD_MODE = 6,
	FW_PS_IBSS_MODE = 7,
	FW_PS_WWLAN_MODE = 8,
	FW_PS_PM_Radio_Off = 9,
	FW_PS_PM_Card_Disable = 10,
};

enum rt_psmode {
	EACTIVE,		/*Active/Continuous access. */
	EMAXPS,			/*Max power save mode. */
	EFASTPS,		/*Fast power save mode. */
	EAUTOPS,		/*Auto power save mode. */
};

/*LED related.*/
enum led_ctl_mode {
	LED_CTL_POWER_ON = 1,
	LED_CTL_LINK = 2,
	LED_CTL_NO_LINK = 3,
	LED_CTL_TX = 4,
	LED_CTL_RX = 5,
	LED_CTL_SITE_SURVEY = 6,
	LED_CTL_POWER_OFF = 7,
	LED_CTL_START_TO_LINK = 8,
	LED_CTL_START_WPS = 9,
	LED_CTL_STOP_WPS = 10,
};

enum rtl_led_pin {
	LED_PIN_GPIO0,
	LED_PIN_LED0,
	LED_PIN_LED1,
	LED_PIN_LED2
};

/*QoS related.*/
/*acm implementation method.*/
enum acm_method {
	eAcmWay0_SwAndHw = 0,
	eAcmWay1_HW = 1,
	EACMWAY2_SW = 2,
};

enum macphy_mode {
	SINGLEMAC_SINGLEPHY = 0,
	DUALMAC_DUALPHY,
	DUALMAC_SINGLEPHY,
};

enum band_type {
	BAND_ON_2_4G = 0,
	BAND_ON_5G,
	BAND_ON_BOTH,
	BANDMAX
};

/*aci/aifsn Field.
Ref: WMM spec 2.2.2: WME Parameter Element, p.12.*/
union aci_aifsn {
	u8 char_data;

	struct {
		u8 aifsn:4;
		u8 acm:1;
		u8 aci:2;
		u8 reserved:1;
	} f;			/* Field */
};

/*mlme related.*/
enum wireless_mode {
	WIRELESS_MODE_UNKNOWN = 0x00,
	WIRELESS_MODE_A = 0x01,
	WIRELESS_MODE_B = 0x02,
	WIRELESS_MODE_G = 0x04,
	WIRELESS_MODE_AUTO = 0x08,
	WIRELESS_MODE_N_24G = 0x10,
	WIRELESS_MODE_N_5G = 0x20,
	WIRELESS_MODE_AC_5G = 0x40,
	WIRELESS_MODE_AC_24G  = 0x80,
	WIRELESS_MODE_AC_ONLY = 0x100,
	WIRELESS_MODE_MAX = 0x800
};

#define IS_WIRELESS_MODE_A(wirelessmode)	\
	(wirelessmode == WIRELESS_MODE_A)
#define IS_WIRELESS_MODE_B(wirelessmode)	\
	(wirelessmode == WIRELESS_MODE_B)
#define IS_WIRELESS_MODE_G(wirelessmode)	\
	(wirelessmode == WIRELESS_MODE_G)
#define IS_WIRELESS_MODE_N_24G(wirelessmode)	\
	(wirelessmode == WIRELESS_MODE_N_24G)
#define IS_WIRELESS_MODE_N_5G(wirelessmode)	\
	(wirelessmode == WIRELESS_MODE_N_5G)

enum ratr_table_mode {
	RATR_INX_WIRELESS_NGB = 0,
	RATR_INX_WIRELESS_NG = 1,
	RATR_INX_WIRELESS_NB = 2,
	RATR_INX_WIRELESS_N = 3,
	RATR_INX_WIRELESS_GB = 4,
	RATR_INX_WIRELESS_G = 5,
	RATR_INX_WIRELESS_B = 6,
	RATR_INX_WIRELESS_MC = 7,
	RATR_INX_WIRELESS_A = 8,
	RATR_INX_WIRELESS_AC_5N = 8,
	RATR_INX_WIRELESS_AC_24N = 9,
};

enum rtl_link_state {
	MAC80211_NOLINK = 0,
	MAC80211_LINKING = 1,
	MAC80211_LINKED = 2,
	MAC80211_LINKED_SCANNING = 3,
};

enum act_category {
	ACT_CAT_QOS = 1,
	ACT_CAT_DLS = 2,
	ACT_CAT_BA = 3,
	ACT_CAT_HT = 7,
	ACT_CAT_WMM = 17,
};

enum ba_action {
	ACT_ADDBAREQ = 0,
	ACT_ADDBARSP = 1,
	ACT_DELBA = 2,
};

enum rt_polarity_ctl {
	RT_POLARITY_LOW_ACT = 0,
	RT_POLARITY_HIGH_ACT = 1,
};

/* After 8188E, we use V2 reason define. 88C/8723A use V1 reason. */
enum fw_wow_reason_v2 {
	FW_WOW_V2_PTK_UPDATE_EVENT = 0x01,
	FW_WOW_V2_GTK_UPDATE_EVENT = 0x02,
	FW_WOW_V2_DISASSOC_EVENT = 0x04,
	FW_WOW_V2_DEAUTH_EVENT = 0x08,
	FW_WOW_V2_FW_DISCONNECT_EVENT = 0x10,
	FW_WOW_V2_MAGIC_PKT_EVENT = 0x21,
	FW_WOW_V2_UNICAST_PKT_EVENT = 0x22,
	FW_WOW_V2_PATTERN_PKT_EVENT = 0x23,
	FW_WOW_V2_RTD3_SSID_MATCH_EVENT = 0x24,
	FW_WOW_V2_REALWOW_V2_WAKEUPPKT = 0x30,
	FW_WOW_V2_REALWOW_V2_ACKLOST = 0x31,
	FW_WOW_V2_REASON_MAX = 0xff,
};

enum wolpattern_type {
	UNICAST_PATTERN = 0,
	MULTICAST_PATTERN = 1,
	BROADCAST_PATTERN = 2,
	DONT_CARE_DA = 3,
	UNKNOWN_TYPE = 4,
};

enum package_type {
	PACKAGE_DEFAULT,
	PACKAGE_QFN68,
	PACKAGE_TFBGA90,
	PACKAGE_TFBGA80,
	PACKAGE_TFBGA79
};

struct octet_string {
	u8 *octet;
	u16 length;
};

struct rtl_hdr_3addr {
	__le16 frame_ctl;
	__le16 duration_id;
	u8 addr1[ETH_ALEN];
	u8 addr2[ETH_ALEN];
	u8 addr3[ETH_ALEN];
	__le16 seq_ctl;
	u8 payload[0];
} __packed;

struct rtl_info_element {
	u8 id;
	u8 len;
	u8 data[0];
} __packed;

struct rtl_probe_rsp {
	struct rtl_hdr_3addr header;
	u32 time_stamp[2];
	__le16 beacon_interval;
	__le16 capability;
	/*SSID, supported rates, FH params, DS params,
	   CF params, IBSS params, TIM (if beacon), RSN */
	struct rtl_info_element info_element[0];
} __packed;

/*LED related.*/
/*ledpin Identify how to implement this SW led.*/
struct rtl_led {
	void *hw;
	enum rtl_led_pin ledpin;
	bool ledon;
};

struct rtl_led_ctl {
	bool led_opendrain;
	struct rtl_led sw_led0;
	struct rtl_led sw_led1;
};

struct rtl_qos_parameters {
	__le16 cw_min;
	__le16 cw_max;
	u8 aifs;
	u8 flag;
	__le16 tx_op;
} __packed;

struct rt_smooth_data {
	u32 elements[100];	/*array to store values */
	u32 index;		/*index to current array to store */
	u32 total_num;		/*num of valid elements */
	u32 total_val;		/*sum of valid elements */
};

struct false_alarm_statistics {
	u32 cnt_parity_fail;
	u32 cnt_rate_illegal;
	u32 cnt_crc8_fail;
	u32 cnt_mcs_fail;
	u32 cnt_fast_fsync_fail;
	u32 cnt_sb_search_fail;
	u32 cnt_ofdm_fail;
	u32 cnt_cck_fail;
	u32 cnt_all;
	u32 cnt_ofdm_cca;
	u32 cnt_cck_cca;
	u32 cnt_cca_all;
	u32 cnt_bw_usc;
	u32 cnt_bw_lsc;
};

struct init_gain {
	u8 xaagccore1;
	u8 xbagccore1;
	u8 xcagccore1;
	u8 xdagccore1;
	u8 cca;

};

struct wireless_stats {
	unsigned long txbytesunicast;
	unsigned long txbytesmulticast;
	unsigned long txbytesbroadcast;
	unsigned long rxbytesunicast;

	long rx_snr_db[4];
	/*Correct smoothed ss in Dbm, only used
	   in driver to report real power now. */
	long recv_signal_power;
	long signal_quality;
	long last_sigstrength_inpercent;

	u32 rssi_calculate_cnt;
	u32 pwdb_all_cnt;

	/*Transformed, in dbm. Beautified signal
	   strength for UI, not correct. */
	long signal_strength;

	u8 rx_rssi_percentage[4];
	u8 rx_evm_dbm[4];
	u8 rx_evm_percentage[2];

	u16 rx_cfo_short[4];
	u16 rx_cfo_tail[4];

	struct rt_smooth_data ui_rssi;
	struct rt_smooth_data ui_link_quality;
};

struct rate_adaptive {
	u8 rate_adaptive_disabled;
	u8 ratr_state;
	u16 reserve;

	u32 high_rssi_thresh_for_ra;
	u32 high2low_rssi_thresh_for_ra;
	u8 low2high_rssi_thresh_for_ra40m;
	u32 low_rssi_thresh_for_ra40m;
	u8 low2high_rssi_thresh_for_ra20m;
	u32 low_rssi_thresh_for_ra20m;
	u32 upper_rssi_threshold_ratr;
	u32 middleupper_rssi_threshold_ratr;
	u32 middle_rssi_threshold_ratr;
	u32 middlelow_rssi_threshold_ratr;
	u32 low_rssi_threshold_ratr;
	u32 ultralow_rssi_threshold_ratr;
	u32 low_rssi_threshold_ratr_40m;
	u32 low_rssi_threshold_ratr_20m;
	u8 ping_rssi_enable;
	u32 ping_rssi_ratr;
	u32 ping_rssi_thresh_for_ra;
	u32 last_ratr;
	u8 pre_ratr_state;
	u8 ldpc_thres;
	bool use_ldpc;
	bool lower_rts_rate;
	bool is_special_data;
};

struct regd_pair_mapping {
	u16 reg_dmnenum;
	u16 reg_5ghz_ctl;
	u16 reg_2ghz_ctl;
};

struct dynamic_primary_cca {
	u8 pricca_flag;
	u8 intf_flag;
	u8 intf_type;
	u8 dup_rts_flag;
	u8 monitor_flag;
	u8 ch_offset;
	u8 mf_state;
};

struct rtl_regulatory {
	s8 alpha2[2];
	u16 country_code;
	u16 max_power_level;
	u32 tp_scale;
	u16 current_rd;
	u16 current_rd_ext;
	int16_t power_limit;
	struct regd_pair_mapping *regpair;
};

struct rtl_rfkill {
	bool rfkill_state;	/*0 is off, 1 is on */
};

/*for P2P PS**/
#define	P2P_MAX_NOA_NUM		2

enum p2p_role {
	P2P_ROLE_DISABLE = 0,
	P2P_ROLE_DEVICE = 1,
	P2P_ROLE_CLIENT = 2,
	P2P_ROLE_GO = 3
};

enum p2p_ps_state {
	P2P_PS_DISABLE = 0,
	P2P_PS_ENABLE = 1,
	P2P_PS_SCAN = 2,
	P2P_PS_SCAN_DONE = 3,
	P2P_PS_ALLSTASLEEP = 4, /* for P2P GO */
};

enum p2p_ps_mode {
	P2P_PS_NONE = 0,
	P2P_PS_CTWINDOW = 1,
	P2P_PS_NOA	 = 2,
	P2P_PS_MIX = 3, /* CTWindow and NoA */
};

struct rtl_p2p_ps_info {
	enum p2p_ps_mode p2p_ps_mode; /* indicate p2p ps mode */
	enum p2p_ps_state p2p_ps_state; /*  indicate p2p ps state */
	u8 noa_index; /*  Identifies instance of Notice of Absence timing. */
	/*  Client traffic window. A period of time in TU after TBTT. */
	u8 ctwindow;
	u8 opp_ps; /*  opportunistic power save. */
	u8 noa_num; /*  number of NoA descriptor in P2P IE. */
	/*  Count for owner, Type of client. */
	u8 noa_count_type[P2P_MAX_NOA_NUM];
	/*  Max duration for owner, preferred or min acceptable duration
	 * for client.
	 */
	u32 noa_duration[P2P_MAX_NOA_NUM];
	/*  Length of interval for owner, preferred or max acceptable intervali
	 * of client.
	 */
	u32 noa_interval[P2P_MAX_NOA_NUM];
	/*  schedule in terms of the lower 4 bytes of the TSF timer. */
	u32 noa_start_time[P2P_MAX_NOA_NUM];
};

struct p2p_ps_offload_t {
	u8 offload_en:1;
	u8 role:1; /* 1: Owner, 0: Client */
	u8 ctwindow_en:1;
	u8 noa0_en:1;
	u8 noa1_en:1;
	u8 allstasleep:1;
	u8 discovery:1;
	u8 reserved:1;
};

#define IQK_MATRIX_REG_NUM	8
#define IQK_MATRIX_SETTINGS_NUM	(1 + 24 + 21)

struct iqk_matrix_regs {
	bool iqk_done;
	long value[1][IQK_MATRIX_REG_NUM];
};

struct phy_parameters {
	u16 length;
	u32 *pdata;
};

enum hw_param_tab_index {
	PHY_REG_2T,
	PHY_REG_1T,
	PHY_REG_PG,
	RADIOA_2T,
	RADIOB_2T,
	RADIOA_1T,
	RADIOB_1T,
	MAC_REG,
	AGCTAB_2T,
	AGCTAB_1T,
	MAX_TAB
};

struct rtl_phy {
	struct bb_reg_def phyreg_def[4];	/*Radio A/B/C/D */
	struct init_gain initgain_backup;
	enum io_type current_io_type;

	u8 rf_mode;
	u8 rf_type;
	u8 current_chan_bw;
	u8 set_bwmode_inprogress;
	u8 sw_chnl_inprogress;
	u8 sw_chnl_stage;
	u8 sw_chnl_step;
	u8 current_channel;
	u8 h2c_box_num;
	u8 set_io_inprogress;
	u8 lck_inprogress;

	/* record for power tracking */
	s32 reg_e94;
	s32 reg_e9c;
	s32 reg_ea4;
	s32 reg_eac;
	s32 reg_eb4;
	s32 reg_ebc;
	s32 reg_ec4;
	s32 reg_ecc;
	u8 rfpienable;
	u8 reserve_0;
	u16 reserve_1;
	u32 reg_c04, reg_c08, reg_874;
	u32 adda_backup[16];
	u32 iqk_mac_backup[IQK_MAC_REG_NUM];
	u32 iqk_bb_backup[10];
	bool iqk_initialized;

	bool rfpath_rx_enable[MAX_RF_PATH];
	u8 reg_837;
	/* Dual mac */
	bool need_iqk;
	struct iqk_matrix_regs iqk_matrix[IQK_MATRIX_SETTINGS_NUM];

	bool rfpi_enable;
	bool iqk_in_progress;

	u8 pwrgroup_cnt;
	u8 cck_high_power;
	/* this is for 88E & 8723A */
	u32 mcs_txpwrlevel_origoffset[MAX_PG_GROUP][16];
	/* MAX_PG_GROUP groups of pwr diff by rates */
	u32 mcs_offset[MAX_PG_GROUP][16];
	u32 tx_power_by_rate_offset[TX_PWR_BY_RATE_NUM_BAND]
				   [TX_PWR_BY_RATE_NUM_RF]
				   [TX_PWR_BY_RATE_NUM_RF]
				   [TX_PWR_BY_RATE_NUM_SECTION];
	u8 txpwr_by_rate_base_24g[TX_PWR_BY_RATE_NUM_RF]
				 [TX_PWR_BY_RATE_NUM_RF]
				 [MAX_BASE_NUM_IN_PHY_REG_PG_24G];
	u8 txpwr_by_rate_base_5g[TX_PWR_BY_RATE_NUM_RF]
				[TX_PWR_BY_RATE_NUM_RF]
				[MAX_BASE_NUM_IN_PHY_REG_PG_5G];
	u8 default_initialgain[4];

	/* the current Tx power level */
	u8 cur_cck_txpwridx;
	u8 cur_ofdm24g_txpwridx;
	u8 cur_bw20_txpwridx;
	u8 cur_bw40_txpwridx;

	s8 txpwr_limit_2_4g[MAX_REGULATION_NUM]
			   [MAX_2_4G_BANDWIDTH_NUM]
			   [MAX_RATE_SECTION_NUM]
			   [CHANNEL_MAX_NUMBER_2G]
			   [MAX_RF_PATH_NUM];
	s8 txpwr_limit_5g[MAX_REGULATION_NUM]
			 [MAX_5G_BANDWIDTH_NUM]
			 [MAX_RATE_SECTION_NUM]
			 [CHANNEL_MAX_NUMBER_5G]
			 [MAX_RF_PATH_NUM];

	u32 rfreg_chnlval[2];
	bool apk_done;
	u32 reg_rf3c[2];	/* pathA / pathB  */

	u32 backup_rf_0x1a;/*92ee*/
	/* bfsync */
	u8 framesync;
	u32 framesync_c34;

	u8 num_total_rfpath;
	struct phy_parameters hwparam_tables[MAX_TAB];
	u16 rf_pathmap;

	u8 hw_rof_enable; /*Enable GPIO[9] as WL RF HW PDn source*/
	enum rt_polarity_ctl polarity_ctl;
};

#define MAX_TID_COUNT				9
#define RTL_AGG_STOP				0
#define RTL_AGG_PROGRESS			1
#define RTL_AGG_START				2
#define RTL_AGG_OPERATIONAL			3
#define RTL_AGG_OFF				0
#define RTL_AGG_ON				1
#define RTL_RX_AGG_START			1
#define RTL_RX_AGG_STOP				0
#define RTL_AGG_EMPTYING_HW_QUEUE_ADDBA		2
#define RTL_AGG_EMPTYING_HW_QUEUE_DELBA		3

struct rtl_ht_agg {
	u16 txq_id;
	u16 wait_for_ba;
	u16 start_idx;
	u64 bitmap;
	u32 rate_n_flags;
	u8 agg_state;
	u8 rx_agg_state;
};

struct rssi_sta {
	long undec_sm_pwdb;
	long undec_sm_cck;
};

struct rtl_tid_data {
	u16 seq_number;
	struct rtl_ht_agg agg;
};

struct rtl_sta_info {
	struct list_head list;
	struct rtl_tid_data tids[MAX_TID_COUNT];
	/* just used for ap adhoc or mesh*/
	struct rssi_sta rssi_stat;
	u16 wireless_mode;
	u8 ratr_index;
	u8 mimo_ps;
	u8 mac_addr[ETH_ALEN];
} __packed;

struct rtl_priv;
struct rtl_io {
	struct device *dev;
	struct mutex bb_mutex;

	/*PCI MEM map */
	unsigned long pci_mem_end;	/*shared mem end        */
	unsigned long pci_mem_start;	/*shared mem start */

	/*PCI IO map */
	unsigned long pci_base_addr;	/*device I/O address */

	void (*write8_async) (struct rtl_priv *rtlpriv, u32 addr, u8 val);
	void (*write16_async) (struct rtl_priv *rtlpriv, u32 addr, u16 val);
	void (*write32_async) (struct rtl_priv *rtlpriv, u32 addr, u32 val);
	void (*writeN_sync) (struct rtl_priv *rtlpriv, u32 addr, void *buf,
			     u16 len);

	u8(*read8_sync) (struct rtl_priv *rtlpriv, u32 addr);
	u16(*read16_sync) (struct rtl_priv *rtlpriv, u32 addr);
	u32(*read32_sync) (struct rtl_priv *rtlpriv, u32 addr);

};

struct rtl_mac {
	u8 mac_addr[ETH_ALEN];
	u8 mac80211_registered;
	u8 beacon_enabled;

	u32 tx_ss_num;
	u32 rx_ss_num;

	struct ieee80211_supported_band bands[NUM_NL80211_BANDS];
	struct ieee80211_hw *hw;
	struct ieee80211_vif *vif;
	enum nl80211_iftype opmode;

	/*Probe Beacon management */
	struct rtl_tid_data tids[MAX_TID_COUNT];
	enum rtl_link_state link_state;

	int n_channels;
	int n_bitrates;

	bool offchan_delay;
	u8 p2p;	/*using p2p role*/
	bool p2p_in_use;

	/*filters */
	u32 rx_conf;
	u16 rx_mgt_filter;
	u16 rx_ctrl_filter;
	u16 rx_data_filter;

	bool act_scanning;
	u8 cnt_after_linked;
	bool skip_scan;

	/* early mode */
	/* skb wait queue */
	struct sk_buff_head skb_waitq[MAX_TID_COUNT];

	u8 ht_stbc_cap;
	u8 ht_cur_stbc;

	/*vht support*/
	u8 vht_enable;
	u8 bw_80;
	u8 vht_cur_ldpc;
	u8 vht_cur_stbc;
	u8 vht_stbc_cap;
	u8 vht_ldpc_cap;

	/*RDG*/
	bool rdg_en;

	/*AP*/
	u8 bssid[ETH_ALEN] __aligned(2);
	u32 vendor;
	u8 mcs[16];	/* 16 bytes mcs for HT rates. */
	u32 basic_rates; /* b/g rates */
	u8 ht_enable;
	u8 sgi_40;
	u8 sgi_20;
	u8 bw_40;
	u16 mode;		/* wireless mode */
	u8 slot_time;
	u8 short_preamble;
	u8 use_cts_protect;
	u8 cur_40_prime_sc;
	u8 cur_40_prime_sc_bk;
	u8 cur_80_prime_sc;
	u64 tsf;
	u8 retry_short;
	u8 retry_long;
	u16 assoc_id;
	bool hiddenssid;

	/*IBSS*/
	int beacon_interval;

	/*AMPDU*/
	u8 min_space_cfg;	/*For Min spacing configurations */
	u8 max_mss_density;
	u8 current_ampdu_factor;
	u8 current_ampdu_density;

	/*QOS & EDCA */
	struct ieee80211_tx_queue_params edca_param[RTL_MAC80211_NUM_QUEUE];
	struct rtl_qos_parameters ac[AC_MAX];

	/* counters */
	u64 last_txok_cnt;
	u64 last_rxok_cnt;
	u32 last_bt_edca_ul;
	u32 last_bt_edca_dl;
};

struct btdm_8723 {
	bool all_off;
	bool agc_table_en;
	bool adc_back_off_on;
	bool b2_ant_hid_en;
	bool low_penalty_rate_adaptive;
	bool rf_rx_lpf_shrink;
	bool reject_aggre_pkt;
	bool tra_tdma_on;
	u8 tra_tdma_nav;
	u8 tra_tdma_ant;
	bool tdma_on;
	u8 tdma_ant;
	u8 tdma_nav;
	u8 tdma_dac_swing;
	u8 fw_dac_swing_lvl;
	bool ps_tdma_on;
	u8 ps_tdma_byte[5];
	bool pta_on;
	u32 val_0x6c0;
	u32 val_0x6c8;
	u32 val_0x6cc;
	bool sw_dac_swing_on;
	u32 sw_dac_swing_lvl;
	u32 wlan_act_hi;
	u32 wlan_act_lo;
	u32 bt_retry_index;
	bool dec_bt_pwr;
	bool ignore_wlan_act;
};

struct bt_coexist_8723 {
	u32 high_priority_tx;
	u32 high_priority_rx;
	u32 low_priority_tx;
	u32 low_priority_rx;
	u8 c2h_bt_info;
	bool c2h_bt_info_req_sent;
	bool c2h_bt_inquiry_page;
	u32 bt_inq_page_start_time;
	u8 bt_retry_cnt;
	u8 c2h_bt_info_original;
	u8 bt_inquiry_page_cnt;
	struct btdm_8723 btdm;
};

struct rtl_hal {
	struct ieee80211_hw *hw;
	bool driver_is_goingto_unload;
	bool up_first_time;
	bool first_init;
	bool being_init_adapter;
	bool bbrf_ready;
	bool mac_func_enable;
	bool pre_edcca_enable;
	struct bt_coexist_8723 hal_coex_8723;

	enum intf_type interface;
	u16 hw_type;		/*92c or 92d or 92s and so on */
	u8 ic_class;
	u8 oem_id;
	u32 version;		/*version of chip */
	u8 state;		/*stop 0, start 1 */
	u8 board_type;
	u8 package_type;
	u8 external_pa;

	u8 pa_mode;
	u8 pa_type_2g;
	u8 pa_type_5g;
	u8 lna_type_2g;
	u8 lna_type_5g;
	u8 external_pa_2g;
	u8 external_lna_2g;
	u8 external_pa_5g;
	u8 external_lna_5g;
	u8 type_glna;
	u8 type_gpa;
	u8 type_alna;
	u8 type_apa;
	u8 rfe_type;

	/*firmware */
	u32 fwsize;
	u8 *pfirmware;
	u16 fw_version;
	u16 fw_subversion;
	bool h2c_setinprogress;
	u8 last_hmeboxnum;
	bool fw_ready;
	/*Reserve page start offset except beacon in TxQ. */
	u8 fw_rsvdpage_startoffset;
	u8 h2c_txcmd_seq;
	u8 current_ra_rate;

	/* FW Cmd IO related */
	u16 fwcmd_iomap;
	u32 fwcmd_ioparam;
	bool set_fwcmd_inprogress;
	u8 current_fwcmd_io;

	struct p2p_ps_offload_t p2p_ps_offload;
	bool fw_clk_change_in_progress;
	bool allow_sw_to_change_hwclc;
	u8 fw_ps_state;
	/**/
	bool driver_going2unload;

	/*AMPDU init min space*/
	u8 minspace_cfg;	/*For Min spacing configurations */

	/* Dual mac */
	enum macphy_mode macphymode;
	enum band_type current_bandtype;	/* 0:2.4G, 1:5G */
	enum band_type current_bandtypebackup;
	enum band_type bandset;
	/* dual MAC 0--Mac0 1--Mac1 */
	u32 interfaceindex;
	/* just for DualMac S3S4 */
	u8 macphyctl_reg;
	bool earlymode_enable;
	u8 max_earlymode_num;
	/* Dual mac*/
	bool during_mac0init_radiob;
	bool during_mac1init_radioa;
	bool reloadtxpowerindex;
	/* True if IMR or IQK  have done
	for 2.4G in scan progress */
	bool load_imrandiqk_setting_for2g;

	bool disable_amsdu_8k;
	bool master_of_dmsp;
	bool slave_of_dmsp;

	u16 rx_tag;/*for 92ee*/
	u8 rts_en;

	/*for wowlan*/
	bool wow_enable;
	bool enter_pnp_sleep;
	bool wake_from_pnp_sleep;
	bool wow_enabled;
	__kernel_time_t last_suspend_sec;
	u32 wowlan_fwsize;
	u8 *wowlan_firmware;

	u8 hw_rof_enable; /*Enable GPIO[9] as WL RF HW PDn source*/

	bool real_wow_v2_enable;
	bool re_init_llt_table;
};

struct rtl_security {
	/*default 0 */
	bool use_sw_sec;

	bool being_setkey;
	bool use_defaultkey;
	/*Encryption Algorithm for Unicast Packet */
	enum rt_enc_alg pairwise_enc_algorithm;
	/*Encryption Algorithm for Brocast/Multicast */
	enum rt_enc_alg group_enc_algorithm;
	/*Cam Entry Bitmap */
	u32 hwsec_cam_bitmap;
	u8 hwsec_cam_sta_addr[TOTAL_CAM_ENTRY][ETH_ALEN];
	/*local Key buffer, indx 0 is for
	   pairwise key 1-4 is for agoup key. */
	u8 key_buf[KEY_BUF_SIZE][MAX_KEY_LEN];
	u8 key_len[KEY_BUF_SIZE];

	/*The pointer of Pairwise Key,
	   it always points to KeyBuf[4] */
	u8 *pairwise_key;
};

#define ASSOCIATE_ENTRY_NUM	33

struct fast_ant_training {
	u8	bssid[6];
	u8	antsel_rx_keep_0;
	u8	antsel_rx_keep_1;
	u8	antsel_rx_keep_2;
	u32	ant_sum[7];
	u32	ant_cnt[7];
	u32	ant_ave[7];
	u8	fat_state;
	u32	train_idx;
	u8	antsel_a[ASSOCIATE_ENTRY_NUM];
	u8	antsel_b[ASSOCIATE_ENTRY_NUM];
	u8	antsel_c[ASSOCIATE_ENTRY_NUM];
	u32	main_ant_sum[ASSOCIATE_ENTRY_NUM];
	u32	aux_ant_sum[ASSOCIATE_ENTRY_NUM];
	u32	main_ant_cnt[ASSOCIATE_ENTRY_NUM];
	u32	aux_ant_cnt[ASSOCIATE_ENTRY_NUM];
	u8	rx_idle_ant;
	bool	becomelinked;
};

struct dm_phy_dbg_info {
	s8 rx_snrdb[4];
	u64 num_qry_phy_status;
	u64 num_qry_phy_status_cck;
	u64 num_qry_phy_status_ofdm;
	u16 num_qry_beacon_pkt;
	u16 num_non_be_pkt;
	s32 rx_evm[4];
};

struct rtl_dm {
	/*PHY status for Dynamic Management */
	long entry_min_undec_sm_pwdb;
	long undec_sm_cck;
	long undec_sm_pwdb;	/*out dm */
	long entry_max_undec_sm_pwdb;
	s32 ofdm_pkt_cnt;
	bool dm_initialgain_enable;
	bool dynamic_txpower_enable;
	bool current_turbo_edca;
	bool is_any_nonbepkts;	/*out dm */
	bool is_cur_rdlstate;
	bool txpower_trackinginit;
	bool disable_framebursting;
	bool cck_inch14;
	bool txpower_tracking;
	bool useramask;
	bool rfpath_rxenable[4];
	bool inform_fw_driverctrldm;
	bool current_mrc_switch;
	u8 txpowercount;
	u8 powerindex_backup[6];

	u8 thermalvalue_rxgain;
	u8 thermalvalue_iqk;
	u8 thermalvalue_lck;
	u8 thermalvalue;
	u8 last_dtp_lvl;
	u8 thermalvalue_avg[AVG_THERMAL_NUM];
	u8 thermalvalue_avg_index;
	u8 tm_trigger;
	bool done_txpower;
	u8 dynamic_txhighpower_lvl;	/*Tx high power level */
	u8 dm_flag;		/*Indicate each dynamic mechanism's status. */
	u8 dm_flag_tmp;
	u8 dm_type;
	u8 dm_rssi_sel;
	u8 txpower_track_control;
	bool interrupt_migration;
	bool disable_tx_int;
	s8 ofdm_index[MAX_RF_PATH];
	u8 default_ofdm_index;
	u8 default_cck_index;
	s8 cck_index;
	s8 delta_power_index[MAX_RF_PATH];
	s8 delta_power_index_last[MAX_RF_PATH];
	s8 power_index_offset[MAX_RF_PATH];
	s8 absolute_ofdm_swing_idx[MAX_RF_PATH];
	s8 remnant_ofdm_swing_idx[MAX_RF_PATH];
	s8 remnant_cck_idx;
	bool modify_txagc_flag_path_a;
	bool modify_txagc_flag_path_b;

	bool one_entry_only;
	struct dm_phy_dbg_info dbginfo;

	/* Dynamic ATC switch */
	bool atc_status;
	bool large_cfo_hit;
	bool is_freeze;
	int cfo_tail[2];
	int cfo_ave_pre;
	int crystal_cap;
	u8 cfo_threshold;
	u32 packet_count;
	u32 packet_count_pre;
	u8 tx_rate;

	/*88e tx power tracking*/
	u8	swing_idx_ofdm[MAX_RF_PATH];
	u8	swing_idx_ofdm_cur;
	u8	swing_idx_ofdm_base[MAX_RF_PATH];
	bool	swing_flag_ofdm;
	u8	swing_idx_cck;
	u8	swing_idx_cck_cur;
	u8	swing_idx_cck_base;
	bool	swing_flag_cck;

	s8	swing_diff_2g;
	s8	swing_diff_5g;

	u8 delta_swing_table_idx_24gccka_p[DEL_SW_IDX_SZ];
	u8 delta_swing_table_idx_24gccka_n[DEL_SW_IDX_SZ];
	u8 delta_swing_table_idx_24gcckb_p[DEL_SW_IDX_SZ];
	u8 delta_swing_table_idx_24gcckb_n[DEL_SW_IDX_SZ];
	u8 delta_swing_table_idx_24ga_p[DEL_SW_IDX_SZ];
	u8 delta_swing_table_idx_24ga_n[DEL_SW_IDX_SZ];
	u8 delta_swing_table_idx_24gb_p[DEL_SW_IDX_SZ];
	u8 delta_swing_table_idx_24gb_n[DEL_SW_IDX_SZ];
	u8 delta_swing_table_idx_5ga_p[BAND_NUM][DEL_SW_IDX_SZ];
	u8 delta_swing_table_idx_5ga_n[BAND_NUM][DEL_SW_IDX_SZ];
	u8 delta_swing_table_idx_5gb_p[BAND_NUM][DEL_SW_IDX_SZ];
	u8 delta_swing_table_idx_5gb_n[BAND_NUM][DEL_SW_IDX_SZ];
	u8 delta_swing_table_idx_24ga_p_8188e[DEL_SW_IDX_SZ];
	u8 delta_swing_table_idx_24ga_n_8188e[DEL_SW_IDX_SZ];

	/* DMSP */
	bool supp_phymode_switch;

	/* DulMac */
	struct fast_ant_training fat_table;

	u8	resp_tx_path;
	u8	path_sel;
	u32	patha_sum;
	u32	pathb_sum;
	u32	patha_cnt;
	u32	pathb_cnt;

	u8 pre_channel;
	u8 *p_channel;
	u8 linked_interval;

	u64 last_tx_ok_cnt;
	u64 last_rx_ok_cnt;
};

#define	EFUSE_MAX_LOGICAL_SIZE			512

struct rtl_efuse {
	bool autoLoad_ok;
	bool bootfromefuse;
	u16 max_physical_size;

	u8 efuse_map[2][EFUSE_MAX_LOGICAL_SIZE];
	u16 efuse_usedbytes;
	u8 efuse_usedpercentage;
#ifdef EFUSE_REPG_WORKAROUND
	bool efuse_re_pg_sec1flag;
	u8 efuse_re_pg_data[8];
#endif

	u8 autoload_failflag;
	u8 autoload_status;

	short epromtype;
	u16 eeprom_vid;
	u16 eeprom_did;
	u16 eeprom_svid;
	u16 eeprom_smid;
	u8 eeprom_oemid;
	u16 eeprom_channelplan;
	u8 eeprom_version;
	u8 board_type;
	u8 external_pa;

	u8 dev_addr[6];
	u8 wowlan_enable;
	u8 antenna_div_cfg;
	u8 antenna_div_type;

	bool txpwr_fromeprom;
	u8 eeprom_crystalcap;
	u8 eeprom_tssi[2];
	u8 eeprom_tssi_5g[3][2]; /* for 5GL/5GM/5GH band. */
	u8 eeprom_pwrlimit_ht20[CHANNEL_GROUP_MAX];
	u8 eeprom_pwrlimit_ht40[CHANNEL_GROUP_MAX];
	u8 eeprom_chnlarea_txpwr_cck[MAX_RF_PATH][CHANNEL_GROUP_MAX_2G];
	u8 eeprom_chnlarea_txpwr_ht40_1s[MAX_RF_PATH][CHANNEL_GROUP_MAX];
	u8 eprom_chnl_txpwr_ht40_2sdf[MAX_RF_PATH][CHANNEL_GROUP_MAX];

	u8 internal_pa_5g[2];	/* pathA / pathB */
	u8 eeprom_c9;
	u8 eeprom_cc;

	/*For power group */
	u8 eeprom_pwrgroup[2][3];
	u8 pwrgroup_ht20[2][CHANNEL_MAX_NUMBER];
	u8 pwrgroup_ht40[2][CHANNEL_MAX_NUMBER];

	u8 txpwrlevel_cck[MAX_RF_PATH][CHANNEL_MAX_NUMBER_2G];
	/*For HT 40MHZ pwr */
	u8 txpwrlevel_ht40_1s[MAX_RF_PATH][CHANNEL_MAX_NUMBER];
	/*For HT 40MHZ pwr */
	u8 txpwrlevel_ht40_2s[MAX_RF_PATH][CHANNEL_MAX_NUMBER];

	/*--------------------------------------------------------*
	 * 8192CE\8192SE\8192DE\8723AE use the following 4 arrays,
	 * other ICs (8188EE\8723BE\8192EE\8812AE...)
	 * define new arrays in Windows code.
	 * BUT, in linux code, we use the same array for all ICs.
	 *
	 * The Correspondance relation between two arrays is:
	 * txpwr_cckdiff[][] == CCK_24G_Diff[][]
	 * txpwr_ht20diff[][] == BW20_24G_Diff[][]
	 * txpwr_ht40diff[][] == BW40_24G_Diff[][]
	 * txpwr_legacyhtdiff[][] == OFDM_24G_Diff[][]
	 *
	 * Sizes of these arrays are decided by the larger ones.
	 */
	s8 txpwr_cckdiff[MAX_RF_PATH][CHANNEL_MAX_NUMBER];
	s8 txpwr_ht20diff[MAX_RF_PATH][CHANNEL_MAX_NUMBER];
	s8 txpwr_ht40diff[MAX_RF_PATH][CHANNEL_MAX_NUMBER];
	s8 txpwr_legacyhtdiff[MAX_RF_PATH][CHANNEL_MAX_NUMBER];

	u8 txpwr_5g_bw40base[MAX_RF_PATH][CHANNEL_MAX_NUMBER];
	u8 txpwr_5g_bw80base[MAX_RF_PATH][CHANNEL_MAX_NUMBER_5G_80M];
	s8 txpwr_5g_ofdmdiff[MAX_RF_PATH][MAX_TX_COUNT];
	s8 txpwr_5g_bw20diff[MAX_RF_PATH][MAX_TX_COUNT];
	s8 txpwr_5g_bw40diff[MAX_RF_PATH][MAX_TX_COUNT];
	s8 txpwr_5g_bw80diff[MAX_RF_PATH][MAX_TX_COUNT];

	u8 txpwr_safetyflag;			/* Band edge enable flag */
	u16 eeprom_txpowerdiff;
	u8 legacy_httxpowerdiff;	/* Legacy to HT rate power diff */
	u8 antenna_txpwdiff[3];

	u8 eeprom_regulatory;
	u8 eeprom_thermalmeter;
	u8 thermalmeter[2]; /*ThermalMeter, index 0 for RFIC0, 1 for RFIC1 */
	u16 tssi_13dbm;
	u8 crystalcap;		/* CrystalCap. */
	u8 delta_iqk;
	u8 delta_lck;

	u8 legacy_ht_txpowerdiff;	/*Legacy to HT rate power diff */
	bool apk_thermalmeterignore;

	bool b1x1_recvcombine;
	bool b1ss_support;

	/*channel plan */
	u8 channel_plan;
};

struct rtl_tx_report {
	atomic_t sn;
	u16 last_sent_sn;
	unsigned long last_sent_time;
	u16 last_recv_sn;
};

struct rtl_ps_ctl {
	bool pwrdomain_protect;
	bool in_powersavemode;
	bool rfchange_inprogress;
	bool swrf_processing;
	bool hwradiooff;
	/*
	 * just for PCIE ASPM
	 * If it supports ASPM, Offset[560h] = 0x40,
	 * otherwise Offset[560h] = 0x00.
	 * */
	bool support_aspm;
	bool support_backdoor;

	/*for LPS */
	enum rt_psmode dot11_psmode;	/*Power save mode configured. */
	bool swctrl_lps;
	bool leisure_ps;
	bool fwctrl_lps;
	u8 fwctrl_psmode;
	/*For Fw control LPS mode */
	u8 reg_fwctrl_lps;
	/*Record Fw PS mode status. */
	bool fw_current_inpsmode;
	u8 reg_max_lps_awakeintvl;
	bool report_linked;
	bool low_power_enable;/*for 32k*/

	/*for IPS */
	bool inactiveps;

	u32 rfoff_reason;

	/*RF OFF Level */
	u32 cur_ps_level;
	u32 reg_rfps_level;

	/*just for PCIE ASPM */
	u8 const_amdpci_aspm;
	bool pwrdown_mode;

	enum rf_pwrstate inactive_pwrstate;
	enum rf_pwrstate rfpwr_state;	/*cur power state */

	/* for SW LPS*/
	bool sw_ps_enabled;
	bool state;
	bool state_inap;
	bool multi_buffered;
	u16 nullfunc_seq;
	unsigned int dtim_counter;
	unsigned int sleep_ms;
	unsigned long last_sleep_jiffies;
	unsigned long last_awake_jiffies;
	unsigned long last_delaylps_stamp_jiffies;
	unsigned long last_dtim;
	unsigned long last_beacon;
	unsigned long last_action;
	unsigned long last_slept;

	/*For P2P PS */
	struct rtl_p2p_ps_info p2p_ps_info;
	u8 pwr_mode;
	u8 smart_ps;

	/* wake up on line */
	u8 wo_wlan_mode;
	u8 arp_offload_enable;
	u8 gtk_offload_enable;
	/* Used for WOL, indicates the reason for waking event.*/
	u32 wakeup_reason;
	/* Record the last waking time for comparison with setting key. */
	u64 last_wakeup_time;
};

struct rtl_stats {
	u8 psaddr[ETH_ALEN];
	u32 mac_time[2];
	s8 rssi;
	u8 signal;
	u8 noise;
	u8 rate;		/* hw desc rate */
	u8 received_channel;
	u8 control;
	u8 mask;
	u8 freq;
	u16 len;
	u64 tsf;
	u32 beacon_time;
	u8 nic_type;
	u16 length;
	u8 signalquality;	/*in 0-100 index. */
	/*
	 * Real power in dBm for this packet,
	 * no beautification and aggregation.
	 * */
	s32 recvsignalpower;
	s8 rxpower;		/*in dBm Translate from PWdB */
	u8 signalstrength;	/*in 0-100 index. */
	u16 hwerror:1;
	u16 crc:1;
	u16 icv:1;
	u16 shortpreamble:1;
	u16 antenna:1;
	u16 decrypted:1;
	u16 wakeup:1;
	u32 timestamp_low;
	u32 timestamp_high;
	bool shift;

	u8 rx_drvinfo_size;
	u8 rx_bufshift;
	bool isampdu;
	bool isfirst_ampdu;
	bool rx_is40Mhzpacket;
	u8 rx_packet_bw;
	u32 rx_pwdb_all;
	u8 rx_mimo_signalstrength[4];	/*in 0~100 index */
	s8 rx_mimo_signalquality[4];
	u8 rx_mimo_evm_dbm[4];
	u16 cfo_short[4];		/* per-path's Cfo_short */
	u16 cfo_tail[4];

	s8 rx_mimo_sig_qual[4];
	u8 rx_pwr[4]; /* per-path's pwdb */
	u8 rx_snr[4]; /* per-path's SNR */
	u8 bandwidth;
	u8 bt_coex_pwr_adjust;
	bool packet_matchbssid;
	bool is_cck;
	bool is_ht;
	bool packet_toself;
	bool packet_beacon;	/*for rssi */
	s8 cck_adc_pwdb[4];	/*for rx path selection */

	bool is_vht;
	bool is_short_gi;
	u8 vht_nss;

	u8 packet_report_type;

	u32 macid;
	u8 wake_match;
	u32 bt_rx_rssi_percentage;
	u32 macid_valid_entry[2];
};


struct rt_link_detect {
	/* count for roaming */
	u32 bcn_rx_inperiod;
	u32 roam_times;

	u32 num_tx_in4period[4];
	u32 num_rx_in4period[4];

	u32 num_tx_inperiod;
	u32 num_rx_inperiod;

	bool busytraffic;
	bool tx_busy_traffic;
	bool rx_busy_traffic;
	bool higher_busytraffic;
	bool higher_busyrxtraffic;

	u32 tidtx_in4period[MAX_TID_COUNT][4];
	u32 tidtx_inperiod[MAX_TID_COUNT];
	bool higher_busytxtraffic[MAX_TID_COUNT];
};

struct rtl_tcb_desc {
	u8 packet_bw:2;
	u8 multicast:1;
	u8 broadcast:1;

	u8 rts_stbc:1;
	u8 rts_enable:1;
	u8 cts_enable:1;
	u8 rts_use_shortpreamble:1;
	u8 rts_use_shortgi:1;
	u8 rts_sc:1;
	u8 rts_bw:1;
	u8 rts_rate;

	u8 use_shortgi:1;
	u8 use_shortpreamble:1;
	u8 use_driver_rate:1;
	u8 disable_ratefallback:1;

	u8 use_spe_rpt:1;

	u8 ratr_index;
	u8 mac_id;
	u8 hw_rate;

	u8 last_inipkt:1;
	u8 cmd_or_init:1;
	u8 queue_index;

	/* early mode */
	u8 empkt_num;
	/* The max value by HW */
	u32 empkt_len[10];
	bool tx_enable_sw_calc_duration;
};

struct rtl_wow_pattern {
	u8 type;
	u16 crc;
	u32 mask[4];
};

struct rtl_hal_ops {
	int (*init_sw_vars) (struct ieee80211_hw *hw);
	void (*deinit_sw_vars) (struct ieee80211_hw *hw);
	void (*read_chip_version)(struct ieee80211_hw *hw);
	void (*read_eeprom_info) (struct ieee80211_hw *hw);
	void (*interrupt_recognized) (struct ieee80211_hw *hw,
				      u32 *p_inta, u32 *p_intb);
	int (*hw_init) (struct ieee80211_hw *hw);
	void (*hw_disable) (struct ieee80211_hw *hw);
	void (*hw_suspend) (struct ieee80211_hw *hw);
	void (*hw_resume) (struct ieee80211_hw *hw);
	void (*enable_interrupt) (struct ieee80211_hw *hw);
	void (*disable_interrupt) (struct ieee80211_hw *hw);
	int (*set_network_type) (struct ieee80211_hw *hw,
				 enum nl80211_iftype type);
	void (*set_chk_bssid)(struct ieee80211_hw *hw,
				bool check_bssid);
	void (*set_bw_mode) (struct ieee80211_hw *hw,
			     enum nl80211_channel_type ch_type);
	 u8(*switch_channel) (struct ieee80211_hw *hw);
	void (*set_qos) (struct ieee80211_hw *hw, int aci);
	void (*set_bcn_reg) (struct ieee80211_hw *hw);
	void (*set_bcn_intv) (struct ieee80211_hw *hw);
	void (*update_interrupt_mask) (struct ieee80211_hw *hw,
				       u32 add_msr, u32 rm_msr);
	void (*get_hw_reg) (struct ieee80211_hw *hw, u8 variable, u8 *val);
	void (*set_hw_reg) (struct ieee80211_hw *hw, u8 variable, u8 *val);
	void (*update_rate_tbl) (struct ieee80211_hw *hw,
			      struct ieee80211_sta *sta, u8 rssi_level);
	void (*pre_fill_tx_bd_desc)(struct ieee80211_hw *hw, u8 *tx_bd_desc,
				    u8 *desc, u8 queue_index,
				    struct sk_buff *skb, dma_addr_t addr);
	void (*update_rate_mask) (struct ieee80211_hw *hw, u8 rssi_level);
	u16 (*rx_desc_buff_remained_cnt)(struct ieee80211_hw *hw,
					 u8 queue_index);
	void (*rx_check_dma_ok)(struct ieee80211_hw *hw, u8 *header_desc,
				u8 queue_index);
	void (*fill_tx_desc) (struct ieee80211_hw *hw,
			      struct ieee80211_hdr *hdr, u8 *pdesc_tx,
			      u8 *pbd_desc_tx,
			      struct ieee80211_tx_info *info,
			      struct ieee80211_sta *sta,
			      struct sk_buff *skb, u8 hw_queue,
			      struct rtl_tcb_desc *ptcb_desc);
	void (*fill_fake_txdesc) (struct ieee80211_hw *hw, u8 *pDesc,
				  u32 buffer_len, bool bIsPsPoll);
	void (*fill_tx_cmddesc) (struct ieee80211_hw *hw, u8 *pdesc,
				 bool firstseg, bool lastseg,
				 struct sk_buff *skb);
	bool (*query_rx_desc) (struct ieee80211_hw *hw,
			       struct rtl_stats *stats,
			       struct ieee80211_rx_status *rx_status,
			       u8 *pdesc, struct sk_buff *skb);
	void (*set_channel_access) (struct ieee80211_hw *hw);
	bool (*radio_onoff_checking) (struct ieee80211_hw *hw, u8 *valid);
	void (*dm_watchdog) (struct ieee80211_hw *hw);
	void (*scan_operation_backup) (struct ieee80211_hw *hw, u8 operation);
	bool (*set_rf_power_state) (struct ieee80211_hw *hw,
				    enum rf_pwrstate rfpwr_state);
	void (*led_control) (struct ieee80211_hw *hw,
			     enum led_ctl_mode ledaction);
	void (*set_desc)(struct ieee80211_hw *hw, u8 *pdesc, bool istx,
			 u8 desc_name, u8 *val);
	u32 (*get_desc) (u8 *pdesc, bool istx, u8 desc_name);
	bool (*is_tx_desc_closed) (struct ieee80211_hw *hw,
				   u8 hw_queue, u16 index);
	void (*tx_polling) (struct ieee80211_hw *hw, u8 hw_queue);
	void (*enable_hw_sec) (struct ieee80211_hw *hw);
	void (*set_key) (struct ieee80211_hw *hw, u32 key_index,
			 u8 *macaddr, bool is_group, u8 enc_algo,
			 bool is_wepkey, bool clear_all);
	void (*init_sw_leds) (struct ieee80211_hw *hw);
	void (*deinit_sw_leds) (struct ieee80211_hw *hw);
	u32 (*get_bbreg) (struct ieee80211_hw *hw, u32 regaddr, u32 bitmask);
	void (*set_bbreg) (struct ieee80211_hw *hw, u32 regaddr, u32 bitmask,
			   u32 data);
	u32 (*get_rfreg) (struct ieee80211_hw *hw, enum radio_path rfpath,
			  u32 regaddr, u32 bitmask);
	void (*set_rfreg) (struct ieee80211_hw *hw, enum radio_path rfpath,
			   u32 regaddr, u32 bitmask, u32 data);
	void (*linked_set_reg) (struct ieee80211_hw *hw);
	void (*chk_switch_dmdp) (struct ieee80211_hw *hw);
	void (*dualmac_easy_concurrent) (struct ieee80211_hw *hw);
	void (*dualmac_switch_to_dmdp) (struct ieee80211_hw *hw);
	bool (*phy_rf6052_config) (struct ieee80211_hw *hw);
	void (*phy_rf6052_set_cck_txpower) (struct ieee80211_hw *hw,
					    u8 *powerlevel);
	void (*phy_rf6052_set_ofdm_txpower) (struct ieee80211_hw *hw,
					     u8 *ppowerlevel, u8 channel);
	bool (*config_bb_with_headerfile) (struct ieee80211_hw *hw,
					   u8 configtype);
	bool (*config_bb_with_pgheaderfile) (struct ieee80211_hw *hw,
					     u8 configtype);
	void (*phy_lc_calibrate) (struct ieee80211_hw *hw, bool is2t);
	void (*phy_set_bw_mode_callback) (struct ieee80211_hw *hw);
	void (*dm_dynamic_txpower) (struct ieee80211_hw *hw);
	void (*c2h_command_handle) (struct ieee80211_hw *hw);
	void (*bt_wifi_media_status_notify) (struct ieee80211_hw *hw,
					     bool mstate);
	void (*bt_coex_off_before_lps) (struct ieee80211_hw *hw);
	void (*fill_h2c_cmd) (struct ieee80211_hw *hw, u8 element_id,
			      u32 cmd_len, u8 *p_cmdbuffer);
	bool (*get_btc_status) (void);
	bool (*is_fw_header)(struct rtlwifi_firmware_header *hdr);
	u32 (*rx_command_packet)(struct ieee80211_hw *hw,
				 const struct rtl_stats *status, struct sk_buff *skb);
	void (*add_wowlan_pattern)(struct ieee80211_hw *hw,
				   struct rtl_wow_pattern *rtl_pattern,
				   u8 index);
	u16 (*get_available_desc)(struct ieee80211_hw *hw, u8 q_idx);
	void (*c2h_content_parsing)(struct ieee80211_hw *hw, u8 tag, u8 len,
				    u8 *val);
};

struct rtl_intf_ops {
	/*com */
	void (*read_efuse_byte)(struct ieee80211_hw *hw, u16 _offset, u8 *pbuf);
	int (*adapter_start) (struct ieee80211_hw *hw);
	void (*adapter_stop) (struct ieee80211_hw *hw);
	bool (*check_buddy_priv)(struct ieee80211_hw *hw,
				 struct rtl_priv **buddy_priv);

	int (*adapter_tx) (struct ieee80211_hw *hw,
			   struct ieee80211_sta *sta,
			   struct sk_buff *skb,
			   struct rtl_tcb_desc *ptcb_desc);
	void (*flush)(struct ieee80211_hw *hw, u32 queues, bool drop);
	int (*reset_trx_ring) (struct ieee80211_hw *hw);
	bool (*waitq_insert) (struct ieee80211_hw *hw,
			      struct ieee80211_sta *sta,
			      struct sk_buff *skb);

	/*pci */
	void (*disable_aspm) (struct ieee80211_hw *hw);
	void (*enable_aspm) (struct ieee80211_hw *hw);

	/*usb */
};

struct rtl_mod_params {
	/* default: 0,0 */
	u64 debug_mask;
	/* default: 0 = using hardware encryption */
	bool sw_crypto;

	/* default: 0 = DBG_EMERG (0)*/
	int debug_level;

	/* default: 1 = using no linked power save */
	bool inactiveps;

	/* default: 1 = using linked sw power save */
	bool swctrl_lps;

	/* default: 1 = using linked fw power save */
	bool fwctrl_lps;

	/* default: 0 = not using MSI interrupts mode
	 * submodules should set their own default value
	 */
	bool msi_support;

	/* default 0: 1 means disable */
	bool disable_watchdog;

	/* default 0: 1 means do not disable interrupts */
	bool int_clear;

	/* select antenna */
	int ant_sel;
};

struct rtl_hal_usbint_cfg {
	/* data - rx */
	u32 in_ep_num;
	u32 rx_urb_num;
	u32 rx_max_size;

	/* op - rx */
	void (*usb_rx_hdl)(struct ieee80211_hw *, struct sk_buff *);
	void (*usb_rx_segregate_hdl)(struct ieee80211_hw *, struct sk_buff *,
				     struct sk_buff_head *);

	/* tx */
	void (*usb_tx_cleanup)(struct ieee80211_hw *, struct sk_buff *);
	int (*usb_tx_post_hdl)(struct ieee80211_hw *, struct urb *,
			       struct sk_buff *);
	struct sk_buff *(*usb_tx_aggregate_hdl)(struct ieee80211_hw *,
						struct sk_buff_head *);

	/* endpoint mapping */
	int (*usb_endpoint_mapping)(struct ieee80211_hw *hw);
	u16 (*usb_mq_to_hwq)(__le16 fc, u16 mac80211_queue_index);
};

struct rtl_hal_cfg {
	u8 bar_id;
	bool write_readback;
	char *name;
	char *alt_fw_name;
	struct rtl_hal_ops *ops;
	struct rtl_mod_params *mod_params;
	struct rtl_hal_usbint_cfg *usb_interface_cfg;

	/*this map used for some registers or vars
	   defined int HAL but used in MAIN */
	u32 maps[RTL_VAR_MAP_MAX];

};

struct rtl_locks {
	/* mutex */
	struct mutex conf_mutex;
	struct mutex ps_mutex;

	/*spin lock */
	spinlock_t ips_lock;
	spinlock_t irq_th_lock;
	spinlock_t irq_pci_lock;
	spinlock_t tx_lock;
	spinlock_t h2c_lock;
	spinlock_t rf_ps_lock;
	spinlock_t rf_lock;
	spinlock_t lps_lock;
	spinlock_t waitq_lock;
	spinlock_t entry_list_lock;
	spinlock_t usb_lock;
	spinlock_t c2hcmd_lock;
	spinlock_t scan_list_lock; /* lock for the scan list */

	/*FW clock change */
	spinlock_t fw_ps_lock;

	/*Dual mac*/
	spinlock_t cck_and_rw_pagea_lock;

	/*Easy concurrent*/
	spinlock_t check_sendpkt_lock;

	spinlock_t iqk_lock;
};

struct rtl_works {
	struct ieee80211_hw *hw;

	/*timer */
	struct timer_list watchdog_timer;
	struct timer_list dualmac_easyconcurrent_retrytimer;
	struct timer_list fw_clockoff_timer;
	struct timer_list fast_antenna_training_timer;
	/*task */
	struct tasklet_struct irq_tasklet;
	struct tasklet_struct irq_prepare_bcn_tasklet;

	/*work queue */
	struct workqueue_struct *rtl_wq;
	struct delayed_work watchdog_wq;
	struct delayed_work ips_nic_off_wq;
	struct delayed_work c2hcmd_wq;

	/* For SW LPS */
	struct delayed_work ps_work;
	struct delayed_work ps_rfon_wq;
	struct delayed_work fwevt_wq;

	struct work_struct lps_change_work;
	struct work_struct fill_h2c_cmd;
};

#define MIMO_PS_STATIC			0
#define MIMO_PS_DYNAMIC			1
#define MIMO_PS_NOLIMIT			3

struct rtl_dualmac_easy_concurrent_ctl {
	enum band_type currentbandtype_backfordmdp;
	bool close_bbandrf_for_dmsp;
	bool change_to_dmdp;
	bool change_to_dmsp;
	bool switch_in_process;
};

struct rtl_dmsp_ctl {
	bool activescan_for_slaveofdmsp;
	bool scan_for_anothermac_fordmsp;
	bool scan_for_itself_fordmsp;
	bool writedig_for_anothermacofdmsp;
	u32 curdigvalue_for_anothermacofdmsp;
	bool changecckpdstate_for_anothermacofdmsp;
	u8 curcckpdstate_for_anothermacofdmsp;
	bool changetxhighpowerlvl_for_anothermacofdmsp;
	u8 curtxhighlvl_for_anothermacofdmsp;
	long rssivalmin_for_anothermacofdmsp;
};

struct ps_t {
	u8 pre_ccastate;
	u8 cur_ccasate;
	u8 pre_rfstate;
	u8 cur_rfstate;
	u8 initialize;
	long rssi_val_min;
};

struct dig_t {
	u32 rssi_lowthresh;
	u32 rssi_highthresh;
	u32 fa_lowthresh;
	u32 fa_highthresh;
	long last_min_undec_pwdb_for_dm;
	long rssi_highpower_lowthresh;
	long rssi_highpower_highthresh;
	u32 recover_cnt;
	u32 pre_igvalue;
	u32 cur_igvalue;
	long rssi_val;
	u8 dig_enable_flag;
	u8 dig_ext_port_stage;
	u8 dig_algorithm;
	u8 dig_twoport_algorithm;
	u8 dig_dbgmode;
	u8 dig_slgorithm_switch;
	u8 cursta_cstate;
	u8 presta_cstate;
	u8 curmultista_cstate;
	u8 stop_dig;
	s8 back_val;
	s8 back_range_max;
	s8 back_range_min;
	u8 rx_gain_max;
	u8 rx_gain_min;
	u8 min_undec_pwdb_for_dm;
	u8 rssi_val_min;
	u8 pre_cck_cca_thres;
	u8 cur_cck_cca_thres;
	u8 pre_cck_pd_state;
	u8 cur_cck_pd_state;
	u8 pre_cck_fa_state;
	u8 cur_cck_fa_state;
	u8 pre_ccastate;
	u8 cur_ccasate;
	u8 large_fa_hit;
	u8 forbidden_igi;
	u8 dig_state;
	u8 dig_highpwrstate;
	u8 cur_sta_cstate;
	u8 pre_sta_cstate;
	u8 cur_ap_cstate;
	u8 pre_ap_cstate;
	u8 cur_pd_thstate;
	u8 pre_pd_thstate;
	u8 cur_cs_ratiostate;
	u8 pre_cs_ratiostate;
	u8 backoff_enable_flag;
	s8 backoffval_range_max;
	s8 backoffval_range_min;
	u8 dig_min_0;
	u8 dig_min_1;
	u8 bt30_cur_igi;
	bool media_connect_0;
	bool media_connect_1;

	u32 antdiv_rssi_max;
	u32 rssi_max;
};

struct rtl_global_var {
	/* from this list we can get
	 * other adapter's rtl_priv */
	struct list_head glb_priv_list;
	spinlock_t glb_list_lock;
};

#define IN_4WAY_TIMEOUT_TIME	(30 * MSEC_PER_SEC)	/* 30 seconds */

struct rtl_btc_info {
	u8 bt_type;
	u8 btcoexist;
	u8 ant_num;
	u8 single_ant_path;

	u8 ap_num;
	bool in_4way;
<<<<<<< HEAD
=======
	unsigned long in_4way_ts;
>>>>>>> bb176f67
};

struct bt_coexist_info {
	struct rtl_btc_ops *btc_ops;
	struct rtl_btc_info btc_info;
	/* EEPROM BT info. */
	u8 eeprom_bt_coexist;
	u8 eeprom_bt_type;
	u8 eeprom_bt_ant_num;
	u8 eeprom_bt_ant_isol;
	u8 eeprom_bt_radio_shared;

	u8 bt_coexistence;
	u8 bt_ant_num;
	u8 bt_coexist_type;
	u8 bt_state;
	u8 bt_cur_state;	/* 0:on, 1:off */
	u8 bt_ant_isolation;	/* 0:good, 1:bad */
	u8 bt_pape_ctrl;	/* 0:SW, 1:SW/HW dynamic */
	u8 bt_service;
	u8 bt_radio_shared_type;
	u8 bt_rfreg_origin_1e;
	u8 bt_rfreg_origin_1f;
	u8 bt_rssi_state;
	u32 ratio_tx;
	u32 ratio_pri;
	u32 bt_edca_ul;
	u32 bt_edca_dl;

	bool init_set;
	bool bt_busy_traffic;
	bool bt_traffic_mode_set;
	bool bt_non_traffic_mode_set;

	bool fw_coexist_all_off;
	bool sw_coexist_all_off;
	bool hw_coexist_all_off;
	u32 cstate;
	u32 previous_state;
	u32 cstate_h;
	u32 previous_state_h;

	u8 bt_pre_rssi_state;
	u8 bt_pre_rssi_state1;

	u8 reg_bt_iso;
	u8 reg_bt_sco;
	bool balance_on;
	u8 bt_active_zero_cnt;
	bool cur_bt_disabled;
	bool pre_bt_disabled;

	u8 bt_profile_case;
	u8 bt_profile_action;
	bool bt_busy;
	bool hold_for_bt_operation;
	u8 lps_counter;
};

struct rtl_btc_ops {
	void (*btc_init_variables) (struct rtl_priv *rtlpriv);
	void (*btc_init_hal_vars) (struct rtl_priv *rtlpriv);
	void (*btc_init_hw_config) (struct rtl_priv *rtlpriv);
	void (*btc_ips_notify) (struct rtl_priv *rtlpriv, u8 type);
	void (*btc_lps_notify)(struct rtl_priv *rtlpriv, u8 type);
	void (*btc_scan_notify) (struct rtl_priv *rtlpriv, u8 scantype);
	void (*btc_connect_notify) (struct rtl_priv *rtlpriv, u8 action);
	void (*btc_mediastatus_notify) (struct rtl_priv *rtlpriv,
					enum rt_media_status mstatus);
	void (*btc_periodical) (struct rtl_priv *rtlpriv);
	void (*btc_halt_notify) (void);
	void (*btc_btinfo_notify) (struct rtl_priv *rtlpriv,
				   u8 *tmp_buf, u8 length);
	void (*btc_btmpinfo_notify)(struct rtl_priv *rtlpriv,
				    u8 *tmp_buf, u8 length);
	bool (*btc_is_limited_dig) (struct rtl_priv *rtlpriv);
	bool (*btc_is_disable_edca_turbo) (struct rtl_priv *rtlpriv);
	bool (*btc_is_bt_disabled) (struct rtl_priv *rtlpriv);
	void (*btc_special_packet_notify)(struct rtl_priv *rtlpriv,
					  u8 pkt_type);
	void (*btc_record_pwr_mode)(struct rtl_priv *rtlpriv, u8 *buf, u8 len);
	u8   (*btc_get_lps_val)(struct rtl_priv *rtlpriv);
	u8   (*btc_get_rpwm_val)(struct rtl_priv *rtlpriv);
	bool (*btc_is_bt_ctrl_lps)(struct rtl_priv *rtlpriv);
	void (*btc_get_ampdu_cfg)(struct rtl_priv *rtlpriv, u8 *reject_agg,
				  u8 *ctrl_agg_size, u8 *agg_size);
	bool (*btc_is_bt_lps_on)(struct rtl_priv *rtlpriv);
};

struct proxim {
	bool proxim_on;

	void *proximity_priv;
	int (*proxim_rx)(struct ieee80211_hw *hw, struct rtl_stats *status,
			 struct sk_buff *skb);
	u8  (*proxim_get_var)(struct ieee80211_hw *hw, u8 type);
};

struct rtl_c2hcmd {
	struct list_head list;
	u8 tag;
	u8 len;
	u8 *val;
};

struct rtl_bssid_entry {
	struct list_head list;
	u8 bssid[ETH_ALEN];
	u32 age;
};

struct rtl_scan_list {
	int num;
	struct list_head list;	/* sort by age */
};

struct rtl_priv {
	struct ieee80211_hw *hw;
	struct completion firmware_loading_complete;
	struct list_head list;
	struct rtl_priv *buddy_priv;
	struct rtl_global_var *glb_var;
	struct rtl_dualmac_easy_concurrent_ctl easy_concurrent_ctl;
	struct rtl_dmsp_ctl dmsp_ctl;
	struct rtl_locks locks;
	struct rtl_works works;
	struct rtl_mac mac80211;
	struct rtl_hal rtlhal;
	struct rtl_regulatory regd;
	struct rtl_rfkill rfkill;
	struct rtl_io io;
	struct rtl_phy phy;
	struct rtl_dm dm;
	struct rtl_security sec;
	struct rtl_efuse efuse;
	struct rtl_led_ctl ledctl;
	struct rtl_tx_report tx_report;
	struct rtl_scan_list scan_list;

	struct rtl_ps_ctl psc;
	struct rate_adaptive ra;
	struct dynamic_primary_cca primarycca;
	struct wireless_stats stats;
	struct rt_link_detect link_info;
	struct false_alarm_statistics falsealm_cnt;

	struct rtl_rate_priv *rate_priv;

	/* sta entry list for ap adhoc or mesh */
	struct list_head entry_list;

	/* c2hcmd list for kthread level access */
	struct list_head c2hcmd_list;

	int max_fw_size;

	/*
	 *hal_cfg : for diff cards
	 *intf_ops : for diff interrface usb/pcie
	 */
	struct rtl_hal_cfg *cfg;
	const struct rtl_intf_ops *intf_ops;

	/*this var will be set by set_bit,
	   and was used to indicate status of
	   interface or hardware */
	unsigned long status;

	/* tables for dm */
	struct dig_t dm_digtable;
	struct ps_t dm_pstable;

	u32 reg_874;
	u32 reg_c70;
	u32 reg_85c;
	u32 reg_a74;
	bool reg_init;	/* true if regs saved */
	bool bt_operation_on;
	__le32 *usb_data;
	int usb_data_index;
	bool initialized;
	bool enter_ps;	/* true when entering PS */
	u8 rate_mask[5];

	/* intel Proximity, should be alloc mem
	 * in intel Proximity module and can only
	 * be used in intel Proximity mode
	 */
	struct proxim proximity;

	/*for bt coexist use*/
	struct bt_coexist_info btcoexist;

	/* separate 92ee from other ICs,
	 * 92ee use new trx flow.
	 */
	bool use_new_trx_flow;

#ifdef CONFIG_PM
	struct wiphy_wowlan_support wowlan;
#endif
	/*This must be the last item so
	   that it points to the data allocated
	   beyond  this structure like:
	   rtl_pci_priv or rtl_usb_priv */
	u8 priv[0] __aligned(sizeof(void *));
};

#define rtl_priv(hw)		(((struct rtl_priv *)(hw)->priv))
#define rtl_mac(rtlpriv)	(&((rtlpriv)->mac80211))
#define rtl_hal(rtlpriv)	(&((rtlpriv)->rtlhal))
#define rtl_efuse(rtlpriv)	(&((rtlpriv)->efuse))
#define rtl_psc(rtlpriv)	(&((rtlpriv)->psc))


/***************************************
    Bluetooth Co-existence Related
****************************************/

enum bt_ant_num {
	ANT_X2 = 0,
	ANT_X1 = 1,
};

enum bt_co_type {
	BT_2WIRE = 0,
	BT_ISSC_3WIRE = 1,
	BT_ACCEL = 2,
	BT_CSR_BC4 = 3,
	BT_CSR_BC8 = 4,
	BT_RTL8756 = 5,
	BT_RTL8723A = 6,
	BT_RTL8821A = 7,
	BT_RTL8723B = 8,
	BT_RTL8192E = 9,
	BT_RTL8812A = 11,
};

enum bt_total_ant_num {
	ANT_TOTAL_X2 = 0,
	ANT_TOTAL_X1 = 1
};

enum bt_cur_state {
	BT_OFF = 0,
	BT_ON = 1,
};

enum bt_service_type {
	BT_SCO = 0,
	BT_A2DP = 1,
	BT_HID = 2,
	BT_HID_IDLE = 3,
	BT_SCAN = 4,
	BT_IDLE = 5,
	BT_OTHER_ACTION = 6,
	BT_BUSY = 7,
	BT_OTHERBUSY = 8,
	BT_PAN = 9,
};

enum bt_radio_shared {
	BT_RADIO_SHARED = 0,
	BT_RADIO_INDIVIDUAL = 1,
};


/****************************************
	mem access macro define start
	Call endian free function when
	1. Read/write packet content.
	2. Before write integer to IO.
	3. After read integer from IO.
****************************************/
/* Convert little data endian to host ordering */
#define EF1BYTE(_val)		\
	((u8)(_val))
#define EF2BYTE(_val)		\
	(le16_to_cpu(_val))
#define EF4BYTE(_val)		\
	(le32_to_cpu(_val))

/* Read data from memory */
#define READEF1BYTE(_ptr)      \
	EF1BYTE(*((u8 *)(_ptr)))
/* Read le16 data from memory and convert to host ordering */
#define READEF2BYTE(_ptr)      \
	EF2BYTE(*(_ptr))
#define READEF4BYTE(_ptr)      \
	EF4BYTE(*(_ptr))

/* Create a bit mask
 * Examples:
 * BIT_LEN_MASK_32(0) => 0x00000000
 * BIT_LEN_MASK_32(1) => 0x00000001
 * BIT_LEN_MASK_32(2) => 0x00000003
 * BIT_LEN_MASK_32(32) => 0xFFFFFFFF
 */
#define BIT_LEN_MASK_32(__bitlen)	 \
	(0xFFFFFFFF >> (32 - (__bitlen)))
#define BIT_LEN_MASK_16(__bitlen)	 \
	(0xFFFF >> (16 - (__bitlen)))
#define BIT_LEN_MASK_8(__bitlen) \
	(0xFF >> (8 - (__bitlen)))

/* Create an offset bit mask
 * Examples:
 * BIT_OFFSET_LEN_MASK_32(0, 2) => 0x00000003
 * BIT_OFFSET_LEN_MASK_32(16, 2) => 0x00030000
 */
#define BIT_OFFSET_LEN_MASK_32(__bitoffset, __bitlen) \
	(BIT_LEN_MASK_32(__bitlen) << (__bitoffset))
#define BIT_OFFSET_LEN_MASK_16(__bitoffset, __bitlen) \
	(BIT_LEN_MASK_16(__bitlen) << (__bitoffset))
#define BIT_OFFSET_LEN_MASK_8(__bitoffset, __bitlen) \
	(BIT_LEN_MASK_8(__bitlen) << (__bitoffset))

/*Description:
 * Return 4-byte value in host byte ordering from
 * 4-byte pointer in little-endian system.
 */
#define LE_P4BYTE_TO_HOST_4BYTE(__pstart) \
	(EF4BYTE(*((__le32 *)(__pstart))))
#define LE_P2BYTE_TO_HOST_2BYTE(__pstart) \
	(EF2BYTE(*((__le16 *)(__pstart))))
#define LE_P1BYTE_TO_HOST_1BYTE(__pstart) \
	(EF1BYTE(*((u8 *)(__pstart))))

/*Description:
Translate subfield (continuous bits in little-endian) of 4-byte
value to host byte ordering.*/
#define LE_BITS_TO_4BYTE(__pstart, __bitoffset, __bitlen) \
	( \
		(LE_P4BYTE_TO_HOST_4BYTE(__pstart) >> (__bitoffset))  & \
		BIT_LEN_MASK_32(__bitlen) \
	)
#define LE_BITS_TO_2BYTE(__pstart, __bitoffset, __bitlen) \
	( \
		(LE_P2BYTE_TO_HOST_2BYTE(__pstart) >> (__bitoffset)) & \
		BIT_LEN_MASK_16(__bitlen) \
	)
#define LE_BITS_TO_1BYTE(__pstart, __bitoffset, __bitlen) \
	( \
		(LE_P1BYTE_TO_HOST_1BYTE(__pstart) >> (__bitoffset)) & \
		BIT_LEN_MASK_8(__bitlen) \
	)

/* Description:
 * Mask subfield (continuous bits in little-endian) of 4-byte value
 * and return the result in 4-byte value in host byte ordering.
 */
#define LE_BITS_CLEARED_TO_4BYTE(__pstart, __bitoffset, __bitlen) \
	( \
		LE_P4BYTE_TO_HOST_4BYTE(__pstart)  & \
		(~BIT_OFFSET_LEN_MASK_32(__bitoffset, __bitlen)) \
	)
#define LE_BITS_CLEARED_TO_2BYTE(__pstart, __bitoffset, __bitlen) \
	( \
		LE_P2BYTE_TO_HOST_2BYTE(__pstart) & \
		(~BIT_OFFSET_LEN_MASK_16(__bitoffset, __bitlen)) \
	)
#define LE_BITS_CLEARED_TO_1BYTE(__pstart, __bitoffset, __bitlen) \
	( \
		LE_P1BYTE_TO_HOST_1BYTE(__pstart) & \
		(~BIT_OFFSET_LEN_MASK_8(__bitoffset, __bitlen)) \
	)

/* Description:
 * Set subfield of little-endian 4-byte value to specified value.
 */
#define SET_BITS_TO_LE_4BYTE(__pstart, __bitoffset, __bitlen, __val) \
	*((__le32 *)(__pstart)) = \
	cpu_to_le32( \
		LE_BITS_CLEARED_TO_4BYTE(__pstart, __bitoffset, __bitlen) | \
		((((u32)__val) & BIT_LEN_MASK_32(__bitlen)) << (__bitoffset)) \
	);
#define SET_BITS_TO_LE_2BYTE(__pstart, __bitoffset, __bitlen, __val) \
	*((__le16 *)(__pstart)) = \
	cpu_to_le16( \
		LE_BITS_CLEARED_TO_2BYTE(__pstart, __bitoffset, __bitlen) | \
		((((u16)__val) & BIT_LEN_MASK_16(__bitlen)) << (__bitoffset)) \
	);
#define SET_BITS_TO_LE_1BYTE(__pstart, __bitoffset, __bitlen, __val) \
	*((u8 *)(__pstart)) = EF1BYTE \
	( \
		LE_BITS_CLEARED_TO_1BYTE(__pstart, __bitoffset, __bitlen) | \
		((((u8)__val) & BIT_LEN_MASK_8(__bitlen)) << (__bitoffset)) \
	);

#define	N_BYTE_ALIGMENT(__value, __aligment) ((__aligment == 1) ? \
	(__value) : (((__value + __aligment - 1) / __aligment) * __aligment))

/****************************************
	mem access macro define end
****************************************/

#define byte(x, n) ((x >> (8 * n)) & 0xff)

#define packet_get_type(_packet) (EF1BYTE((_packet).octet[0]) & 0xFC)
#define RTL_WATCH_DOG_TIME	2000
#define MSECS(t)		msecs_to_jiffies(t)
#define WLAN_FC_GET_VERS(fc)	(le16_to_cpu(fc) & IEEE80211_FCTL_VERS)
#define WLAN_FC_GET_TYPE(fc)	(le16_to_cpu(fc) & IEEE80211_FCTL_FTYPE)
#define WLAN_FC_GET_STYPE(fc)	(le16_to_cpu(fc) & IEEE80211_FCTL_STYPE)
#define WLAN_FC_MORE_DATA(fc)	(le16_to_cpu(fc) & IEEE80211_FCTL_MOREDATA)
#define rtl_dm(rtlpriv)		(&((rtlpriv)->dm))

#define	RT_RF_OFF_LEVL_ASPM		BIT(0)	/*PCI ASPM */
#define	RT_RF_OFF_LEVL_CLK_REQ		BIT(1)	/*PCI clock request */
#define	RT_RF_OFF_LEVL_PCI_D3		BIT(2)	/*PCI D3 mode */
/*NIC halt, re-initialize hw parameters*/
#define	RT_RF_OFF_LEVL_HALT_NIC		BIT(3)
#define	RT_RF_OFF_LEVL_FREE_FW		BIT(4)	/*FW free, re-download the FW */
#define	RT_RF_OFF_LEVL_FW_32K		BIT(5)	/*FW in 32k */
/*Always enable ASPM and Clock Req in initialization.*/
#define	RT_RF_PS_LEVEL_ALWAYS_ASPM	BIT(6)
/* no matter RFOFF or SLEEP we set PS_ASPM_LEVL*/
#define	RT_PS_LEVEL_ASPM		BIT(7)
/*When LPS is on, disable 2R if no packet is received or transmittd.*/
#define	RT_RF_LPS_DISALBE_2R		BIT(30)
#define	RT_RF_LPS_LEVEL_ASPM		BIT(31)	/*LPS with ASPM */
#define	RT_IN_PS_LEVEL(ppsc, _ps_flg)		\
	((ppsc->cur_ps_level & _ps_flg) ? true : false)
#define	RT_CLEAR_PS_LEVEL(ppsc, _ps_flg)	\
	(ppsc->cur_ps_level &= (~(_ps_flg)))
#define	RT_SET_PS_LEVEL(ppsc, _ps_flg)		\
	(ppsc->cur_ps_level |= _ps_flg)

#define container_of_dwork_rtl(x, y, z) \
	container_of(to_delayed_work(x), y, z)

#define FILL_OCTET_STRING(_os, _octet, _len)	\
		(_os).octet = (u8 *)(_octet);		\
		(_os).length = (_len);

#define CP_MACADDR(des, src)	\
	((des)[0] = (src)[0], (des)[1] = (src)[1],\
	(des)[2] = (src)[2], (des)[3] = (src)[3],\
	(des)[4] = (src)[4], (des)[5] = (src)[5])

#define	LDPC_HT_ENABLE_RX			BIT(0)
#define	LDPC_HT_ENABLE_TX			BIT(1)
#define	LDPC_HT_TEST_TX_ENABLE			BIT(2)
#define	LDPC_HT_CAP_TX				BIT(3)

#define	STBC_HT_ENABLE_RX			BIT(0)
#define	STBC_HT_ENABLE_TX			BIT(1)
#define	STBC_HT_TEST_TX_ENABLE			BIT(2)
#define	STBC_HT_CAP_TX				BIT(3)

#define	LDPC_VHT_ENABLE_RX			BIT(0)
#define	LDPC_VHT_ENABLE_TX			BIT(1)
#define	LDPC_VHT_TEST_TX_ENABLE			BIT(2)
#define	LDPC_VHT_CAP_TX				BIT(3)

#define	STBC_VHT_ENABLE_RX			BIT(0)
#define	STBC_VHT_ENABLE_TX			BIT(1)
#define	STBC_VHT_TEST_TX_ENABLE			BIT(2)
#define	STBC_VHT_CAP_TX				BIT(3)

extern u8 channel5g[CHANNEL_MAX_NUMBER_5G];

extern u8 channel5g_80m[CHANNEL_MAX_NUMBER_5G_80M];

static inline u8 rtl_read_byte(struct rtl_priv *rtlpriv, u32 addr)
{
	return rtlpriv->io.read8_sync(rtlpriv, addr);
}

static inline u16 rtl_read_word(struct rtl_priv *rtlpriv, u32 addr)
{
	return rtlpriv->io.read16_sync(rtlpriv, addr);
}

static inline u32 rtl_read_dword(struct rtl_priv *rtlpriv, u32 addr)
{
	return rtlpriv->io.read32_sync(rtlpriv, addr);
}

static inline void rtl_write_byte(struct rtl_priv *rtlpriv, u32 addr, u8 val8)
{
	rtlpriv->io.write8_async(rtlpriv, addr, val8);

	if (rtlpriv->cfg->write_readback)
		rtlpriv->io.read8_sync(rtlpriv, addr);
}

static inline void rtl_write_byte_with_val32(struct ieee80211_hw *hw,
					     u32 addr, u32 val8)
{
	struct rtl_priv *rtlpriv = rtl_priv(hw);

	rtl_write_byte(rtlpriv, addr, (u8)val8);
}

static inline void rtl_write_word(struct rtl_priv *rtlpriv, u32 addr, u16 val16)
{
	rtlpriv->io.write16_async(rtlpriv, addr, val16);

	if (rtlpriv->cfg->write_readback)
		rtlpriv->io.read16_sync(rtlpriv, addr);
}

static inline void rtl_write_dword(struct rtl_priv *rtlpriv,
				   u32 addr, u32 val32)
{
	rtlpriv->io.write32_async(rtlpriv, addr, val32);

	if (rtlpriv->cfg->write_readback)
		rtlpriv->io.read32_sync(rtlpriv, addr);
}

static inline u32 rtl_get_bbreg(struct ieee80211_hw *hw,
				u32 regaddr, u32 bitmask)
{
	struct rtl_priv *rtlpriv = hw->priv;

	return rtlpriv->cfg->ops->get_bbreg(hw, regaddr, bitmask);
}

static inline void rtl_set_bbreg(struct ieee80211_hw *hw, u32 regaddr,
				 u32 bitmask, u32 data)
{
	struct rtl_priv *rtlpriv = hw->priv;

	rtlpriv->cfg->ops->set_bbreg(hw, regaddr, bitmask, data);
}

static inline void rtl_set_bbreg_with_dwmask(struct ieee80211_hw *hw,
				 u32 regaddr, u32 data)
{
	rtl_set_bbreg(hw, regaddr, 0xffffffff, data);
}

static inline u32 rtl_get_rfreg(struct ieee80211_hw *hw,
				enum radio_path rfpath, u32 regaddr,
				u32 bitmask)
{
	struct rtl_priv *rtlpriv = hw->priv;

	return rtlpriv->cfg->ops->get_rfreg(hw, rfpath, regaddr, bitmask);
}

static inline void rtl_set_rfreg(struct ieee80211_hw *hw,
				 enum radio_path rfpath, u32 regaddr,
				 u32 bitmask, u32 data)
{
	struct rtl_priv *rtlpriv = hw->priv;

	rtlpriv->cfg->ops->set_rfreg(hw, rfpath, regaddr, bitmask, data);
}

static inline bool is_hal_stop(struct rtl_hal *rtlhal)
{
	return (_HAL_STATE_STOP == rtlhal->state);
}

static inline void set_hal_start(struct rtl_hal *rtlhal)
{
	rtlhal->state = _HAL_STATE_START;
}

static inline void set_hal_stop(struct rtl_hal *rtlhal)
{
	rtlhal->state = _HAL_STATE_STOP;
}

static inline u8 get_rf_type(struct rtl_phy *rtlphy)
{
	return rtlphy->rf_type;
}

static inline struct ieee80211_hdr *rtl_get_hdr(struct sk_buff *skb)
{
	return (struct ieee80211_hdr *)(skb->data);
}

static inline __le16 rtl_get_fc(struct sk_buff *skb)
{
	return rtl_get_hdr(skb)->frame_control;
}

static inline u16 rtl_get_tid_h(struct ieee80211_hdr *hdr)
{
	return (ieee80211_get_qos_ctl(hdr))[0] & IEEE80211_QOS_CTL_TID_MASK;
}

static inline u16 rtl_get_tid(struct sk_buff *skb)
{
	return rtl_get_tid_h(rtl_get_hdr(skb));
}

static inline struct ieee80211_sta *get_sta(struct ieee80211_hw *hw,
					    struct ieee80211_vif *vif,
					    const u8 *bssid)
{
	return ieee80211_find_sta(vif, bssid);
}

static inline struct ieee80211_sta *rtl_find_sta(struct ieee80211_hw *hw,
		u8 *mac_addr)
{
	struct rtl_mac *mac = rtl_mac(rtl_priv(hw));
	return ieee80211_find_sta(mac->vif, mac_addr);
}

#endif<|MERGE_RESOLUTION|>--- conflicted
+++ resolved
@@ -2481,10 +2481,7 @@
 
 	u8 ap_num;
 	bool in_4way;
-<<<<<<< HEAD
-=======
 	unsigned long in_4way_ts;
->>>>>>> bb176f67
 };
 
 struct bt_coexist_info {
