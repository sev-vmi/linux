// SPDX-License-Identifier: GPL-2.0
/*
 * This file is part of STM32 ADC driver
 *
 * Copyright (C) 2016, STMicroelectronics - All Rights Reserved
 * Author: Fabrice Gasnier <fabrice.gasnier@st.com>.
 *
 * Inspired from: fsl-imx25-tsadc
 *
 */

#include <linux/bitfield.h>
#include <linux/clk.h>
#include <linux/interrupt.h>
#include <linux/irqchip/chained_irq.h>
#include <linux/irqdesc.h>
#include <linux/irqdomain.h>
#include <linux/mfd/syscon.h>
#include <linux/module.h>
#include <linux/of_device.h>
#include <linux/pm_runtime.h>
#include <linux/regmap.h>
#include <linux/regulator/consumer.h>
#include <linux/slab.h>

#include "stm32-adc-core.h"

#define STM32_ADC_CORE_SLEEP_DELAY_MS	2000

/* SYSCFG registers */
#define STM32MP1_SYSCFG_PMCSETR		0x04
#define STM32MP1_SYSCFG_PMCCLRR		0x44

/* SYSCFG bit fields */
#define STM32MP1_SYSCFG_ANASWVDD_MASK	BIT(9)

/* SYSCFG capability flags */
#define HAS_VBOOSTER		BIT(0)
#define HAS_ANASWVDD		BIT(1)

/**
 * struct stm32_adc_common_regs - stm32 common registers
 * @csr:	common status register offset
 * @ccr:	common control register offset
 * @eoc_msk:    array of eoc (end of conversion flag) masks in csr for adc1..n
 * @ovr_msk:    array of ovr (overrun flag) masks in csr for adc1..n
 * @ier:	interrupt enable register offset for each adc
 * @eocie_msk:	end of conversion interrupt enable mask in @ier
 */
struct stm32_adc_common_regs {
	u32 csr;
	u32 ccr;
	u32 eoc_msk[STM32_ADC_MAX_ADCS];
	u32 ovr_msk[STM32_ADC_MAX_ADCS];
	u32 ier;
	u32 eocie_msk;
};

struct stm32_adc_priv;

/**
 * struct stm32_adc_priv_cfg - stm32 core compatible configuration data
 * @regs:	common registers for all instances
 * @clk_sel:	clock selection routine
 * @max_clk_rate_hz: maximum analog clock rate (Hz, from datasheet)
 * @ipid:	adc identification number
 * @has_syscfg: SYSCFG capability flags
 * @num_irqs:	number of interrupt lines
 * @num_adcs:   maximum number of ADC instances in the common registers
 */
struct stm32_adc_priv_cfg {
	const struct stm32_adc_common_regs *regs;
	int (*clk_sel)(struct platform_device *, struct stm32_adc_priv *);
	u32 max_clk_rate_hz;
	u32 ipid;
	unsigned int has_syscfg;
	unsigned int num_irqs;
	unsigned int num_adcs;
};

/**
 * struct stm32_adc_priv - stm32 ADC core private data
 * @irq:		irq(s) for ADC block
 * @nb_adc_max:		actual maximum number of instance per ADC block
 * @domain:		irq domain reference
 * @aclk:		clock reference for the analog circuitry
 * @bclk:		bus clock common for all ADCs, depends on part used
 * @max_clk_rate:	desired maximum clock rate
 * @booster:		booster supply reference
 * @vdd:		vdd supply reference
 * @vdda:		vdda analog supply reference
 * @vref:		regulator reference
 * @vdd_uv:		vdd supply voltage (microvolts)
 * @vdda_uv:		vdda supply voltage (microvolts)
 * @cfg:		compatible configuration data
 * @common:		common data for all ADC instances
 * @ccr_bak:		backup CCR in low power mode
 * @syscfg:		reference to syscon, system control registers
 */
struct stm32_adc_priv {
	int				irq[STM32_ADC_MAX_ADCS];
	unsigned int			nb_adc_max;
	struct irq_domain		*domain;
	struct clk			*aclk;
	struct clk			*bclk;
	u32				max_clk_rate;
	struct regulator		*booster;
	struct regulator		*vdd;
	struct regulator		*vdda;
	struct regulator		*vref;
	int				vdd_uv;
	int				vdda_uv;
	const struct stm32_adc_priv_cfg	*cfg;
	struct stm32_adc_common		common;
	u32				ccr_bak;
	struct regmap			*syscfg;
};

static struct stm32_adc_priv *to_stm32_adc_priv(struct stm32_adc_common *com)
{
	return container_of(com, struct stm32_adc_priv, common);
}

/* STM32F4 ADC internal common clock prescaler division ratios */
static int stm32f4_pclk_div[] = {2, 4, 6, 8};

/**
 * stm32f4_adc_clk_sel() - Select stm32f4 ADC common clock prescaler
 * @pdev: platform device
 * @priv: stm32 ADC core private data
 * Select clock prescaler used for analog conversions, before using ADC.
 */
static int stm32f4_adc_clk_sel(struct platform_device *pdev,
			       struct stm32_adc_priv *priv)
{
	unsigned long rate;
	u32 val;
	int i;

	/* stm32f4 has one clk input for analog (mandatory), enforce it here */
	if (!priv->aclk) {
		dev_err(&pdev->dev, "No 'adc' clock found\n");
		return -ENOENT;
	}

	rate = clk_get_rate(priv->aclk);
	if (!rate) {
		dev_err(&pdev->dev, "Invalid clock rate: 0\n");
		return -EINVAL;
	}

	for (i = 0; i < ARRAY_SIZE(stm32f4_pclk_div); i++) {
		if ((rate / stm32f4_pclk_div[i]) <= priv->max_clk_rate)
			break;
	}
	if (i >= ARRAY_SIZE(stm32f4_pclk_div)) {
		dev_err(&pdev->dev, "adc clk selection failed\n");
		return -EINVAL;
	}

	priv->common.rate = rate / stm32f4_pclk_div[i];
	val = readl_relaxed(priv->common.base + STM32F4_ADC_CCR);
	val &= ~STM32F4_ADC_ADCPRE_MASK;
	val |= i << STM32F4_ADC_ADCPRE_SHIFT;
	writel_relaxed(val, priv->common.base + STM32F4_ADC_CCR);

	dev_dbg(&pdev->dev, "Using analog clock source at %ld kHz\n",
		priv->common.rate / 1000);

	return 0;
}

/**
 * struct stm32h7_adc_ck_spec - specification for stm32h7 adc clock
 * @ckmode: ADC clock mode, Async or sync with prescaler.
 * @presc: prescaler bitfield for async clock mode
 * @div: prescaler division ratio
 */
struct stm32h7_adc_ck_spec {
	u32 ckmode;
	u32 presc;
	int div;
};

static const struct stm32h7_adc_ck_spec stm32h7_adc_ckmodes_spec[] = {
	/* 00: CK_ADC[1..3]: Asynchronous clock modes */
	{ 0, 0, 1 },
	{ 0, 1, 2 },
	{ 0, 2, 4 },
	{ 0, 3, 6 },
	{ 0, 4, 8 },
	{ 0, 5, 10 },
	{ 0, 6, 12 },
	{ 0, 7, 16 },
	{ 0, 8, 32 },
	{ 0, 9, 64 },
	{ 0, 10, 128 },
	{ 0, 11, 256 },
	/* HCLK used: Synchronous clock modes (1, 2 or 4 prescaler) */
	{ 1, 0, 1 },
	{ 2, 0, 2 },
	{ 3, 0, 4 },
};

static int stm32h7_adc_clk_sel(struct platform_device *pdev,
			       struct stm32_adc_priv *priv)
{
	u32 ckmode, presc, val;
	unsigned long rate;
	int i, div, duty;

	/* stm32h7 bus clock is common for all ADC instances (mandatory) */
	if (!priv->bclk) {
		dev_err(&pdev->dev, "No 'bus' clock found\n");
		return -ENOENT;
	}

	/*
	 * stm32h7 can use either 'bus' or 'adc' clock for analog circuitry.
	 * So, choice is to have bus clock mandatory and adc clock optional.
	 * If optional 'adc' clock has been found, then try to use it first.
	 */
	if (priv->aclk) {
		/*
		 * Asynchronous clock modes (e.g. ckmode == 0)
		 * From spec: PLL output musn't exceed max rate
		 */
		rate = clk_get_rate(priv->aclk);
		if (!rate) {
			dev_err(&pdev->dev, "Invalid adc clock rate: 0\n");
			return -EINVAL;
		}

		/* If duty is an error, kindly use at least /2 divider */
		duty = clk_get_scaled_duty_cycle(priv->aclk, 100);
		if (duty < 0)
			dev_warn(&pdev->dev, "adc clock duty: %d\n", duty);

		for (i = 0; i < ARRAY_SIZE(stm32h7_adc_ckmodes_spec); i++) {
			ckmode = stm32h7_adc_ckmodes_spec[i].ckmode;
			presc = stm32h7_adc_ckmodes_spec[i].presc;
			div = stm32h7_adc_ckmodes_spec[i].div;

			if (ckmode)
				continue;

			/*
			 * For proper operation, clock duty cycle range is 49%
			 * to 51%. Apply at least /2 prescaler otherwise.
			 */
			if (div == 1 && (duty < 49 || duty > 51))
				continue;

			if ((rate / div) <= priv->max_clk_rate)
				goto out;
		}
	}

	/* Synchronous clock modes (e.g. ckmode is 1, 2 or 3) */
	rate = clk_get_rate(priv->bclk);
	if (!rate) {
		dev_err(&pdev->dev, "Invalid bus clock rate: 0\n");
		return -EINVAL;
	}

	duty = clk_get_scaled_duty_cycle(priv->bclk, 100);
	if (duty < 0)
		dev_warn(&pdev->dev, "bus clock duty: %d\n", duty);

	for (i = 0; i < ARRAY_SIZE(stm32h7_adc_ckmodes_spec); i++) {
		ckmode = stm32h7_adc_ckmodes_spec[i].ckmode;
		presc = stm32h7_adc_ckmodes_spec[i].presc;
		div = stm32h7_adc_ckmodes_spec[i].div;

		if (!ckmode)
			continue;

		if (div == 1 && (duty < 49 || duty > 51))
			continue;

		if ((rate / div) <= priv->max_clk_rate)
			goto out;
	}

	dev_err(&pdev->dev, "adc clk selection failed\n");
	return -EINVAL;

out:
	/* rate used later by each ADC instance to control BOOST mode */
	priv->common.rate = rate / div;

	/* Set common clock mode and prescaler */
	val = readl_relaxed(priv->common.base + STM32H7_ADC_CCR);
	val &= ~(STM32H7_CKMODE_MASK | STM32H7_PRESC_MASK);
	val |= ckmode << STM32H7_CKMODE_SHIFT;
	val |= presc << STM32H7_PRESC_SHIFT;
	writel_relaxed(val, priv->common.base + STM32H7_ADC_CCR);

	dev_dbg(&pdev->dev, "Using %s clock/%d source at %ld kHz\n",
		ckmode ? "bus" : "adc", div, priv->common.rate / 1000);

	return 0;
}

/* STM32F4 common registers definitions */
static const struct stm32_adc_common_regs stm32f4_adc_common_regs = {
	.csr = STM32F4_ADC_CSR,
	.ccr = STM32F4_ADC_CCR,
	.eoc_msk = { STM32F4_EOC1, STM32F4_EOC2, STM32F4_EOC3},
	.ovr_msk = { STM32F4_OVR1, STM32F4_OVR2, STM32F4_OVR3},
	.ier = STM32F4_ADC_CR1,
	.eocie_msk = STM32F4_EOCIE,
};

/* STM32H7 common registers definitions */
static const struct stm32_adc_common_regs stm32h7_adc_common_regs = {
	.csr = STM32H7_ADC_CSR,
	.ccr = STM32H7_ADC_CCR,
	.eoc_msk = { STM32H7_EOC_MST, STM32H7_EOC_SLV},
	.ovr_msk = { STM32H7_OVR_MST, STM32H7_OVR_SLV},
	.ier = STM32H7_ADC_IER,
	.eocie_msk = STM32H7_EOCIE,
};

static const unsigned int stm32_adc_offset[STM32_ADC_MAX_ADCS] = {
	0, STM32_ADC_OFFSET, STM32_ADC_OFFSET * 2,
};

static unsigned int stm32_adc_eoc_enabled(struct stm32_adc_priv *priv,
					  unsigned int adc)
{
	u32 ier, offset = stm32_adc_offset[adc];

	ier = readl_relaxed(priv->common.base + offset + priv->cfg->regs->ier);

	return ier & priv->cfg->regs->eocie_msk;
}

/* ADC common interrupt for all instances */
static void stm32_adc_irq_handler(struct irq_desc *desc)
{
	struct stm32_adc_priv *priv = irq_desc_get_handler_data(desc);
	struct irq_chip *chip = irq_desc_get_chip(desc);
	int i;
	u32 status;

	chained_irq_enter(chip, desc);
	status = readl_relaxed(priv->common.base + priv->cfg->regs->csr);

	/*
	 * End of conversion may be handled by using IRQ or DMA. There may be a
	 * race here when two conversions complete at the same time on several
	 * ADCs. EOC may be read 'set' for several ADCs, with:
	 * - an ADC configured to use DMA (EOC triggers the DMA request, and
	 *   is then automatically cleared by DR read in hardware)
	 * - an ADC configured to use IRQs (EOCIE bit is set. The handler must
	 *   be called in this case)
	 * So both EOC status bit in CSR and EOCIE control bit must be checked
	 * before invoking the interrupt handler (e.g. call ISR only for
	 * IRQ-enabled ADCs).
	 */
<<<<<<< HEAD
	for (i = 0; i < priv->cfg->num_adcs; i++) {
=======
	for (i = 0; i < priv->nb_adc_max; i++) {
>>>>>>> 7365df19
		if ((status & priv->cfg->regs->eoc_msk[i] &&
		     stm32_adc_eoc_enabled(priv, i)) ||
		     (status & priv->cfg->regs->ovr_msk[i]))
			generic_handle_domain_irq(priv->domain, i);
	}

	chained_irq_exit(chip, desc);
};

static int stm32_adc_domain_map(struct irq_domain *d, unsigned int irq,
				irq_hw_number_t hwirq)
{
	irq_set_chip_data(irq, d->host_data);
	irq_set_chip_and_handler(irq, &dummy_irq_chip, handle_level_irq);

	return 0;
}

static void stm32_adc_domain_unmap(struct irq_domain *d, unsigned int irq)
{
	irq_set_chip_and_handler(irq, NULL, NULL);
	irq_set_chip_data(irq, NULL);
}

static const struct irq_domain_ops stm32_adc_domain_ops = {
	.map = stm32_adc_domain_map,
	.unmap  = stm32_adc_domain_unmap,
	.xlate = irq_domain_xlate_onecell,
};

static int stm32_adc_irq_probe(struct platform_device *pdev,
			       struct stm32_adc_priv *priv)
{
	struct device_node *np = pdev->dev.of_node;
	unsigned int i;

	/*
	 * Interrupt(s) must be provided, depending on the compatible:
	 * - stm32f4/h7 shares a common interrupt line.
	 * - stm32mp1, has one line per ADC
	 */
	for (i = 0; i < priv->cfg->num_irqs; i++) {
		priv->irq[i] = platform_get_irq(pdev, i);
		if (priv->irq[i] < 0)
			return priv->irq[i];
	}

	priv->domain = irq_domain_add_simple(np, STM32_ADC_MAX_ADCS, 0,
					     &stm32_adc_domain_ops,
					     priv);
	if (!priv->domain) {
		dev_err(&pdev->dev, "Failed to add irq domain\n");
		return -ENOMEM;
	}

	for (i = 0; i < priv->cfg->num_irqs; i++) {
		irq_set_chained_handler(priv->irq[i], stm32_adc_irq_handler);
		irq_set_handler_data(priv->irq[i], priv);
	}

	return 0;
}

static void stm32_adc_irq_remove(struct platform_device *pdev,
				 struct stm32_adc_priv *priv)
{
	int hwirq;
	unsigned int i;

	for (hwirq = 0; hwirq < priv->nb_adc_max; hwirq++)
		irq_dispose_mapping(irq_find_mapping(priv->domain, hwirq));
	irq_domain_remove(priv->domain);

	for (i = 0; i < priv->cfg->num_irqs; i++)
		irq_set_chained_handler(priv->irq[i], NULL);
}

static int stm32_adc_core_switches_supply_en(struct stm32_adc_priv *priv,
					     struct device *dev)
{
	int ret;

	/*
	 * On STM32H7 and STM32MP1, the ADC inputs are multiplexed with analog
	 * switches (via PCSEL) which have reduced performances when their
	 * supply is below 2.7V (vdda by default):
	 * - Voltage booster can be used, to get full ADC performances
	 *   (increases power consumption).
	 * - Vdd can be used to supply them, if above 2.7V (STM32MP1 only).
	 *
	 * Recommended settings for ANASWVDD and EN_BOOSTER:
	 * - vdda < 2.7V but vdd > 2.7V: ANASWVDD = 1, EN_BOOSTER = 0 (stm32mp1)
	 * - vdda < 2.7V and vdd < 2.7V: ANASWVDD = 0, EN_BOOSTER = 1
	 * - vdda >= 2.7V:               ANASWVDD = 0, EN_BOOSTER = 0 (default)
	 */
	if (priv->vdda_uv < 2700000) {
		if (priv->syscfg && priv->vdd_uv > 2700000) {
			ret = regulator_enable(priv->vdd);
			if (ret < 0) {
				dev_err(dev, "vdd enable failed %d\n", ret);
				return ret;
			}

			ret = regmap_write(priv->syscfg,
					   STM32MP1_SYSCFG_PMCSETR,
					   STM32MP1_SYSCFG_ANASWVDD_MASK);
			if (ret < 0) {
				regulator_disable(priv->vdd);
				dev_err(dev, "vdd select failed, %d\n", ret);
				return ret;
			}
			dev_dbg(dev, "analog switches supplied by vdd\n");

			return 0;
		}

		if (priv->booster) {
			/*
			 * This is optional, as this is a trade-off between
			 * analog performance and power consumption.
			 */
			ret = regulator_enable(priv->booster);
			if (ret < 0) {
				dev_err(dev, "booster enable failed %d\n", ret);
				return ret;
			}
			dev_dbg(dev, "analog switches supplied by booster\n");

			return 0;
		}
	}

	/* Fallback using vdda (default), nothing to do */
	dev_dbg(dev, "analog switches supplied by vdda (%d uV)\n",
		priv->vdda_uv);

	return 0;
}

static void stm32_adc_core_switches_supply_dis(struct stm32_adc_priv *priv)
{
	if (priv->vdda_uv < 2700000) {
		if (priv->syscfg && priv->vdd_uv > 2700000) {
			regmap_write(priv->syscfg, STM32MP1_SYSCFG_PMCCLRR,
				     STM32MP1_SYSCFG_ANASWVDD_MASK);
			regulator_disable(priv->vdd);
			return;
		}
		if (priv->booster)
			regulator_disable(priv->booster);
	}
}

static int stm32_adc_core_hw_start(struct device *dev)
{
	struct stm32_adc_common *common = dev_get_drvdata(dev);
	struct stm32_adc_priv *priv = to_stm32_adc_priv(common);
	int ret;

	ret = regulator_enable(priv->vdda);
	if (ret < 0) {
		dev_err(dev, "vdda enable failed %d\n", ret);
		return ret;
	}

	ret = regulator_get_voltage(priv->vdda);
	if (ret < 0) {
		dev_err(dev, "vdda get voltage failed, %d\n", ret);
		goto err_vdda_disable;
	}
	priv->vdda_uv = ret;

	ret = stm32_adc_core_switches_supply_en(priv, dev);
	if (ret < 0)
		goto err_vdda_disable;

	ret = regulator_enable(priv->vref);
	if (ret < 0) {
		dev_err(dev, "vref enable failed\n");
		goto err_switches_dis;
	}

	ret = clk_prepare_enable(priv->bclk);
	if (ret < 0) {
		dev_err(dev, "bus clk enable failed\n");
		goto err_regulator_disable;
	}

	ret = clk_prepare_enable(priv->aclk);
	if (ret < 0) {
		dev_err(dev, "adc clk enable failed\n");
		goto err_bclk_disable;
	}

	writel_relaxed(priv->ccr_bak, priv->common.base + priv->cfg->regs->ccr);

	return 0;

err_bclk_disable:
	clk_disable_unprepare(priv->bclk);
err_regulator_disable:
	regulator_disable(priv->vref);
err_switches_dis:
	stm32_adc_core_switches_supply_dis(priv);
err_vdda_disable:
	regulator_disable(priv->vdda);

	return ret;
}

static void stm32_adc_core_hw_stop(struct device *dev)
{
	struct stm32_adc_common *common = dev_get_drvdata(dev);
	struct stm32_adc_priv *priv = to_stm32_adc_priv(common);

	/* Backup CCR that may be lost (depends on power state to achieve) */
	priv->ccr_bak = readl_relaxed(priv->common.base + priv->cfg->regs->ccr);
	clk_disable_unprepare(priv->aclk);
	clk_disable_unprepare(priv->bclk);
	regulator_disable(priv->vref);
	stm32_adc_core_switches_supply_dis(priv);
	regulator_disable(priv->vdda);
}

static int stm32_adc_core_switches_probe(struct device *dev,
					 struct stm32_adc_priv *priv)
{
	struct device_node *np = dev->of_node;
	int ret;

	/* Analog switches supply can be controlled by syscfg (optional) */
	priv->syscfg = syscon_regmap_lookup_by_phandle(np, "st,syscfg");
	if (IS_ERR(priv->syscfg)) {
		ret = PTR_ERR(priv->syscfg);
		if (ret != -ENODEV)
			return dev_err_probe(dev, ret, "Can't probe syscfg\n");

		priv->syscfg = NULL;
	}

	/* Booster can be used to supply analog switches (optional) */
	if (priv->cfg->has_syscfg & HAS_VBOOSTER &&
	    of_property_read_bool(np, "booster-supply")) {
		priv->booster = devm_regulator_get_optional(dev, "booster");
		if (IS_ERR(priv->booster)) {
			ret = PTR_ERR(priv->booster);
			if (ret != -ENODEV)
				return dev_err_probe(dev, ret, "can't get booster\n");

			priv->booster = NULL;
		}
	}

	/* Vdd can be used to supply analog switches (optional) */
	if (priv->cfg->has_syscfg & HAS_ANASWVDD &&
	    of_property_read_bool(np, "vdd-supply")) {
		priv->vdd = devm_regulator_get_optional(dev, "vdd");
		if (IS_ERR(priv->vdd)) {
			ret = PTR_ERR(priv->vdd);
			if (ret != -ENODEV)
				return dev_err_probe(dev, ret, "can't get vdd\n");

			priv->vdd = NULL;
		}
	}

	if (priv->vdd) {
		ret = regulator_enable(priv->vdd);
		if (ret < 0) {
			dev_err(dev, "vdd enable failed %d\n", ret);
			return ret;
		}

		ret = regulator_get_voltage(priv->vdd);
		if (ret < 0) {
			dev_err(dev, "vdd get voltage failed %d\n", ret);
			regulator_disable(priv->vdd);
			return ret;
		}
		priv->vdd_uv = ret;

		regulator_disable(priv->vdd);
	}

	return 0;
}

static int stm32_adc_probe_identification(struct platform_device *pdev,
					  struct stm32_adc_priv *priv)
{
	struct device_node *np = pdev->dev.of_node;
	struct device_node *child;
	const char *compat;
	int ret, count = 0;
	u32 id, val;

	if (!priv->cfg->ipid)
		return 0;

	id = FIELD_GET(STM32MP1_IPIDR_MASK,
		       readl_relaxed(priv->common.base + STM32MP1_ADC_IPDR));
	if (id != priv->cfg->ipid) {
		dev_err(&pdev->dev, "Unexpected IP version: 0x%x", id);
		return -EINVAL;
	}

	for_each_child_of_node(np, child) {
		ret = of_property_read_string(child, "compatible", &compat);
		if (ret)
			continue;
		/* Count child nodes with stm32 adc compatible */
		if (strstr(compat, "st,stm32") && strstr(compat, "adc"))
			count++;
	}

	val = readl_relaxed(priv->common.base + STM32MP1_ADC_HWCFGR0);
	priv->nb_adc_max = FIELD_GET(STM32MP1_ADCNUM_MASK, val);
	if (count > priv->nb_adc_max) {
		dev_err(&pdev->dev, "Unexpected child number: %d", count);
		return -EINVAL;
	}

	val = readl_relaxed(priv->common.base + STM32MP1_ADC_VERR);
	dev_dbg(&pdev->dev, "ADC version: %lu.%lu\n",
		FIELD_GET(STM32MP1_MAJREV_MASK, val),
		FIELD_GET(STM32MP1_MINREV_MASK, val));

	return 0;
}

static int stm32_adc_probe(struct platform_device *pdev)
{
	struct stm32_adc_priv *priv;
	struct device *dev = &pdev->dev;
	struct device_node *np = pdev->dev.of_node;
	struct resource *res;
	u32 max_rate;
	int ret;

	if (!pdev->dev.of_node)
		return -ENODEV;

	priv = devm_kzalloc(&pdev->dev, sizeof(*priv), GFP_KERNEL);
	if (!priv)
		return -ENOMEM;
	platform_set_drvdata(pdev, &priv->common);

	priv->cfg = (const struct stm32_adc_priv_cfg *)
		of_match_device(dev->driver->of_match_table, dev)->data;
	priv->nb_adc_max = priv->cfg->num_adcs;
	spin_lock_init(&priv->common.lock);

	res = platform_get_resource(pdev, IORESOURCE_MEM, 0);
	priv->common.base = devm_ioremap_resource(&pdev->dev, res);
	if (IS_ERR(priv->common.base))
		return PTR_ERR(priv->common.base);
	priv->common.phys_base = res->start;

	priv->vdda = devm_regulator_get(&pdev->dev, "vdda");
	if (IS_ERR(priv->vdda))
		return dev_err_probe(&pdev->dev, PTR_ERR(priv->vdda),
				     "vdda get failed\n");

	priv->vref = devm_regulator_get(&pdev->dev, "vref");
	if (IS_ERR(priv->vref))
		return dev_err_probe(&pdev->dev, PTR_ERR(priv->vref),
				     "vref get failed\n");

	priv->aclk = devm_clk_get_optional(&pdev->dev, "adc");
	if (IS_ERR(priv->aclk))
		return dev_err_probe(&pdev->dev, PTR_ERR(priv->aclk),
				     "Can't get 'adc' clock\n");

	priv->bclk = devm_clk_get_optional(&pdev->dev, "bus");
	if (IS_ERR(priv->bclk))
		return dev_err_probe(&pdev->dev, PTR_ERR(priv->bclk),
				     "Can't get 'bus' clock\n");

	ret = stm32_adc_core_switches_probe(dev, priv);
	if (ret)
		return ret;

	pm_runtime_get_noresume(dev);
	pm_runtime_set_active(dev);
	pm_runtime_set_autosuspend_delay(dev, STM32_ADC_CORE_SLEEP_DELAY_MS);
	pm_runtime_use_autosuspend(dev);
	pm_runtime_enable(dev);

	ret = stm32_adc_core_hw_start(dev);
	if (ret)
		goto err_pm_stop;

	ret = stm32_adc_probe_identification(pdev, priv);
	if (ret < 0)
		goto err_hw_stop;

	ret = regulator_get_voltage(priv->vref);
	if (ret < 0) {
		dev_err(&pdev->dev, "vref get voltage failed, %d\n", ret);
		goto err_hw_stop;
	}
	priv->common.vref_mv = ret / 1000;
	dev_dbg(&pdev->dev, "vref+=%dmV\n", priv->common.vref_mv);

	ret = of_property_read_u32(pdev->dev.of_node, "st,max-clk-rate-hz",
				   &max_rate);
	if (!ret)
		priv->max_clk_rate = min(max_rate, priv->cfg->max_clk_rate_hz);
	else
		priv->max_clk_rate = priv->cfg->max_clk_rate_hz;

	ret = priv->cfg->clk_sel(pdev, priv);
	if (ret < 0)
		goto err_hw_stop;

	ret = stm32_adc_irq_probe(pdev, priv);
	if (ret < 0)
		goto err_hw_stop;

	ret = of_platform_populate(np, NULL, NULL, &pdev->dev);
	if (ret < 0) {
		dev_err(&pdev->dev, "failed to populate DT children\n");
		goto err_irq_remove;
	}

	pm_runtime_mark_last_busy(dev);
	pm_runtime_put_autosuspend(dev);

	return 0;

err_irq_remove:
	stm32_adc_irq_remove(pdev, priv);
err_hw_stop:
	stm32_adc_core_hw_stop(dev);
err_pm_stop:
	pm_runtime_disable(dev);
	pm_runtime_set_suspended(dev);
	pm_runtime_put_noidle(dev);

	return ret;
}

static int stm32_adc_remove(struct platform_device *pdev)
{
	struct stm32_adc_common *common = platform_get_drvdata(pdev);
	struct stm32_adc_priv *priv = to_stm32_adc_priv(common);

	pm_runtime_get_sync(&pdev->dev);
	of_platform_depopulate(&pdev->dev);
	stm32_adc_irq_remove(pdev, priv);
	stm32_adc_core_hw_stop(&pdev->dev);
	pm_runtime_disable(&pdev->dev);
	pm_runtime_set_suspended(&pdev->dev);
	pm_runtime_put_noidle(&pdev->dev);

	return 0;
}

static int stm32_adc_core_runtime_suspend(struct device *dev)
{
	stm32_adc_core_hw_stop(dev);

	return 0;
}

static int stm32_adc_core_runtime_resume(struct device *dev)
{
	return stm32_adc_core_hw_start(dev);
}

static int stm32_adc_core_runtime_idle(struct device *dev)
{
	pm_runtime_mark_last_busy(dev);

	return 0;
}

static DEFINE_RUNTIME_DEV_PM_OPS(stm32_adc_core_pm_ops,
				stm32_adc_core_runtime_suspend,
				stm32_adc_core_runtime_resume,
				stm32_adc_core_runtime_idle);

static const struct stm32_adc_priv_cfg stm32f4_adc_priv_cfg = {
	.regs = &stm32f4_adc_common_regs,
	.clk_sel = stm32f4_adc_clk_sel,
	.max_clk_rate_hz = 36000000,
	.num_irqs = 1,
	.num_adcs = 3,
};

static const struct stm32_adc_priv_cfg stm32h7_adc_priv_cfg = {
	.regs = &stm32h7_adc_common_regs,
	.clk_sel = stm32h7_adc_clk_sel,
	.max_clk_rate_hz = 36000000,
	.has_syscfg = HAS_VBOOSTER,
	.num_irqs = 1,
	.num_adcs = 2,
};

static const struct stm32_adc_priv_cfg stm32mp1_adc_priv_cfg = {
	.regs = &stm32h7_adc_common_regs,
	.clk_sel = stm32h7_adc_clk_sel,
	.max_clk_rate_hz = 36000000,
	.has_syscfg = HAS_VBOOSTER | HAS_ANASWVDD,
	.ipid = STM32MP15_IPIDR_NUMBER,
	.num_irqs = 2,
	.num_adcs = 2,
};

static const struct of_device_id stm32_adc_of_match[] = {
	{
		.compatible = "st,stm32f4-adc-core",
		.data = (void *)&stm32f4_adc_priv_cfg
	}, {
		.compatible = "st,stm32h7-adc-core",
		.data = (void *)&stm32h7_adc_priv_cfg
	}, {
		.compatible = "st,stm32mp1-adc-core",
		.data = (void *)&stm32mp1_adc_priv_cfg
	}, {
	},
};
MODULE_DEVICE_TABLE(of, stm32_adc_of_match);

static struct platform_driver stm32_adc_driver = {
	.probe = stm32_adc_probe,
	.remove = stm32_adc_remove,
	.driver = {
		.name = "stm32-adc-core",
		.of_match_table = stm32_adc_of_match,
		.pm = pm_ptr(&stm32_adc_core_pm_ops),
	},
};
module_platform_driver(stm32_adc_driver);

MODULE_AUTHOR("Fabrice Gasnier <fabrice.gasnier@st.com>");
MODULE_DESCRIPTION("STMicroelectronics STM32 ADC core driver");
MODULE_LICENSE("GPL v2");
MODULE_ALIAS("platform:stm32-adc-core");<|MERGE_RESOLUTION|>--- conflicted
+++ resolved
@@ -359,11 +359,7 @@
 	 * before invoking the interrupt handler (e.g. call ISR only for
 	 * IRQ-enabled ADCs).
 	 */
-<<<<<<< HEAD
-	for (i = 0; i < priv->cfg->num_adcs; i++) {
-=======
 	for (i = 0; i < priv->nb_adc_max; i++) {
->>>>>>> 7365df19
 		if ((status & priv->cfg->regs->eoc_msk[i] &&
 		     stm32_adc_eoc_enabled(priv, i)) ||
 		     (status & priv->cfg->regs->ovr_msk[i]))
@@ -870,7 +866,6 @@
 	.has_syscfg = HAS_VBOOSTER | HAS_ANASWVDD,
 	.ipid = STM32MP15_IPIDR_NUMBER,
 	.num_irqs = 2,
-	.num_adcs = 2,
 };
 
 static const struct of_device_id stm32_adc_of_match[] = {
