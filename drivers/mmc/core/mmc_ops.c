--- conflicted
+++ resolved
@@ -234,13 +234,9 @@
 	cmd.arg = mmc_host_is_spi(host) ? 0 : ocr;
 	cmd.flags = MMC_RSP_SPI_R1 | MMC_RSP_R3 | MMC_CMD_BCR;
 
-<<<<<<< HEAD
-	err = __mmc_poll_for_busy(host, 1000, &__mmc_send_op_cond_cb, &cb_data);
-=======
 	err = __mmc_poll_for_busy(host, MMC_OP_COND_PERIOD_US,
 				  MMC_OP_COND_TIMEOUT_MS,
 				  &__mmc_send_op_cond_cb, &cb_data);
->>>>>>> 95cd2cdc
 	if (err)
 		return err;
 
@@ -503,12 +499,8 @@
 	return 0;
 }
 
-<<<<<<< HEAD
-int __mmc_poll_for_busy(struct mmc_host *host, unsigned int timeout_ms,
-=======
 int __mmc_poll_for_busy(struct mmc_host *host, unsigned int period_us,
 			unsigned int timeout_ms,
->>>>>>> 95cd2cdc
 			int (*busy_cb)(void *cb_data, bool *busy),
 			void *cb_data)
 {
@@ -559,11 +551,7 @@
 	cb_data.retry_crc_err = retry_crc_err;
 	cb_data.busy_cmd = busy_cmd;
 
-<<<<<<< HEAD
-	return __mmc_poll_for_busy(host, timeout_ms, &mmc_busy_cb, &cb_data);
-=======
 	return __mmc_poll_for_busy(host, 0, timeout_ms, &mmc_busy_cb, &cb_data);
->>>>>>> 95cd2cdc
 }
 EXPORT_SYMBOL_GPL(mmc_poll_for_busy);
 
