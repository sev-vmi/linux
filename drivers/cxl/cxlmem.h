/* SPDX-License-Identifier: GPL-2.0-only */
/* Copyright(c) 2020-2021 Intel Corporation. */
#ifndef __CXL_MEM_H__
#define __CXL_MEM_H__
#include <uapi/linux/cxl_mem.h>
#include <linux/cdev.h>
#include "cxl.h"

/* CXL 2.0 8.2.8.5.1.1 Memory Device Status Register */
#define CXLMDEV_STATUS_OFFSET 0x0
#define   CXLMDEV_DEV_FATAL BIT(0)
#define   CXLMDEV_FW_HALT BIT(1)
#define   CXLMDEV_STATUS_MEDIA_STATUS_MASK GENMASK(3, 2)
#define     CXLMDEV_MS_NOT_READY 0
#define     CXLMDEV_MS_READY 1
#define     CXLMDEV_MS_ERROR 2
#define     CXLMDEV_MS_DISABLED 3
#define CXLMDEV_READY(status)                                                  \
	(FIELD_GET(CXLMDEV_STATUS_MEDIA_STATUS_MASK, status) ==                \
	 CXLMDEV_MS_READY)
#define   CXLMDEV_MBOX_IF_READY BIT(4)
#define   CXLMDEV_RESET_NEEDED_MASK GENMASK(7, 5)
#define     CXLMDEV_RESET_NEEDED_NOT 0
#define     CXLMDEV_RESET_NEEDED_COLD 1
#define     CXLMDEV_RESET_NEEDED_WARM 2
#define     CXLMDEV_RESET_NEEDED_HOT 3
#define     CXLMDEV_RESET_NEEDED_CXL 4
#define CXLMDEV_RESET_NEEDED(status)                                           \
	(FIELD_GET(CXLMDEV_RESET_NEEDED_MASK, status) !=                       \
	 CXLMDEV_RESET_NEEDED_NOT)

/**
 * struct cxl_memdev - CXL bus object representing a Type-3 Memory Device
 * @dev: driver core device object
 * @cdev: char dev core object for ioctl operations
 * @cxlds: The device state backing this device
<<<<<<< HEAD
=======
 * @detach_work: active memdev lost a port in its ancestry
>>>>>>> 95cd2cdc
 * @id: id number of this memdev instance.
 */
struct cxl_memdev {
	struct device dev;
	struct cdev cdev;
	struct cxl_dev_state *cxlds;
<<<<<<< HEAD
=======
	struct work_struct detach_work;
>>>>>>> 95cd2cdc
	int id;
};

static inline struct cxl_memdev *to_cxl_memdev(struct device *dev)
{
	return container_of(dev, struct cxl_memdev, dev);
}

<<<<<<< HEAD
=======
bool is_cxl_memdev(struct device *dev);
static inline bool is_cxl_endpoint(struct cxl_port *port)
{
	return is_cxl_memdev(port->uport);
}

>>>>>>> 95cd2cdc
struct cxl_memdev *devm_cxl_add_memdev(struct cxl_dev_state *cxlds);

/**
 * struct cxl_mbox_cmd - A command to be submitted to hardware.
 * @opcode: (input) The command set and command submitted to hardware.
 * @payload_in: (input) Pointer to the input payload.
 * @payload_out: (output) Pointer to the output payload. Must be allocated by
 *		 the caller.
 * @size_in: (input) Number of bytes to load from @payload_in.
 * @size_out: (input) Max number of bytes loaded into @payload_out.
 *            (output) Number of bytes generated by the device. For fixed size
 *            outputs commands this is always expected to be deterministic. For
 *            variable sized output commands, it tells the exact number of bytes
 *            written.
 * @return_code: (output) Error code returned from hardware.
 *
 * This is the primary mechanism used to send commands to the hardware.
 * All the fields except @payload_* correspond exactly to the fields described in
 * Command Register section of the CXL 2.0 8.2.8.4.5. @payload_in and
 * @payload_out are written to, and read from the Command Payload Registers
 * defined in CXL 2.0 8.2.8.4.8.
 */
struct cxl_mbox_cmd {
	u16 opcode;
	void *payload_in;
	void *payload_out;
	size_t size_in;
	size_t size_out;
	u16 return_code;
#define CXL_MBOX_SUCCESS 0
};

/*
 * CXL 2.0 - Memory capacity multiplier
 * See Section 8.2.9.5
 *
 * Volatile, Persistent, and Partition capacities are specified to be in
 * multiples of 256MB - define a multiplier to convert to/from bytes.
 */
#define CXL_CAPACITY_MULTIPLIER SZ_256M

/**
<<<<<<< HEAD
=======
 * struct cxl_endpoint_dvsec_info - Cached DVSEC info
 * @mem_enabled: cached value of mem_enabled in the DVSEC, PCIE_DEVICE
 * @ranges: Number of active HDM ranges this device uses.
 * @dvsec_range: cached attributes of the ranges in the DVSEC, PCIE_DEVICE
 */
struct cxl_endpoint_dvsec_info {
	bool mem_enabled;
	int ranges;
	struct range dvsec_range[2];
};

/**
>>>>>>> 95cd2cdc
 * struct cxl_dev_state - The driver device state
 *
 * cxl_dev_state represents the CXL driver/device state.  It provides an
 * interface to mailbox commands as well as some cached data about the device.
 * Currently only memory devices are represented.
 *
 * @dev: The device associated with this CXL state
 * @regs: Parsed register blocks
 * @cxl_dvsec: Offset to the PCIe device DVSEC
 * @payload_size: Size of space for payload
 *                (CXL 2.0 8.2.8.4.3 Mailbox Capabilities Register)
 * @lsa_size: Size of Label Storage Area
 *                (CXL 2.0 8.2.9.5.1.1 Identify Memory Device)
 * @mbox_mutex: Mutex to synchronize mailbox access.
 * @firmware_version: Firmware version for the memory device.
 * @enabled_cmds: Hardware commands found enabled in CEL.
 * @exclusive_cmds: Commands that are kernel-internal only
 * @pmem_range: Active Persistent memory capacity configuration
 * @ram_range: Active Volatile memory capacity configuration
 * @total_bytes: sum of all possible capacities
 * @volatile_only_bytes: hard volatile capacity
 * @persistent_only_bytes: hard persistent capacity
 * @partition_align_bytes: alignment size for partition-able capacity
 * @active_volatile_bytes: sum of hard + soft volatile
 * @active_persistent_bytes: sum of hard + soft persistent
 * @next_volatile_bytes: volatile capacity change pending device reset
 * @next_persistent_bytes: persistent capacity change pending device reset
 * @component_reg_phys: register base of component registers
 * @info: Cached DVSEC information about the device.
 * @serial: PCIe Device Serial Number
 * @mbox_send: @dev specific transport for transmitting mailbox commands
 * @wait_media_ready: @dev specific method to await media ready
 *
 * See section 8.2.9.5.2 Capacity Configuration and Label Storage for
 * details on capacity parameters.
 */
struct cxl_dev_state {
	struct device *dev;

	struct cxl_regs regs;
	int cxl_dvsec;

	size_t payload_size;
	size_t lsa_size;
	struct mutex mbox_mutex; /* Protects device mailbox and firmware */
	char firmware_version[0x10];
	DECLARE_BITMAP(enabled_cmds, CXL_MEM_COMMAND_ID_MAX);
	DECLARE_BITMAP(exclusive_cmds, CXL_MEM_COMMAND_ID_MAX);

	struct range pmem_range;
	struct range ram_range;
	u64 total_bytes;
	u64 volatile_only_bytes;
	u64 persistent_only_bytes;
	u64 partition_align_bytes;

	u64 active_volatile_bytes;
	u64 active_persistent_bytes;
	u64 next_volatile_bytes;
	u64 next_persistent_bytes;

<<<<<<< HEAD
	int (*mbox_send)(struct cxl_dev_state *cxlds, struct cxl_mbox_cmd *cmd);
=======
	resource_size_t component_reg_phys;
	struct cxl_endpoint_dvsec_info info;
	u64 serial;

	int (*mbox_send)(struct cxl_dev_state *cxlds, struct cxl_mbox_cmd *cmd);
	int (*wait_media_ready)(struct cxl_dev_state *cxlds);
>>>>>>> 95cd2cdc
};

enum cxl_opcode {
	CXL_MBOX_OP_INVALID		= 0x0000,
	CXL_MBOX_OP_RAW			= CXL_MBOX_OP_INVALID,
	CXL_MBOX_OP_GET_FW_INFO		= 0x0200,
	CXL_MBOX_OP_ACTIVATE_FW		= 0x0202,
	CXL_MBOX_OP_GET_SUPPORTED_LOGS	= 0x0400,
	CXL_MBOX_OP_GET_LOG		= 0x0401,
	CXL_MBOX_OP_IDENTIFY		= 0x4000,
	CXL_MBOX_OP_GET_PARTITION_INFO	= 0x4100,
	CXL_MBOX_OP_SET_PARTITION_INFO	= 0x4101,
	CXL_MBOX_OP_GET_LSA		= 0x4102,
	CXL_MBOX_OP_SET_LSA		= 0x4103,
	CXL_MBOX_OP_GET_HEALTH_INFO	= 0x4200,
	CXL_MBOX_OP_GET_ALERT_CONFIG	= 0x4201,
	CXL_MBOX_OP_SET_ALERT_CONFIG	= 0x4202,
	CXL_MBOX_OP_GET_SHUTDOWN_STATE	= 0x4203,
	CXL_MBOX_OP_SET_SHUTDOWN_STATE	= 0x4204,
	CXL_MBOX_OP_GET_POISON		= 0x4300,
	CXL_MBOX_OP_INJECT_POISON	= 0x4301,
	CXL_MBOX_OP_CLEAR_POISON	= 0x4302,
	CXL_MBOX_OP_GET_SCAN_MEDIA_CAPS	= 0x4303,
	CXL_MBOX_OP_SCAN_MEDIA		= 0x4304,
	CXL_MBOX_OP_GET_SCAN_MEDIA	= 0x4305,
	CXL_MBOX_OP_MAX			= 0x10000
};

#define DEFINE_CXL_CEL_UUID                                                    \
	UUID_INIT(0xda9c0b5, 0xbf41, 0x4b78, 0x8f, 0x79, 0x96, 0xb1, 0x62,     \
		  0x3b, 0x3f, 0x17)

#define DEFINE_CXL_VENDOR_DEBUG_UUID                                           \
	UUID_INIT(0xe1819d9, 0x11a9, 0x400c, 0x81, 0x1f, 0xd6, 0x07, 0x19,     \
		  0x40, 0x3d, 0x86)

struct cxl_mbox_get_supported_logs {
	__le16 entries;
	u8 rsvd[6];
	struct cxl_gsl_entry {
		uuid_t uuid;
		__le32 size;
	} __packed entry[];
}  __packed;

struct cxl_cel_entry {
	__le16 opcode;
	__le16 effect;
} __packed;

struct cxl_mbox_get_log {
	uuid_t uuid;
	__le32 offset;
	__le32 length;
} __packed;

/* See CXL 2.0 Table 175 Identify Memory Device Output Payload */
struct cxl_mbox_identify {
	char fw_revision[0x10];
	__le64 total_capacity;
	__le64 volatile_capacity;
	__le64 persistent_capacity;
	__le64 partition_align;
	__le16 info_event_log_size;
	__le16 warning_event_log_size;
	__le16 failure_event_log_size;
	__le16 fatal_event_log_size;
	__le32 lsa_size;
	u8 poison_list_max_mer[3];
	__le16 inject_poison_limit;
	u8 poison_caps;
	u8 qos_telemetry_caps;
} __packed;

struct cxl_mbox_get_lsa {
	u32 offset;
	u32 length;
} __packed;

struct cxl_mbox_set_lsa {
	u32 offset;
	u32 reserved;
	u8 data[];
} __packed;

/**
 * struct cxl_mem_command - Driver representation of a memory device command
 * @info: Command information as it exists for the UAPI
 * @opcode: The actual bits used for the mailbox protocol
 * @flags: Set of flags effecting driver behavior.
 *
 *  * %CXL_CMD_FLAG_FORCE_ENABLE: In cases of error, commands with this flag
 *    will be enabled by the driver regardless of what hardware may have
 *    advertised.
 *
 * The cxl_mem_command is the driver's internal representation of commands that
 * are supported by the driver. Some of these commands may not be supported by
 * the hardware. The driver will use @info to validate the fields passed in by
 * the user then submit the @opcode to the hardware.
 *
 * See struct cxl_command_info.
 */
struct cxl_mem_command {
	struct cxl_command_info info;
	enum cxl_opcode opcode;
	u32 flags;
#define CXL_CMD_FLAG_NONE 0
#define CXL_CMD_FLAG_FORCE_ENABLE BIT(0)
};

int cxl_mbox_send_cmd(struct cxl_dev_state *cxlds, u16 opcode, void *in,
		      size_t in_size, void *out, size_t out_size);
int cxl_dev_state_identify(struct cxl_dev_state *cxlds);
int cxl_enumerate_cmds(struct cxl_dev_state *cxlds);
int cxl_mem_create_range_info(struct cxl_dev_state *cxlds);
struct cxl_dev_state *cxl_dev_state_create(struct device *dev);
void set_exclusive_cxl_commands(struct cxl_dev_state *cxlds, unsigned long *cmds);
void clear_exclusive_cxl_commands(struct cxl_dev_state *cxlds, unsigned long *cmds);
<<<<<<< HEAD
=======

struct cxl_hdm {
	struct cxl_component_regs regs;
	unsigned int decoder_count;
	unsigned int target_count;
	unsigned int interleave_mask;
	struct cxl_port *port;
};
>>>>>>> 95cd2cdc
#endif /* __CXL_MEM_H__ */<|MERGE_RESOLUTION|>--- conflicted
+++ resolved
@@ -34,20 +34,14 @@
  * @dev: driver core device object
  * @cdev: char dev core object for ioctl operations
  * @cxlds: The device state backing this device
-<<<<<<< HEAD
-=======
  * @detach_work: active memdev lost a port in its ancestry
->>>>>>> 95cd2cdc
  * @id: id number of this memdev instance.
  */
 struct cxl_memdev {
 	struct device dev;
 	struct cdev cdev;
 	struct cxl_dev_state *cxlds;
-<<<<<<< HEAD
-=======
 	struct work_struct detach_work;
->>>>>>> 95cd2cdc
 	int id;
 };
 
@@ -56,15 +50,12 @@
 	return container_of(dev, struct cxl_memdev, dev);
 }
 
-<<<<<<< HEAD
-=======
 bool is_cxl_memdev(struct device *dev);
 static inline bool is_cxl_endpoint(struct cxl_port *port)
 {
 	return is_cxl_memdev(port->uport);
 }
 
->>>>>>> 95cd2cdc
 struct cxl_memdev *devm_cxl_add_memdev(struct cxl_dev_state *cxlds);
 
 /**
@@ -107,8 +98,6 @@
 #define CXL_CAPACITY_MULTIPLIER SZ_256M
 
 /**
-<<<<<<< HEAD
-=======
  * struct cxl_endpoint_dvsec_info - Cached DVSEC info
  * @mem_enabled: cached value of mem_enabled in the DVSEC, PCIE_DEVICE
  * @ranges: Number of active HDM ranges this device uses.
@@ -121,7 +110,6 @@
 };
 
 /**
->>>>>>> 95cd2cdc
  * struct cxl_dev_state - The driver device state
  *
  * cxl_dev_state represents the CXL driver/device state.  It provides an
@@ -183,16 +171,12 @@
 	u64 next_volatile_bytes;
 	u64 next_persistent_bytes;
 
-<<<<<<< HEAD
-	int (*mbox_send)(struct cxl_dev_state *cxlds, struct cxl_mbox_cmd *cmd);
-=======
 	resource_size_t component_reg_phys;
 	struct cxl_endpoint_dvsec_info info;
 	u64 serial;
 
 	int (*mbox_send)(struct cxl_dev_state *cxlds, struct cxl_mbox_cmd *cmd);
 	int (*wait_media_ready)(struct cxl_dev_state *cxlds);
->>>>>>> 95cd2cdc
 };
 
 enum cxl_opcode {
@@ -311,8 +295,6 @@
 struct cxl_dev_state *cxl_dev_state_create(struct device *dev);
 void set_exclusive_cxl_commands(struct cxl_dev_state *cxlds, unsigned long *cmds);
 void clear_exclusive_cxl_commands(struct cxl_dev_state *cxlds, unsigned long *cmds);
-<<<<<<< HEAD
-=======
 
 struct cxl_hdm {
 	struct cxl_component_regs regs;
@@ -321,5 +303,4 @@
 	unsigned int interleave_mask;
 	struct cxl_port *port;
 };
->>>>>>> 95cd2cdc
 #endif /* __CXL_MEM_H__ */