/* SPDX-License-Identifier: GPL-2.0+ */
/*
 * Copyright 2013-2014 Freescale Semiconductor, Inc.
 * Copyright 2018 Angelo Dureghello <angelo@sysam.it>
 */
#ifndef _FSL_EDMA_COMMON_H_
#define _FSL_EDMA_COMMON_H_

#include <linux/dma-direction.h>
#include <linux/platform_device.h>
#include "virt-dma.h"

#define EDMA_CR_EDBG		BIT(1)
#define EDMA_CR_ERCA		BIT(2)
#define EDMA_CR_ERGA		BIT(3)
#define EDMA_CR_HOE		BIT(4)
#define EDMA_CR_HALT		BIT(5)
#define EDMA_CR_CLM		BIT(6)
#define EDMA_CR_EMLM		BIT(7)
#define EDMA_CR_ECX		BIT(16)
#define EDMA_CR_CX		BIT(17)

#define EDMA_SEEI_SEEI(x)	((x) & GENMASK(4, 0))
#define EDMA_CEEI_CEEI(x)	((x) & GENMASK(4, 0))
#define EDMA_CINT_CINT(x)	((x) & GENMASK(4, 0))
#define EDMA_CERR_CERR(x)	((x) & GENMASK(4, 0))

#define EDMA_TCD_ATTR_DSIZE(x)		(((x) & GENMASK(2, 0)))
#define EDMA_TCD_ATTR_DMOD(x)		(((x) & GENMASK(4, 0)) << 3)
#define EDMA_TCD_ATTR_SSIZE(x)		(((x) & GENMASK(2, 0)) << 8)
#define EDMA_TCD_ATTR_SMOD(x)		(((x) & GENMASK(4, 0)) << 11)

#define EDMA_TCD_CITER_CITER(x)		((x) & GENMASK(14, 0))
#define EDMA_TCD_BITER_BITER(x)		((x) & GENMASK(14, 0))

#define EDMA_TCD_CSR_START		BIT(0)
#define EDMA_TCD_CSR_INT_MAJOR		BIT(1)
#define EDMA_TCD_CSR_INT_HALF		BIT(2)
#define EDMA_TCD_CSR_D_REQ		BIT(3)
#define EDMA_TCD_CSR_E_SG		BIT(4)
#define EDMA_TCD_CSR_E_LINK		BIT(5)
#define EDMA_TCD_CSR_ACTIVE		BIT(6)
#define EDMA_TCD_CSR_DONE		BIT(7)

#define EDMA_V3_TCD_NBYTES_MLOFF_NBYTES(x) ((x) & GENMASK(9, 0))
#define EDMA_V3_TCD_NBYTES_MLOFF(x)        (x << 10)
#define EDMA_V3_TCD_NBYTES_DMLOE           (1 << 30)
#define EDMA_V3_TCD_NBYTES_SMLOE           (1 << 31)

#define EDMAMUX_CHCFG_DIS		0x0
#define EDMAMUX_CHCFG_ENBL		0x80
#define EDMAMUX_CHCFG_SOURCE(n)		((n) & 0x3F)

#define DMAMUX_NR	2

#define EDMA_TCD                0x1000

#define FSL_EDMA_BUSWIDTHS	(BIT(DMA_SLAVE_BUSWIDTH_1_BYTE) | \
				 BIT(DMA_SLAVE_BUSWIDTH_2_BYTES) | \
				 BIT(DMA_SLAVE_BUSWIDTH_4_BYTES) | \
				 BIT(DMA_SLAVE_BUSWIDTH_8_BYTES))

#define EDMA_V3_CH_SBR_RD          BIT(22)
#define EDMA_V3_CH_SBR_WR          BIT(21)
#define EDMA_V3_CH_CSR_ERQ         BIT(0)
#define EDMA_V3_CH_CSR_EARQ        BIT(1)
#define EDMA_V3_CH_CSR_EEI         BIT(2)
#define EDMA_V3_CH_CSR_DONE        BIT(30)
#define EDMA_V3_CH_CSR_ACTIVE      BIT(31)

enum fsl_edma_pm_state {
	RUNNING = 0,
	SUSPENDED,
};

struct fsl_edma_hw_tcd {
	__le32	saddr;
	__le16	soff;
	__le16	attr;
	__le32	nbytes;
	__le32	slast;
	__le32	daddr;
	__le16	doff;
	__le16	citer;
	__le32	dlast_sga;
	__le16	csr;
	__le16	biter;
};

struct fsl_edma3_ch_reg {
	__le32	ch_csr;
	__le32	ch_es;
	__le32	ch_int;
	__le32	ch_sbr;
	__le32	ch_pri;
	__le32	ch_mux;
	__le32  ch_mattr; /* edma4, reserved for edma3 */
	__le32  ch_reserved;
	struct fsl_edma_hw_tcd tcd;
} __packed;

/*
 * These are iomem pointers, for both v32 and v64.
 */
struct edma_regs {
	void __iomem *cr;
	void __iomem *es;
	void __iomem *erqh;
	void __iomem *erql;	/* aka erq on v32 */
	void __iomem *eeih;
	void __iomem *eeil;	/* aka eei on v32 */
	void __iomem *seei;
	void __iomem *ceei;
	void __iomem *serq;
	void __iomem *cerq;
	void __iomem *cint;
	void __iomem *cerr;
	void __iomem *ssrt;
	void __iomem *cdne;
	void __iomem *inth;
	void __iomem *intl;
	void __iomem *errh;
	void __iomem *errl;
};

struct fsl_edma_sw_tcd {
	dma_addr_t			ptcd;
	struct fsl_edma_hw_tcd		*vtcd;
};

struct fsl_edma_chan {
	struct virt_dma_chan		vchan;
	enum dma_status			status;
	enum fsl_edma_pm_state		pm_state;
	bool				idle;
	u32				slave_id;
	struct fsl_edma_engine		*edma;
	struct fsl_edma_desc		*edesc;
	struct dma_slave_config		cfg;
	u32				attr;
	bool                            is_sw;
	struct dma_pool			*tcd_pool;
	dma_addr_t			dma_dev_addr;
	u32				dma_dev_size;
	enum dma_data_direction		dma_dir;
	char				chan_name[32];
	struct fsl_edma_hw_tcd __iomem *tcd;
	u32				real_count;
	struct work_struct		issue_worker;
	struct platform_device		*pdev;
	struct device			*pd_dev;
	u32				srcid;
	struct clk			*clk;
	int                             priority;
	int				hw_chanid;
	int				txirq;
	bool				is_rxchan;
	bool				is_remote;
	bool				is_multi_fifo;
};

struct fsl_edma_desc {
	struct virt_dma_desc		vdesc;
	struct fsl_edma_chan		*echan;
	bool				iscyclic;
	enum dma_transfer_direction	dirn;
	unsigned int			n_tcds;
	struct fsl_edma_sw_tcd		tcd[];
};

#define FSL_EDMA_DRV_HAS_DMACLK		BIT(0)
#define FSL_EDMA_DRV_MUX_SWAP		BIT(1)
#define FSL_EDMA_DRV_CONFIG32		BIT(2)
#define FSL_EDMA_DRV_WRAP_IO		BIT(3)
#define FSL_EDMA_DRV_EDMA64		BIT(4)
#define FSL_EDMA_DRV_HAS_PD		BIT(5)
#define FSL_EDMA_DRV_HAS_CHCLK		BIT(6)
#define FSL_EDMA_DRV_HAS_CHMUX		BIT(7)
/* imx8 QM audio edma remote local swapped */
#define FSL_EDMA_DRV_QUIRK_SWAPPED	BIT(8)
/* control and status register is in tcd address space, edma3 reg layout */
#define FSL_EDMA_DRV_SPLIT_REG		BIT(9)
#define FSL_EDMA_DRV_BUS_8BYTE		BIT(10)
#define FSL_EDMA_DRV_DEV_TO_DEV		BIT(11)
#define FSL_EDMA_DRV_ALIGN_64BYTE	BIT(12)
<<<<<<< HEAD
=======
/* Need clean CHn_CSR DONE before enable TCD's ESG */
#define FSL_EDMA_DRV_CLEAR_DONE_E_SG	BIT(13)
/* Need clean CHn_CSR DONE before enable TCD's MAJORELINK */
#define FSL_EDMA_DRV_CLEAR_DONE_E_LINK	BIT(14)
>>>>>>> 740329d7

#define FSL_EDMA_DRV_EDMA3	(FSL_EDMA_DRV_SPLIT_REG |	\
				 FSL_EDMA_DRV_BUS_8BYTE |	\
				 FSL_EDMA_DRV_DEV_TO_DEV |	\
<<<<<<< HEAD
				 FSL_EDMA_DRV_ALIGN_64BYTE)
=======
				 FSL_EDMA_DRV_ALIGN_64BYTE |	\
				 FSL_EDMA_DRV_CLEAR_DONE_E_SG |	\
				 FSL_EDMA_DRV_CLEAR_DONE_E_LINK)

#define FSL_EDMA_DRV_EDMA4	(FSL_EDMA_DRV_SPLIT_REG |	\
				 FSL_EDMA_DRV_BUS_8BYTE |	\
				 FSL_EDMA_DRV_DEV_TO_DEV |	\
				 FSL_EDMA_DRV_ALIGN_64BYTE |	\
				 FSL_EDMA_DRV_CLEAR_DONE_E_LINK)
>>>>>>> 740329d7

struct fsl_edma_drvdata {
	u32			dmamuxs; /* only used before v3 */
	u32			chreg_off;
	u32			chreg_space_sz;
	u32			flags;
	int			(*setup_irq)(struct platform_device *pdev,
					     struct fsl_edma_engine *fsl_edma);
};

struct fsl_edma_engine {
	struct dma_device	dma_dev;
	void __iomem		*membase;
	void __iomem		*muxbase[DMAMUX_NR];
	struct clk		*muxclk[DMAMUX_NR];
	struct clk		*dmaclk;
	struct clk		*chclk;
	struct mutex		fsl_edma_mutex;
	const struct fsl_edma_drvdata *drvdata;
	u32			n_chans;
	int			txirq;
	int			errirq;
	bool			big_endian;
	struct edma_regs	regs;
	u64			chan_masked;
	struct fsl_edma_chan	chans[];
};

#define edma_read_tcdreg(chan, __name)				\
(sizeof(chan->tcd->__name) == sizeof(u32) ?			\
	edma_readl(chan->edma, &chan->tcd->__name) :		\
	edma_readw(chan->edma, &chan->tcd->__name))

#define edma_write_tcdreg(chan, val, __name)			\
(sizeof(chan->tcd->__name) == sizeof(u32) ?			\
	edma_writel(chan->edma, (u32 __force)val, &chan->tcd->__name) :	\
	edma_writew(chan->edma, (u16 __force)val, &chan->tcd->__name))

#define edma_readl_chreg(chan, __name)				\
	edma_readl(chan->edma,					\
		   (void __iomem *)&(container_of(chan->tcd, struct fsl_edma3_ch_reg, tcd)->__name))

#define edma_writel_chreg(chan, val,  __name)			\
	edma_writel(chan->edma, val,				\
		   (void __iomem *)&(container_of(chan->tcd, struct fsl_edma3_ch_reg, tcd)->__name))

/*
 * R/W functions for big- or little-endian registers:
 * The eDMA controller's endian is independent of the CPU core's endian.
 * For the big-endian IP module, the offset for 8-bit or 16-bit registers
 * should also be swapped opposite to that in little-endian IP.
 */
static inline u32 edma_readl(struct fsl_edma_engine *edma, void __iomem *addr)
{
	if (edma->big_endian)
		return ioread32be(addr);
	else
		return ioread32(addr);
}

static inline u16 edma_readw(struct fsl_edma_engine *edma, void __iomem *addr)
{
	if (edma->big_endian)
		return ioread16be(addr);
	else
		return ioread16(addr);
}

static inline void edma_writeb(struct fsl_edma_engine *edma,
			       u8 val, void __iomem *addr)
{
	/* swap the reg offset for these in big-endian mode */
	if (edma->big_endian)
		iowrite8(val, (void __iomem *)((unsigned long)addr ^ 0x3));
	else
		iowrite8(val, addr);
}

static inline void edma_writew(struct fsl_edma_engine *edma,
			       u16 val, void __iomem *addr)
{
	/* swap the reg offset for these in big-endian mode */
	if (edma->big_endian)
		iowrite16be(val, (void __iomem *)((unsigned long)addr ^ 0x2));
	else
		iowrite16(val, addr);
}

static inline void edma_writel(struct fsl_edma_engine *edma,
			       u32 val, void __iomem *addr)
{
	if (edma->big_endian)
		iowrite32be(val, addr);
	else
		iowrite32(val, addr);
}

static inline struct fsl_edma_chan *to_fsl_edma_chan(struct dma_chan *chan)
{
	return container_of(chan, struct fsl_edma_chan, vchan.chan);
}

static inline u32 fsl_edma_drvflags(struct fsl_edma_chan *fsl_chan)
{
	return fsl_chan->edma->drvdata->flags;
}

static inline struct fsl_edma_desc *to_fsl_edma_desc(struct virt_dma_desc *vd)
{
	return container_of(vd, struct fsl_edma_desc, vdesc);
}

static inline void fsl_edma_err_chan_handler(struct fsl_edma_chan *fsl_chan)
{
	fsl_chan->status = DMA_ERROR;
	fsl_chan->idle = true;
}

void fsl_edma_tx_chan_handler(struct fsl_edma_chan *fsl_chan);
void fsl_edma_disable_request(struct fsl_edma_chan *fsl_chan);
void fsl_edma_chan_mux(struct fsl_edma_chan *fsl_chan,
			unsigned int slot, bool enable);
void fsl_edma_free_desc(struct virt_dma_desc *vdesc);
int fsl_edma_terminate_all(struct dma_chan *chan);
int fsl_edma_pause(struct dma_chan *chan);
int fsl_edma_resume(struct dma_chan *chan);
int fsl_edma_slave_config(struct dma_chan *chan,
				 struct dma_slave_config *cfg);
enum dma_status fsl_edma_tx_status(struct dma_chan *chan,
		dma_cookie_t cookie, struct dma_tx_state *txstate);
struct dma_async_tx_descriptor *fsl_edma_prep_dma_cyclic(
		struct dma_chan *chan, dma_addr_t dma_addr, size_t buf_len,
		size_t period_len, enum dma_transfer_direction direction,
		unsigned long flags);
struct dma_async_tx_descriptor *fsl_edma_prep_slave_sg(
		struct dma_chan *chan, struct scatterlist *sgl,
		unsigned int sg_len, enum dma_transfer_direction direction,
		unsigned long flags, void *context);
struct dma_async_tx_descriptor *fsl_edma_prep_memcpy(
		struct dma_chan *chan, dma_addr_t dma_dst, dma_addr_t dma_src,
		size_t len, unsigned long flags);
void fsl_edma_xfer_desc(struct fsl_edma_chan *fsl_chan);
void fsl_edma_issue_pending(struct dma_chan *chan);
int fsl_edma_alloc_chan_resources(struct dma_chan *chan);
void fsl_edma_free_chan_resources(struct dma_chan *chan);
void fsl_edma_cleanup_vchan(struct dma_device *dmadev);
void fsl_edma_setup_regs(struct fsl_edma_engine *edma);

#endif /* _FSL_EDMA_COMMON_H_ */<|MERGE_RESOLUTION|>--- conflicted
+++ resolved
@@ -183,20 +183,14 @@
 #define FSL_EDMA_DRV_BUS_8BYTE		BIT(10)
 #define FSL_EDMA_DRV_DEV_TO_DEV		BIT(11)
 #define FSL_EDMA_DRV_ALIGN_64BYTE	BIT(12)
-<<<<<<< HEAD
-=======
 /* Need clean CHn_CSR DONE before enable TCD's ESG */
 #define FSL_EDMA_DRV_CLEAR_DONE_E_SG	BIT(13)
 /* Need clean CHn_CSR DONE before enable TCD's MAJORELINK */
 #define FSL_EDMA_DRV_CLEAR_DONE_E_LINK	BIT(14)
->>>>>>> 740329d7
 
 #define FSL_EDMA_DRV_EDMA3	(FSL_EDMA_DRV_SPLIT_REG |	\
 				 FSL_EDMA_DRV_BUS_8BYTE |	\
 				 FSL_EDMA_DRV_DEV_TO_DEV |	\
-<<<<<<< HEAD
-				 FSL_EDMA_DRV_ALIGN_64BYTE)
-=======
 				 FSL_EDMA_DRV_ALIGN_64BYTE |	\
 				 FSL_EDMA_DRV_CLEAR_DONE_E_SG |	\
 				 FSL_EDMA_DRV_CLEAR_DONE_E_LINK)
@@ -206,7 +200,6 @@
 				 FSL_EDMA_DRV_DEV_TO_DEV |	\
 				 FSL_EDMA_DRV_ALIGN_64BYTE |	\
 				 FSL_EDMA_DRV_CLEAR_DONE_E_LINK)
->>>>>>> 740329d7
 
 struct fsl_edma_drvdata {
 	u32			dmamuxs; /* only used before v3 */
