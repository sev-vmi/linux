// SPDX-License-Identifier: GPL-2.0-or-later
/*
 * nct6775 - Driver for the hardware monitoring functionality of
 *	       Nuvoton NCT677x Super-I/O chips
 *
 * Copyright (C) 2012  Guenter Roeck <linux@roeck-us.net>
 *
 * Derived from w83627ehf driver
 * Copyright (C) 2005-2012  Jean Delvare <jdelvare@suse.de>
 * Copyright (C) 2006  Yuan Mu (Winbond),
 *		       Rudolf Marek <r.marek@assembler.cz>
 *		       David Hubbard <david.c.hubbard@gmail.com>
 *		       Daniel J Blueman <daniel.blueman@gmail.com>
 * Copyright (C) 2010  Sheng-Yuan Huang (Nuvoton) (PS00)
 *
 * Shamelessly ripped from the w83627hf driver
 * Copyright (C) 2003  Mark Studebaker
 *
 * Supports the following chips:
 *
 * Chip        #vin    #fan    #pwm    #temp  chip IDs       man ID
 * nct6106d     9      3       3       6+3    0xc450 0xc1    0x5ca3
 * nct6116d     9      5       5       3+3    0xd280 0xc1    0x5ca3
 * nct6775f     9      4       3       6+3    0xb470 0xc1    0x5ca3
 * nct6776f     9      5       3       6+3    0xc330 0xc1    0x5ca3
 * nct6779d    15      5       5       2+6    0xc560 0xc1    0x5ca3
 * nct6791d    15      6       6       2+6    0xc800 0xc1    0x5ca3
 * nct6792d    15      6       6       2+6    0xc910 0xc1    0x5ca3
 * nct6793d    15      6       6       2+6    0xd120 0xc1    0x5ca3
 * nct6795d    14      6       6       2+6    0xd350 0xc1    0x5ca3
 * nct6796d    14      7       7       2+6    0xd420 0xc1    0x5ca3
 * nct6797d    14      7       7       2+6    0xd450 0xc1    0x5ca3
 *                                           (0xd451)
 * nct6798d    14      7       7       2+6    0xd428 0xc1    0x5ca3
 *                                           (0xd429)
 *
 * #temp lists the number of monitored temperature sources (first value) plus
 * the number of directly connectable temperature sensors (second value).
 */

#define pr_fmt(fmt) KBUILD_MODNAME ": " fmt

#include <linux/module.h>
#include <linux/init.h>
#include <linux/slab.h>
#include <linux/jiffies.h>
#include <linux/platform_device.h>
#include <linux/hwmon.h>
#include <linux/hwmon-sysfs.h>
#include <linux/hwmon-vid.h>
#include <linux/err.h>
#include <linux/mutex.h>
#include <linux/acpi.h>
#include <linux/bitops.h>
#include <linux/dmi.h>
#include <linux/io.h>
#include <linux/nospec.h>
#include <linux/wmi.h>
#include "lm75.h"

#define USE_ALTERNATE

enum kinds { nct6106, nct6116, nct6775, nct6776, nct6779, nct6791, nct6792,
	     nct6793, nct6795, nct6796, nct6797, nct6798 };

/* used to set data->name = nct6775_device_names[data->sio_kind] */
static const char * const nct6775_device_names[] = {
	"nct6106",
	"nct6116",
	"nct6775",
	"nct6776",
	"nct6779",
	"nct6791",
	"nct6792",
	"nct6793",
	"nct6795",
	"nct6796",
	"nct6797",
	"nct6798",
};

static const char * const nct6775_sio_names[] __initconst = {
	"NCT6106D",
	"NCT6116D",
	"NCT6775F",
	"NCT6776D/F",
	"NCT6779D",
	"NCT6791D",
	"NCT6792D",
	"NCT6793D",
	"NCT6795D",
	"NCT6796D",
	"NCT6797D",
	"NCT6798D",
};

static unsigned short force_id;
module_param(force_id, ushort, 0);
MODULE_PARM_DESC(force_id, "Override the detected device ID");

static unsigned short fan_debounce;
module_param(fan_debounce, ushort, 0);
MODULE_PARM_DESC(fan_debounce, "Enable debouncing for fan RPM signal");

#define DRVNAME "nct6775"

/*
 * Super-I/O constants and functions
 */

#define NCT6775_LD_ACPI		0x0a
#define NCT6775_LD_HWM		0x0b
#define NCT6775_LD_VID		0x0d
#define NCT6775_LD_12		0x12

#define SIO_REG_LDSEL		0x07	/* Logical device select */
#define SIO_REG_DEVID		0x20	/* Device ID (2 bytes) */
#define SIO_REG_ENABLE		0x30	/* Logical device enable */
#define SIO_REG_ADDR		0x60	/* Logical device address (2 bytes) */

#define SIO_NCT6106_ID		0xc450
#define SIO_NCT6116_ID		0xd280
#define SIO_NCT6775_ID		0xb470
#define SIO_NCT6776_ID		0xc330
#define SIO_NCT6779_ID		0xc560
#define SIO_NCT6791_ID		0xc800
#define SIO_NCT6792_ID		0xc910
#define SIO_NCT6793_ID		0xd120
#define SIO_NCT6795_ID		0xd350
#define SIO_NCT6796_ID		0xd420
#define SIO_NCT6797_ID		0xd450
#define SIO_NCT6798_ID		0xd428
#define SIO_ID_MASK		0xFFF8

enum pwm_enable { off, manual, thermal_cruise, speed_cruise, sf3, sf4 };
enum sensor_access { access_direct, access_asuswmi };

struct nct6775_sio_data {
	int sioreg;
	int ld;
	enum kinds kind;
	enum sensor_access access;

	/* superio_() callbacks  */
	void (*sio_outb)(struct nct6775_sio_data *sio_data, int reg, int val);
	int (*sio_inb)(struct nct6775_sio_data *sio_data, int reg);
	void (*sio_select)(struct nct6775_sio_data *sio_data, int ld);
	int (*sio_enter)(struct nct6775_sio_data *sio_data);
	void (*sio_exit)(struct nct6775_sio_data *sio_data);
};

#define ASUSWMI_MONITORING_GUID		"466747A0-70EC-11DE-8A39-0800200C9A66"
#define ASUSWMI_METHODID_RSIO		0x5253494F
#define ASUSWMI_METHODID_WSIO		0x5753494F
#define ASUSWMI_METHODID_RHWM		0x5248574D
#define ASUSWMI_METHODID_WHWM		0x5748574D
#define ASUSWMI_UNSUPPORTED_METHOD	0xFFFFFFFE

static int nct6775_asuswmi_evaluate_method(u32 method_id, u8 bank, u8 reg, u8 val, u32 *retval)
{
#if IS_ENABLED(CONFIG_ACPI_WMI)
	u32 args = bank | (reg << 8) | (val << 16);
	struct acpi_buffer input = { (acpi_size) sizeof(args), &args };
	struct acpi_buffer output = { ACPI_ALLOCATE_BUFFER, NULL };
	acpi_status status;
	union acpi_object *obj;
	u32 tmp = ASUSWMI_UNSUPPORTED_METHOD;

	status = wmi_evaluate_method(ASUSWMI_MONITORING_GUID, 0,
				     method_id, &input, &output);

	if (ACPI_FAILURE(status))
		return -EIO;

	obj = output.pointer;
	if (obj && obj->type == ACPI_TYPE_INTEGER)
		tmp = obj->integer.value;

	if (retval)
		*retval = tmp;

	kfree(obj);

	if (tmp == ASUSWMI_UNSUPPORTED_METHOD)
		return -ENODEV;
	return 0;
#else
	return -EOPNOTSUPP;
#endif
}

static inline int nct6775_asuswmi_write(u8 bank, u8 reg, u8 val)
{
	return nct6775_asuswmi_evaluate_method(ASUSWMI_METHODID_WHWM, bank,
					      reg, val, NULL);
}

static inline int nct6775_asuswmi_read(u8 bank, u8 reg, u8 *val)
{
	u32 ret, tmp = 0;

	ret = nct6775_asuswmi_evaluate_method(ASUSWMI_METHODID_RHWM, bank,
					      reg, 0, &tmp);
	*val = tmp;
	return ret;
}

static int superio_wmi_inb(struct nct6775_sio_data *sio_data, int reg)
{
	int tmp = 0;

	nct6775_asuswmi_evaluate_method(ASUSWMI_METHODID_RSIO, sio_data->ld,
					reg, 0, &tmp);
	return tmp;
}

static void superio_wmi_outb(struct nct6775_sio_data *sio_data, int reg, int val)
<<<<<<< HEAD
{
	nct6775_asuswmi_evaluate_method(ASUSWMI_METHODID_WSIO, sio_data->ld,
					reg, val, NULL);
}

static void superio_wmi_select(struct nct6775_sio_data *sio_data, int ld)
{
	sio_data->ld = ld;
}

static int superio_wmi_enter(struct nct6775_sio_data *sio_data)
{
	return 0;
}

static void superio_wmi_exit(struct nct6775_sio_data *sio_data)
{
}

static void superio_outb(struct nct6775_sio_data *sio_data, int reg, int val)
{
=======
{
	nct6775_asuswmi_evaluate_method(ASUSWMI_METHODID_WSIO, sio_data->ld,
					reg, val, NULL);
}

static void superio_wmi_select(struct nct6775_sio_data *sio_data, int ld)
{
	sio_data->ld = ld;
}

static int superio_wmi_enter(struct nct6775_sio_data *sio_data)
{
	return 0;
}

static void superio_wmi_exit(struct nct6775_sio_data *sio_data)
{
}

static void superio_outb(struct nct6775_sio_data *sio_data, int reg, int val)
{
>>>>>>> 754e0b0e
	int ioreg = sio_data->sioreg;

	outb(reg, ioreg);
	outb(val, ioreg + 1);
}

static int superio_inb(struct nct6775_sio_data *sio_data, int reg)
{
	int ioreg = sio_data->sioreg;

	outb(reg, ioreg);
	return inb(ioreg + 1);
}

static void superio_select(struct nct6775_sio_data *sio_data, int ld)
{
	int ioreg = sio_data->sioreg;

	outb(SIO_REG_LDSEL, ioreg);
	outb(ld, ioreg + 1);
}

static int superio_enter(struct nct6775_sio_data *sio_data)
{
	int ioreg = sio_data->sioreg;

	/*
	 * Try to reserve <ioreg> and <ioreg + 1> for exclusive access.
	 */
	if (!request_muxed_region(ioreg, 2, DRVNAME))
		return -EBUSY;

	outb(0x87, ioreg);
	outb(0x87, ioreg);

	return 0;
}

static void superio_exit(struct nct6775_sio_data *sio_data)
{
	int ioreg = sio_data->sioreg;

	outb(0xaa, ioreg);
	outb(0x02, ioreg);
	outb(0x02, ioreg + 1);
	release_region(ioreg, 2);
}

/*
 * ISA constants
 */

#define IOREGION_ALIGNMENT	(~7)
#define IOREGION_OFFSET		5
#define IOREGION_LENGTH		2
#define ADDR_REG_OFFSET		0
#define DATA_REG_OFFSET		1

#define NCT6775_REG_BANK	0x4E
#define NCT6775_REG_CONFIG	0x40
#define NCT6775_PORT_CHIPID	0x58

/*
 * Not currently used:
 * REG_MAN_ID has the value 0x5ca3 for all supported chips.
 * REG_CHIP_ID == 0x88/0xa1/0xc1 depending on chip model.
 * REG_MAN_ID is at port 0x4f
 * REG_CHIP_ID is at port 0x58
 */

#define NUM_TEMP	10	/* Max number of temp attribute sets w/ limits*/
#define NUM_TEMP_FIXED	6	/* Max number of fixed temp attribute sets */

#define NUM_REG_ALARM	7	/* Max number of alarm registers */
#define NUM_REG_BEEP	5	/* Max number of beep registers */

#define NUM_FAN		7

/* Common and NCT6775 specific data */

/* Voltage min/max registers for nr=7..14 are in bank 5 */

static const u16 NCT6775_REG_IN_MAX[] = {
	0x2b, 0x2d, 0x2f, 0x31, 0x33, 0x35, 0x37, 0x554, 0x556, 0x558, 0x55a,
	0x55c, 0x55e, 0x560, 0x562 };
static const u16 NCT6775_REG_IN_MIN[] = {
	0x2c, 0x2e, 0x30, 0x32, 0x34, 0x36, 0x38, 0x555, 0x557, 0x559, 0x55b,
	0x55d, 0x55f, 0x561, 0x563 };
static const u16 NCT6775_REG_IN[] = {
	0x20, 0x21, 0x22, 0x23, 0x24, 0x25, 0x26, 0x550, 0x551, 0x552
};

#define NCT6775_REG_VBAT		0x5D
#define NCT6775_REG_DIODE		0x5E
#define NCT6775_DIODE_MASK		0x02

#define NCT6775_REG_FANDIV1		0x506
#define NCT6775_REG_FANDIV2		0x507

#define NCT6775_REG_CR_FAN_DEBOUNCE	0xf0

static const u16 NCT6775_REG_ALARM[NUM_REG_ALARM] = { 0x459, 0x45A, 0x45B };

/* 0..15 voltages, 16..23 fans, 24..29 temperatures, 30..31 intrusion */

static const s8 NCT6775_ALARM_BITS[] = {
	0, 1, 2, 3, 8, 21, 20, 16,	/* in0.. in7 */
	17, -1, -1, -1, -1, -1, -1,	/* in8..in14 */
	-1,				/* unused */
	6, 7, 11, -1, -1,		/* fan1..fan5 */
	-1, -1, -1,			/* unused */
	4, 5, 13, -1, -1, -1,		/* temp1..temp6 */
	12, -1 };			/* intrusion0, intrusion1 */

#define FAN_ALARM_BASE		16
#define TEMP_ALARM_BASE		24
#define INTRUSION_ALARM_BASE	30

static const u16 NCT6775_REG_BEEP[NUM_REG_BEEP] = { 0x56, 0x57, 0x453, 0x4e };

/*
 * 0..14 voltages, 15 global beep enable, 16..23 fans, 24..29 temperatures,
 * 30..31 intrusion
 */
static const s8 NCT6775_BEEP_BITS[] = {
	0, 1, 2, 3, 8, 9, 10, 16,	/* in0.. in7 */
	17, -1, -1, -1, -1, -1, -1,	/* in8..in14 */
	21,				/* global beep enable */
	6, 7, 11, 28, -1,		/* fan1..fan5 */
	-1, -1, -1,			/* unused */
	4, 5, 13, -1, -1, -1,		/* temp1..temp6 */
	12, -1 };			/* intrusion0, intrusion1 */

#define BEEP_ENABLE_BASE		15

static const u8 NCT6775_REG_CR_CASEOPEN_CLR[] = { 0xe6, 0xee };
static const u8 NCT6775_CR_CASEOPEN_CLR_MASK[] = { 0x20, 0x01 };

/* DC or PWM output fan configuration */
static const u8 NCT6775_REG_PWM_MODE[] = { 0x04, 0x04, 0x12 };
static const u8 NCT6775_PWM_MODE_MASK[] = { 0x01, 0x02, 0x01 };

/* Advanced Fan control, some values are common for all fans */

static const u16 NCT6775_REG_TARGET[] = {
	0x101, 0x201, 0x301, 0x801, 0x901, 0xa01, 0xb01 };
static const u16 NCT6775_REG_FAN_MODE[] = {
	0x102, 0x202, 0x302, 0x802, 0x902, 0xa02, 0xb02 };
static const u16 NCT6775_REG_FAN_STEP_DOWN_TIME[] = {
	0x103, 0x203, 0x303, 0x803, 0x903, 0xa03, 0xb03 };
static const u16 NCT6775_REG_FAN_STEP_UP_TIME[] = {
	0x104, 0x204, 0x304, 0x804, 0x904, 0xa04, 0xb04 };
static const u16 NCT6775_REG_FAN_STOP_OUTPUT[] = {
	0x105, 0x205, 0x305, 0x805, 0x905, 0xa05, 0xb05 };
static const u16 NCT6775_REG_FAN_START_OUTPUT[] = {
	0x106, 0x206, 0x306, 0x806, 0x906, 0xa06, 0xb06 };
static const u16 NCT6775_REG_FAN_MAX_OUTPUT[] = { 0x10a, 0x20a, 0x30a };
static const u16 NCT6775_REG_FAN_STEP_OUTPUT[] = { 0x10b, 0x20b, 0x30b };

static const u16 NCT6775_REG_FAN_STOP_TIME[] = {
	0x107, 0x207, 0x307, 0x807, 0x907, 0xa07, 0xb07 };
static const u16 NCT6775_REG_PWM[] = {
	0x109, 0x209, 0x309, 0x809, 0x909, 0xa09, 0xb09 };
static const u16 NCT6775_REG_PWM_READ[] = {
	0x01, 0x03, 0x11, 0x13, 0x15, 0xa09, 0xb09 };

static const u16 NCT6775_REG_FAN[] = { 0x630, 0x632, 0x634, 0x636, 0x638 };
static const u16 NCT6775_REG_FAN_MIN[] = { 0x3b, 0x3c, 0x3d };
static const u16 NCT6775_REG_FAN_PULSES[NUM_FAN] = {
	0x641, 0x642, 0x643, 0x644 };
static const u16 NCT6775_FAN_PULSE_SHIFT[NUM_FAN] = { };

static const u16 NCT6775_REG_TEMP[] = {
	0x27, 0x150, 0x250, 0x62b, 0x62c, 0x62d };

static const u16 NCT6775_REG_TEMP_MON[] = { 0x73, 0x75, 0x77 };

static const u16 NCT6775_REG_TEMP_CONFIG[ARRAY_SIZE(NCT6775_REG_TEMP)] = {
	0, 0x152, 0x252, 0x628, 0x629, 0x62A };
static const u16 NCT6775_REG_TEMP_HYST[ARRAY_SIZE(NCT6775_REG_TEMP)] = {
	0x3a, 0x153, 0x253, 0x673, 0x678, 0x67D };
static const u16 NCT6775_REG_TEMP_OVER[ARRAY_SIZE(NCT6775_REG_TEMP)] = {
	0x39, 0x155, 0x255, 0x672, 0x677, 0x67C };

static const u16 NCT6775_REG_TEMP_SOURCE[ARRAY_SIZE(NCT6775_REG_TEMP)] = {
	0x621, 0x622, 0x623, 0x624, 0x625, 0x626 };

static const u16 NCT6775_REG_TEMP_SEL[] = {
	0x100, 0x200, 0x300, 0x800, 0x900, 0xa00, 0xb00 };

static const u16 NCT6775_REG_WEIGHT_TEMP_SEL[] = {
	0x139, 0x239, 0x339, 0x839, 0x939, 0xa39 };
static const u16 NCT6775_REG_WEIGHT_TEMP_STEP[] = {
	0x13a, 0x23a, 0x33a, 0x83a, 0x93a, 0xa3a };
static const u16 NCT6775_REG_WEIGHT_TEMP_STEP_TOL[] = {
	0x13b, 0x23b, 0x33b, 0x83b, 0x93b, 0xa3b };
static const u16 NCT6775_REG_WEIGHT_DUTY_STEP[] = {
	0x13c, 0x23c, 0x33c, 0x83c, 0x93c, 0xa3c };
static const u16 NCT6775_REG_WEIGHT_TEMP_BASE[] = {
	0x13d, 0x23d, 0x33d, 0x83d, 0x93d, 0xa3d };

static const u16 NCT6775_REG_TEMP_OFFSET[] = { 0x454, 0x455, 0x456 };

static const u16 NCT6775_REG_AUTO_TEMP[] = {
	0x121, 0x221, 0x321, 0x821, 0x921, 0xa21, 0xb21 };
static const u16 NCT6775_REG_AUTO_PWM[] = {
	0x127, 0x227, 0x327, 0x827, 0x927, 0xa27, 0xb27 };

#define NCT6775_AUTO_TEMP(data, nr, p)	((data)->REG_AUTO_TEMP[nr] + (p))
#define NCT6775_AUTO_PWM(data, nr, p)	((data)->REG_AUTO_PWM[nr] + (p))

static const u16 NCT6775_REG_CRITICAL_ENAB[] = { 0x134, 0x234, 0x334 };

static const u16 NCT6775_REG_CRITICAL_TEMP[] = {
	0x135, 0x235, 0x335, 0x835, 0x935, 0xa35, 0xb35 };
static const u16 NCT6775_REG_CRITICAL_TEMP_TOLERANCE[] = {
	0x138, 0x238, 0x338, 0x838, 0x938, 0xa38, 0xb38 };

static const char *const nct6775_temp_label[] = {
	"",
	"SYSTIN",
	"CPUTIN",
	"AUXTIN",
	"AMD SB-TSI",
	"PECI Agent 0",
	"PECI Agent 1",
	"PECI Agent 2",
	"PECI Agent 3",
	"PECI Agent 4",
	"PECI Agent 5",
	"PECI Agent 6",
	"PECI Agent 7",
	"PCH_CHIP_CPU_MAX_TEMP",
	"PCH_CHIP_TEMP",
	"PCH_CPU_TEMP",
	"PCH_MCH_TEMP",
	"PCH_DIM0_TEMP",
	"PCH_DIM1_TEMP",
	"PCH_DIM2_TEMP",
	"PCH_DIM3_TEMP"
};

#define NCT6775_TEMP_MASK	0x001ffffe
#define NCT6775_VIRT_TEMP_MASK	0x00000000

static const u16 NCT6775_REG_TEMP_ALTERNATE[32] = {
	[13] = 0x661,
	[14] = 0x662,
	[15] = 0x664,
};

static const u16 NCT6775_REG_TEMP_CRIT[32] = {
	[4] = 0xa00,
	[5] = 0xa01,
	[6] = 0xa02,
	[7] = 0xa03,
	[8] = 0xa04,
	[9] = 0xa05,
	[10] = 0xa06,
	[11] = 0xa07
};

/* NCT6776 specific data */

/* STEP_UP_TIME and STEP_DOWN_TIME regs are swapped for all chips but NCT6775 */
#define NCT6776_REG_FAN_STEP_UP_TIME NCT6775_REG_FAN_STEP_DOWN_TIME
#define NCT6776_REG_FAN_STEP_DOWN_TIME NCT6775_REG_FAN_STEP_UP_TIME

static const s8 NCT6776_ALARM_BITS[] = {
	0, 1, 2, 3, 8, 21, 20, 16,	/* in0.. in7 */
	17, -1, -1, -1, -1, -1, -1,	/* in8..in14 */
	-1,				/* unused */
	6, 7, 11, 10, 23,		/* fan1..fan5 */
	-1, -1, -1,			/* unused */
	4, 5, 13, -1, -1, -1,		/* temp1..temp6 */
	12, 9 };			/* intrusion0, intrusion1 */

static const u16 NCT6776_REG_BEEP[NUM_REG_BEEP] = { 0xb2, 0xb3, 0xb4, 0xb5 };

static const s8 NCT6776_BEEP_BITS[] = {
	0, 1, 2, 3, 4, 5, 6, 7,		/* in0.. in7 */
	8, -1, -1, -1, -1, -1, -1,	/* in8..in14 */
	24,				/* global beep enable */
	25, 26, 27, 28, 29,		/* fan1..fan5 */
	-1, -1, -1,			/* unused */
	16, 17, 18, 19, 20, 21,		/* temp1..temp6 */
	30, 31 };			/* intrusion0, intrusion1 */

static const u16 NCT6776_REG_TOLERANCE_H[] = {
	0x10c, 0x20c, 0x30c, 0x80c, 0x90c, 0xa0c, 0xb0c };

static const u8 NCT6776_REG_PWM_MODE[] = { 0x04, 0, 0, 0, 0, 0 };
static const u8 NCT6776_PWM_MODE_MASK[] = { 0x01, 0, 0, 0, 0, 0 };

static const u16 NCT6776_REG_FAN_MIN[] = {
	0x63a, 0x63c, 0x63e, 0x640, 0x642, 0x64a, 0x64c };
static const u16 NCT6776_REG_FAN_PULSES[NUM_FAN] = {
	0x644, 0x645, 0x646, 0x647, 0x648, 0x649 };

static const u16 NCT6776_REG_WEIGHT_DUTY_BASE[] = {
	0x13e, 0x23e, 0x33e, 0x83e, 0x93e, 0xa3e };

static const u16 NCT6776_REG_TEMP_CONFIG[ARRAY_SIZE(NCT6775_REG_TEMP)] = {
	0x18, 0x152, 0x252, 0x628, 0x629, 0x62A };

static const char *const nct6776_temp_label[] = {
	"",
	"SYSTIN",
	"CPUTIN",
	"AUXTIN",
	"SMBUSMASTER 0",
	"SMBUSMASTER 1",
	"SMBUSMASTER 2",
	"SMBUSMASTER 3",
	"SMBUSMASTER 4",
	"SMBUSMASTER 5",
	"SMBUSMASTER 6",
	"SMBUSMASTER 7",
	"PECI Agent 0",
	"PECI Agent 1",
	"PCH_CHIP_CPU_MAX_TEMP",
	"PCH_CHIP_TEMP",
	"PCH_CPU_TEMP",
	"PCH_MCH_TEMP",
	"PCH_DIM0_TEMP",
	"PCH_DIM1_TEMP",
	"PCH_DIM2_TEMP",
	"PCH_DIM3_TEMP",
	"BYTE_TEMP"
};

#define NCT6776_TEMP_MASK	0x007ffffe
#define NCT6776_VIRT_TEMP_MASK	0x00000000

static const u16 NCT6776_REG_TEMP_ALTERNATE[32] = {
	[14] = 0x401,
	[15] = 0x402,
	[16] = 0x404,
};

static const u16 NCT6776_REG_TEMP_CRIT[32] = {
	[11] = 0x709,
	[12] = 0x70a,
};

/* NCT6779 specific data */

static const u16 NCT6779_REG_IN[] = {
	0x480, 0x481, 0x482, 0x483, 0x484, 0x485, 0x486, 0x487,
	0x488, 0x489, 0x48a, 0x48b, 0x48c, 0x48d, 0x48e };

static const u16 NCT6779_REG_ALARM[NUM_REG_ALARM] = {
	0x459, 0x45A, 0x45B, 0x568 };

static const s8 NCT6779_ALARM_BITS[] = {
	0, 1, 2, 3, 8, 21, 20, 16,	/* in0.. in7 */
	17, 24, 25, 26, 27, 28, 29,	/* in8..in14 */
	-1,				/* unused */
	6, 7, 11, 10, 23,		/* fan1..fan5 */
	-1, -1, -1,			/* unused */
	4, 5, 13, -1, -1, -1,		/* temp1..temp6 */
	12, 9 };			/* intrusion0, intrusion1 */

static const s8 NCT6779_BEEP_BITS[] = {
	0, 1, 2, 3, 4, 5, 6, 7,		/* in0.. in7 */
	8, 9, 10, 11, 12, 13, 14,	/* in8..in14 */
	24,				/* global beep enable */
	25, 26, 27, 28, 29,		/* fan1..fan5 */
	-1, -1, -1,			/* unused */
	16, 17, -1, -1, -1, -1,		/* temp1..temp6 */
	30, 31 };			/* intrusion0, intrusion1 */

static const u16 NCT6779_REG_FAN[] = {
	0x4c0, 0x4c2, 0x4c4, 0x4c6, 0x4c8, 0x4ca, 0x4ce };
static const u16 NCT6779_REG_FAN_PULSES[NUM_FAN] = {
	0x644, 0x645, 0x646, 0x647, 0x648, 0x649, 0x64f };

static const u16 NCT6779_REG_CRITICAL_PWM_ENABLE[] = {
	0x136, 0x236, 0x336, 0x836, 0x936, 0xa36, 0xb36 };
#define NCT6779_CRITICAL_PWM_ENABLE_MASK	0x01
static const u16 NCT6779_REG_CRITICAL_PWM[] = {
	0x137, 0x237, 0x337, 0x837, 0x937, 0xa37, 0xb37 };

static const u16 NCT6779_REG_TEMP[] = { 0x27, 0x150 };
static const u16 NCT6779_REG_TEMP_MON[] = { 0x73, 0x75, 0x77, 0x79, 0x7b };
static const u16 NCT6779_REG_TEMP_CONFIG[ARRAY_SIZE(NCT6779_REG_TEMP)] = {
	0x18, 0x152 };
static const u16 NCT6779_REG_TEMP_HYST[ARRAY_SIZE(NCT6779_REG_TEMP)] = {
	0x3a, 0x153 };
static const u16 NCT6779_REG_TEMP_OVER[ARRAY_SIZE(NCT6779_REG_TEMP)] = {
	0x39, 0x155 };

static const u16 NCT6779_REG_TEMP_OFFSET[] = {
	0x454, 0x455, 0x456, 0x44a, 0x44b, 0x44c };

static const char *const nct6779_temp_label[] = {
	"",
	"SYSTIN",
	"CPUTIN",
	"AUXTIN0",
	"AUXTIN1",
	"AUXTIN2",
	"AUXTIN3",
	"",
	"SMBUSMASTER 0",
	"SMBUSMASTER 1",
	"SMBUSMASTER 2",
	"SMBUSMASTER 3",
	"SMBUSMASTER 4",
	"SMBUSMASTER 5",
	"SMBUSMASTER 6",
	"SMBUSMASTER 7",
	"PECI Agent 0",
	"PECI Agent 1",
	"PCH_CHIP_CPU_MAX_TEMP",
	"PCH_CHIP_TEMP",
	"PCH_CPU_TEMP",
	"PCH_MCH_TEMP",
	"PCH_DIM0_TEMP",
	"PCH_DIM1_TEMP",
	"PCH_DIM2_TEMP",
	"PCH_DIM3_TEMP",
	"BYTE_TEMP",
	"",
	"",
	"",
	"",
	"Virtual_TEMP"
};

#define NCT6779_TEMP_MASK	0x07ffff7e
#define NCT6779_VIRT_TEMP_MASK	0x00000000
#define NCT6791_TEMP_MASK	0x87ffff7e
#define NCT6791_VIRT_TEMP_MASK	0x80000000

static const u16 NCT6779_REG_TEMP_ALTERNATE[32]
	= { 0x490, 0x491, 0x492, 0x493, 0x494, 0x495, 0, 0,
	    0, 0, 0, 0, 0, 0, 0, 0,
	    0, 0x400, 0x401, 0x402, 0x404, 0x405, 0x406, 0x407,
	    0x408, 0 };

static const u16 NCT6779_REG_TEMP_CRIT[32] = {
	[15] = 0x709,
	[16] = 0x70a,
};

/* NCT6791 specific data */

#define NCT6791_REG_HM_IO_SPACE_LOCK_ENABLE	0x28

static const u16 NCT6791_REG_WEIGHT_TEMP_SEL[NUM_FAN] = { 0, 0x239 };
static const u16 NCT6791_REG_WEIGHT_TEMP_STEP[NUM_FAN] = { 0, 0x23a };
static const u16 NCT6791_REG_WEIGHT_TEMP_STEP_TOL[NUM_FAN] = { 0, 0x23b };
static const u16 NCT6791_REG_WEIGHT_DUTY_STEP[NUM_FAN] = { 0, 0x23c };
static const u16 NCT6791_REG_WEIGHT_TEMP_BASE[NUM_FAN] = { 0, 0x23d };
static const u16 NCT6791_REG_WEIGHT_DUTY_BASE[NUM_FAN] = { 0, 0x23e };

static const u16 NCT6791_REG_ALARM[NUM_REG_ALARM] = {
	0x459, 0x45A, 0x45B, 0x568, 0x45D };

static const s8 NCT6791_ALARM_BITS[] = {
	0, 1, 2, 3, 8, 21, 20, 16,	/* in0.. in7 */
	17, 24, 25, 26, 27, 28, 29,	/* in8..in14 */
	-1,				/* unused */
	6, 7, 11, 10, 23, 33,		/* fan1..fan6 */
	-1, -1,				/* unused */
	4, 5, 13, -1, -1, -1,		/* temp1..temp6 */
	12, 9 };			/* intrusion0, intrusion1 */

/* NCT6792/NCT6793 specific data */

static const u16 NCT6792_REG_TEMP_MON[] = {
	0x73, 0x75, 0x77, 0x79, 0x7b, 0x7d };
static const u16 NCT6792_REG_BEEP[NUM_REG_BEEP] = {
	0xb2, 0xb3, 0xb4, 0xb5, 0xbf };

static const char *const nct6792_temp_label[] = {
	"",
	"SYSTIN",
	"CPUTIN",
	"AUXTIN0",
	"AUXTIN1",
	"AUXTIN2",
	"AUXTIN3",
	"",
	"SMBUSMASTER 0",
	"SMBUSMASTER 1",
	"SMBUSMASTER 2",
	"SMBUSMASTER 3",
	"SMBUSMASTER 4",
	"SMBUSMASTER 5",
	"SMBUSMASTER 6",
	"SMBUSMASTER 7",
	"PECI Agent 0",
	"PECI Agent 1",
	"PCH_CHIP_CPU_MAX_TEMP",
	"PCH_CHIP_TEMP",
	"PCH_CPU_TEMP",
	"PCH_MCH_TEMP",
	"PCH_DIM0_TEMP",
	"PCH_DIM1_TEMP",
	"PCH_DIM2_TEMP",
	"PCH_DIM3_TEMP",
	"BYTE_TEMP",
	"PECI Agent 0 Calibration",
	"PECI Agent 1 Calibration",
	"",
	"",
	"Virtual_TEMP"
};

#define NCT6792_TEMP_MASK	0x9fffff7e
#define NCT6792_VIRT_TEMP_MASK	0x80000000

static const char *const nct6793_temp_label[] = {
	"",
	"SYSTIN",
	"CPUTIN",
	"AUXTIN0",
	"AUXTIN1",
	"AUXTIN2",
	"AUXTIN3",
	"",
	"SMBUSMASTER 0",
	"SMBUSMASTER 1",
	"",
	"",
	"",
	"",
	"",
	"",
	"PECI Agent 0",
	"PECI Agent 1",
	"PCH_CHIP_CPU_MAX_TEMP",
	"PCH_CHIP_TEMP",
	"PCH_CPU_TEMP",
	"PCH_MCH_TEMP",
	"Agent0 Dimm0 ",
	"Agent0 Dimm1",
	"Agent1 Dimm0",
	"Agent1 Dimm1",
	"BYTE_TEMP0",
	"BYTE_TEMP1",
	"PECI Agent 0 Calibration",
	"PECI Agent 1 Calibration",
	"",
	"Virtual_TEMP"
};

#define NCT6793_TEMP_MASK	0xbfff037e
#define NCT6793_VIRT_TEMP_MASK	0x80000000

static const char *const nct6795_temp_label[] = {
	"",
	"SYSTIN",
	"CPUTIN",
	"AUXTIN0",
	"AUXTIN1",
	"AUXTIN2",
	"AUXTIN3",
	"",
	"SMBUSMASTER 0",
	"SMBUSMASTER 1",
	"SMBUSMASTER 2",
	"SMBUSMASTER 3",
	"SMBUSMASTER 4",
	"SMBUSMASTER 5",
	"SMBUSMASTER 6",
	"SMBUSMASTER 7",
	"PECI Agent 0",
	"PECI Agent 1",
	"PCH_CHIP_CPU_MAX_TEMP",
	"PCH_CHIP_TEMP",
	"PCH_CPU_TEMP",
	"PCH_MCH_TEMP",
	"Agent0 Dimm0",
	"Agent0 Dimm1",
	"Agent1 Dimm0",
	"Agent1 Dimm1",
	"BYTE_TEMP0",
	"BYTE_TEMP1",
	"PECI Agent 0 Calibration",
	"PECI Agent 1 Calibration",
	"",
	"Virtual_TEMP"
};

#define NCT6795_TEMP_MASK	0xbfffff7e
#define NCT6795_VIRT_TEMP_MASK	0x80000000

static const char *const nct6796_temp_label[] = {
	"",
	"SYSTIN",
	"CPUTIN",
	"AUXTIN0",
	"AUXTIN1",
	"AUXTIN2",
	"AUXTIN3",
	"AUXTIN4",
	"SMBUSMASTER 0",
	"SMBUSMASTER 1",
	"Virtual_TEMP",
	"Virtual_TEMP",
	"",
	"",
	"",
	"",
	"PECI Agent 0",
	"PECI Agent 1",
	"PCH_CHIP_CPU_MAX_TEMP",
	"PCH_CHIP_TEMP",
	"PCH_CPU_TEMP",
	"PCH_MCH_TEMP",
	"Agent0 Dimm0",
	"Agent0 Dimm1",
	"Agent1 Dimm0",
	"Agent1 Dimm1",
	"BYTE_TEMP0",
	"BYTE_TEMP1",
	"PECI Agent 0 Calibration",
	"PECI Agent 1 Calibration",
	"",
	"Virtual_TEMP"
};

#define NCT6796_TEMP_MASK	0xbfff0ffe
#define NCT6796_VIRT_TEMP_MASK	0x80000c00

static const char *const nct6798_temp_label[] = {
	"",
	"SYSTIN",
	"CPUTIN",
	"AUXTIN0",
	"AUXTIN1",
	"AUXTIN2",
	"AUXTIN3",
	"AUXTIN4",
	"SMBUSMASTER 0",
	"SMBUSMASTER 1",
	"Virtual_TEMP",
	"Virtual_TEMP",
	"",
	"",
	"",
	"",
	"PECI Agent 0",
	"PECI Agent 1",
	"PCH_CHIP_CPU_MAX_TEMP",
	"PCH_CHIP_TEMP",
	"PCH_CPU_TEMP",
	"PCH_MCH_TEMP",
	"Agent0 Dimm0",
	"Agent0 Dimm1",
	"Agent1 Dimm0",
	"Agent1 Dimm1",
	"BYTE_TEMP0",
	"BYTE_TEMP1",
	"PECI Agent 0 Calibration",	/* undocumented */
	"PECI Agent 1 Calibration",	/* undocumented */
	"",
	"Virtual_TEMP"
};

#define NCT6798_TEMP_MASK	0xbfff0ffe
#define NCT6798_VIRT_TEMP_MASK	0x80000c00

/* NCT6102D/NCT6106D specific data */

#define NCT6106_REG_VBAT	0x318
#define NCT6106_REG_DIODE	0x319
#define NCT6106_DIODE_MASK	0x01

static const u16 NCT6106_REG_IN_MAX[] = {
	0x90, 0x92, 0x94, 0x96, 0x98, 0x9a, 0x9e, 0xa0, 0xa2 };
static const u16 NCT6106_REG_IN_MIN[] = {
	0x91, 0x93, 0x95, 0x97, 0x99, 0x9b, 0x9f, 0xa1, 0xa3 };
static const u16 NCT6106_REG_IN[] = {
	0x00, 0x01, 0x02, 0x03, 0x04, 0x05, 0x07, 0x08, 0x09 };

static const u16 NCT6106_REG_TEMP[] = { 0x10, 0x11, 0x12, 0x13, 0x14, 0x15 };
static const u16 NCT6106_REG_TEMP_MON[] = { 0x18, 0x19, 0x1a };
static const u16 NCT6106_REG_TEMP_HYST[] = {
	0xc3, 0xc7, 0xcb, 0xcf, 0xd3, 0xd7 };
static const u16 NCT6106_REG_TEMP_OVER[] = {
	0xc2, 0xc6, 0xca, 0xce, 0xd2, 0xd6 };
static const u16 NCT6106_REG_TEMP_CRIT_L[] = {
	0xc0, 0xc4, 0xc8, 0xcc, 0xd0, 0xd4 };
static const u16 NCT6106_REG_TEMP_CRIT_H[] = {
	0xc1, 0xc5, 0xc9, 0xcf, 0xd1, 0xd5 };
static const u16 NCT6106_REG_TEMP_OFFSET[] = { 0x311, 0x312, 0x313 };
static const u16 NCT6106_REG_TEMP_CONFIG[] = {
	0xb7, 0xb8, 0xb9, 0xba, 0xbb, 0xbc };

static const u16 NCT6106_REG_FAN[] = { 0x20, 0x22, 0x24 };
static const u16 NCT6106_REG_FAN_MIN[] = { 0xe0, 0xe2, 0xe4 };
static const u16 NCT6106_REG_FAN_PULSES[] = { 0xf6, 0xf6, 0xf6 };
static const u16 NCT6106_FAN_PULSE_SHIFT[] = { 0, 2, 4 };

static const u8 NCT6106_REG_PWM_MODE[] = { 0xf3, 0xf3, 0xf3 };
static const u8 NCT6106_PWM_MODE_MASK[] = { 0x01, 0x02, 0x04 };
static const u16 NCT6106_REG_PWM_READ[] = { 0x4a, 0x4b, 0x4c };
static const u16 NCT6106_REG_FAN_MODE[] = { 0x113, 0x123, 0x133 };
static const u16 NCT6106_REG_TEMP_SOURCE[] = {
	0xb0, 0xb1, 0xb2, 0xb3, 0xb4, 0xb5 };

static const u16 NCT6106_REG_CRITICAL_TEMP[] = { 0x11a, 0x12a, 0x13a };
static const u16 NCT6106_REG_CRITICAL_TEMP_TOLERANCE[] = {
	0x11b, 0x12b, 0x13b };

static const u16 NCT6106_REG_CRITICAL_PWM_ENABLE[] = { 0x11c, 0x12c, 0x13c };
#define NCT6106_CRITICAL_PWM_ENABLE_MASK	0x10
static const u16 NCT6106_REG_CRITICAL_PWM[] = { 0x11d, 0x12d, 0x13d };

static const u16 NCT6106_REG_FAN_STEP_UP_TIME[] = { 0x114, 0x124, 0x134 };
static const u16 NCT6106_REG_FAN_STEP_DOWN_TIME[] = { 0x115, 0x125, 0x135 };
static const u16 NCT6106_REG_FAN_STOP_OUTPUT[] = { 0x116, 0x126, 0x136 };
static const u16 NCT6106_REG_FAN_START_OUTPUT[] = { 0x117, 0x127, 0x137 };
static const u16 NCT6106_REG_FAN_STOP_TIME[] = { 0x118, 0x128, 0x138 };
static const u16 NCT6106_REG_TOLERANCE_H[] = { 0x112, 0x122, 0x132 };

static const u16 NCT6106_REG_TARGET[] = { 0x111, 0x121, 0x131 };

static const u16 NCT6106_REG_WEIGHT_TEMP_SEL[] = { 0x168, 0x178, 0x188 };
static const u16 NCT6106_REG_WEIGHT_TEMP_STEP[] = { 0x169, 0x179, 0x189 };
static const u16 NCT6106_REG_WEIGHT_TEMP_STEP_TOL[] = { 0x16a, 0x17a, 0x18a };
static const u16 NCT6106_REG_WEIGHT_DUTY_STEP[] = { 0x16b, 0x17b, 0x18b };
static const u16 NCT6106_REG_WEIGHT_TEMP_BASE[] = { 0x16c, 0x17c, 0x18c };
static const u16 NCT6106_REG_WEIGHT_DUTY_BASE[] = { 0x16d, 0x17d, 0x18d };

static const u16 NCT6106_REG_AUTO_TEMP[] = { 0x160, 0x170, 0x180 };
static const u16 NCT6106_REG_AUTO_PWM[] = { 0x164, 0x174, 0x184 };

static const u16 NCT6106_REG_ALARM[NUM_REG_ALARM] = {
	0x77, 0x78, 0x79, 0x7a, 0x7b, 0x7c, 0x7d };

static const s8 NCT6106_ALARM_BITS[] = {
	0, 1, 2, 3, 4, 5, 7, 8,		/* in0.. in7 */
	9, -1, -1, -1, -1, -1, -1,	/* in8..in14 */
	-1,				/* unused */
	32, 33, 34, -1, -1,		/* fan1..fan5 */
	-1, -1, -1,			/* unused */
	16, 17, 18, 19, 20, 21,		/* temp1..temp6 */
	48, -1				/* intrusion0, intrusion1 */
};

static const u16 NCT6106_REG_BEEP[NUM_REG_BEEP] = {
	0x3c0, 0x3c1, 0x3c2, 0x3c3, 0x3c4 };

static const s8 NCT6106_BEEP_BITS[] = {
	0, 1, 2, 3, 4, 5, 7, 8,		/* in0.. in7 */
	9, 10, 11, 12, -1, -1, -1,	/* in8..in14 */
	32,				/* global beep enable */
	24, 25, 26, 27, 28,		/* fan1..fan5 */
	-1, -1, -1,			/* unused */
	16, 17, 18, 19, 20, 21,		/* temp1..temp6 */
	34, -1				/* intrusion0, intrusion1 */
};

static const u16 NCT6106_REG_TEMP_ALTERNATE[32] = {
	[14] = 0x51,
	[15] = 0x52,
	[16] = 0x54,
};

static const u16 NCT6106_REG_TEMP_CRIT[32] = {
	[11] = 0x204,
	[12] = 0x205,
};

/* NCT6112D/NCT6114D/NCT6116D specific data */

static const u16 NCT6116_REG_FAN[] = { 0x20, 0x22, 0x24, 0x26, 0x28 };
static const u16 NCT6116_REG_FAN_MIN[] = { 0xe0, 0xe2, 0xe4, 0xe6, 0xe8 };
static const u16 NCT6116_REG_FAN_PULSES[] = { 0xf6, 0xf6, 0xf6, 0xf6, 0xf5 };
static const u16 NCT6116_FAN_PULSE_SHIFT[] = { 0, 2, 4, 6, 6 };

static const u16 NCT6116_REG_PWM[] = { 0x119, 0x129, 0x139, 0x199, 0x1a9 };
static const u16 NCT6116_REG_FAN_MODE[] = { 0x113, 0x123, 0x133, 0x193, 0x1a3 };
static const u16 NCT6116_REG_TEMP_SEL[] = { 0x110, 0x120, 0x130, 0x190, 0x1a0 };
static const u16 NCT6116_REG_TEMP_SOURCE[] = {
	0xb0, 0xb1, 0xb2 };

static const u16 NCT6116_REG_CRITICAL_TEMP[] = {
	0x11a, 0x12a, 0x13a, 0x19a, 0x1aa };
static const u16 NCT6116_REG_CRITICAL_TEMP_TOLERANCE[] = {
	0x11b, 0x12b, 0x13b, 0x19b, 0x1ab };

static const u16 NCT6116_REG_CRITICAL_PWM_ENABLE[] = {
	0x11c, 0x12c, 0x13c, 0x19c, 0x1ac };
static const u16 NCT6116_REG_CRITICAL_PWM[] = {
	0x11d, 0x12d, 0x13d, 0x19d, 0x1ad };

static const u16 NCT6116_REG_FAN_STEP_UP_TIME[] = {
	0x114, 0x124, 0x134, 0x194, 0x1a4 };
static const u16 NCT6116_REG_FAN_STEP_DOWN_TIME[] = {
	0x115, 0x125, 0x135, 0x195, 0x1a5 };
static const u16 NCT6116_REG_FAN_STOP_OUTPUT[] = {
	0x116, 0x126, 0x136, 0x196, 0x1a6 };
static const u16 NCT6116_REG_FAN_START_OUTPUT[] = {
	0x117, 0x127, 0x137, 0x197, 0x1a7 };
static const u16 NCT6116_REG_FAN_STOP_TIME[] = {
	0x118, 0x128, 0x138, 0x198, 0x1a8 };
static const u16 NCT6116_REG_TOLERANCE_H[] = {
	0x112, 0x122, 0x132, 0x192, 0x1a2 };

static const u16 NCT6116_REG_TARGET[] = {
	0x111, 0x121, 0x131, 0x191, 0x1a1 };

static const u16 NCT6116_REG_AUTO_TEMP[] = {
	0x160, 0x170, 0x180, 0x1d0, 0x1e0 };
static const u16 NCT6116_REG_AUTO_PWM[] = {
	0x164, 0x174, 0x184, 0x1d4, 0x1e4 };

static const s8 NCT6116_ALARM_BITS[] = {
	0, 1, 2, 3, 4, 5, 7, 8,		/* in0.. in7 */
	9, -1, -1, -1, -1, -1, -1,	/* in8..in9 */
	-1,				/* unused */
	32, 33, 34, 35, 36,		/* fan1..fan5 */
	-1, -1, -1,			/* unused */
	16, 17, 18, -1, -1, -1,		/* temp1..temp6 */
	48, -1				/* intrusion0, intrusion1 */
};

static const s8 NCT6116_BEEP_BITS[] = {
	0, 1, 2, 3, 4, 5, 7, 8,		/* in0.. in7 */
	9, 10, 11, 12, -1, -1, -1,	/* in8..in14 */
	32,				/* global beep enable */
	24, 25, 26, 27, 28,		/* fan1..fan5 */
	-1, -1, -1,			/* unused */
	16, 17, 18, -1, -1, -1,		/* temp1..temp6 */
	34, -1				/* intrusion0, intrusion1 */
};

static enum pwm_enable reg_to_pwm_enable(int pwm, int mode)
{
	if (mode == 0 && pwm == 255)
		return off;
	return mode + 1;
}

static int pwm_enable_to_reg(enum pwm_enable mode)
{
	if (mode == off)
		return 0;
	return mode - 1;
}

/*
 * Conversions
 */

/* 1 is DC mode, output in ms */
static unsigned int step_time_from_reg(u8 reg, u8 mode)
{
	return mode ? 400 * reg : 100 * reg;
}

static u8 step_time_to_reg(unsigned int msec, u8 mode)
{
	return clamp_val((mode ? (msec + 200) / 400 :
					(msec + 50) / 100), 1, 255);
}

static unsigned int fan_from_reg8(u16 reg, unsigned int divreg)
{
	if (reg == 0 || reg == 255)
		return 0;
	return 1350000U / (reg << divreg);
}

static unsigned int fan_from_reg13(u16 reg, unsigned int divreg)
{
	if ((reg & 0xff1f) == 0xff1f)
		return 0;

	reg = (reg & 0x1f) | ((reg & 0xff00) >> 3);

	if (reg == 0)
		return 0;

	return 1350000U / reg;
}

static unsigned int fan_from_reg16(u16 reg, unsigned int divreg)
{
	if (reg == 0 || reg == 0xffff)
		return 0;

	/*
	 * Even though the registers are 16 bit wide, the fan divisor
	 * still applies.
	 */
	return 1350000U / (reg << divreg);
}

static unsigned int fan_from_reg_rpm(u16 reg, unsigned int divreg)
{
	return reg;
}

static u16 fan_to_reg(u32 fan, unsigned int divreg)
{
	if (!fan)
		return 0;

	return (1350000U / fan) >> divreg;
}

static inline unsigned int
div_from_reg(u8 reg)
{
	return BIT(reg);
}

/*
 * Some of the voltage inputs have internal scaling, the tables below
 * contain 8 (the ADC LSB in mV) * scaling factor * 100
 */
static const u16 scale_in[15] = {
	800, 800, 1600, 1600, 800, 800, 800, 1600, 1600, 800, 800, 800, 800,
	800, 800
};

static inline long in_from_reg(u8 reg, u8 nr)
{
	return DIV_ROUND_CLOSEST(reg * scale_in[nr], 100);
}

static inline u8 in_to_reg(u32 val, u8 nr)
{
	return clamp_val(DIV_ROUND_CLOSEST(val * 100, scale_in[nr]), 0, 255);
}

/*
 * Data structures and manipulation thereof
 */

struct nct6775_data {
	int addr;	/* IO base of hw monitor block */
	struct nct6775_sio_data *sio_data;
	enum kinds kind;
	const char *name;

	const struct attribute_group *groups[6];

	u16 reg_temp[5][NUM_TEMP]; /* 0=temp, 1=temp_over, 2=temp_hyst,
				    * 3=temp_crit, 4=temp_lcrit
				    */
	u8 temp_src[NUM_TEMP];
	u16 reg_temp_config[NUM_TEMP];
	const char * const *temp_label;
	u32 temp_mask;
	u32 virt_temp_mask;

	u16 REG_CONFIG;
	u16 REG_VBAT;
	u16 REG_DIODE;
	u8 DIODE_MASK;

	const s8 *ALARM_BITS;
	const s8 *BEEP_BITS;

	const u16 *REG_VIN;
	const u16 *REG_IN_MINMAX[2];

	const u16 *REG_TARGET;
	const u16 *REG_FAN;
	const u16 *REG_FAN_MODE;
	const u16 *REG_FAN_MIN;
	const u16 *REG_FAN_PULSES;
	const u16 *FAN_PULSE_SHIFT;
	const u16 *REG_FAN_TIME[3];

	const u16 *REG_TOLERANCE_H;

	const u8 *REG_PWM_MODE;
	const u8 *PWM_MODE_MASK;

	const u16 *REG_PWM[7];	/* [0]=pwm, [1]=pwm_start, [2]=pwm_floor,
				 * [3]=pwm_max, [4]=pwm_step,
				 * [5]=weight_duty_step, [6]=weight_duty_base
				 */
	const u16 *REG_PWM_READ;

	const u16 *REG_CRITICAL_PWM_ENABLE;
	u8 CRITICAL_PWM_ENABLE_MASK;
	const u16 *REG_CRITICAL_PWM;

	const u16 *REG_AUTO_TEMP;
	const u16 *REG_AUTO_PWM;

	const u16 *REG_CRITICAL_TEMP;
	const u16 *REG_CRITICAL_TEMP_TOLERANCE;

	const u16 *REG_TEMP_SOURCE;	/* temp register sources */
	const u16 *REG_TEMP_SEL;
	const u16 *REG_WEIGHT_TEMP_SEL;
	const u16 *REG_WEIGHT_TEMP[3];	/* 0=base, 1=tolerance, 2=step */

	const u16 *REG_TEMP_OFFSET;

	const u16 *REG_ALARM;
	const u16 *REG_BEEP;

	unsigned int (*fan_from_reg)(u16 reg, unsigned int divreg);
	unsigned int (*fan_from_reg_min)(u16 reg, unsigned int divreg);

	struct mutex update_lock;
	bool valid;		/* true if following fields are valid */
	unsigned long last_updated;	/* In jiffies */

	/* Register values */
	u8 bank;		/* current register bank */
	u8 in_num;		/* number of in inputs we have */
	u8 in[15][3];		/* [0]=in, [1]=in_max, [2]=in_min */
	unsigned int rpm[NUM_FAN];
	u16 fan_min[NUM_FAN];
	u8 fan_pulses[NUM_FAN];
	u8 fan_div[NUM_FAN];
	u8 has_pwm;
	u8 has_fan;		/* some fan inputs can be disabled */
	u8 has_fan_min;		/* some fans don't have min register */
	bool has_fan_div;

	u8 num_temp_alarms;	/* 2, 3, or 6 */
	u8 num_temp_beeps;	/* 2, 3, or 6 */
	u8 temp_fixed_num;	/* 3 or 6 */
	u8 temp_type[NUM_TEMP_FIXED];
	s8 temp_offset[NUM_TEMP_FIXED];
	s16 temp[5][NUM_TEMP]; /* 0=temp, 1=temp_over, 2=temp_hyst,
				* 3=temp_crit, 4=temp_lcrit */
	u64 alarms;
	u64 beeps;

	u8 pwm_num;	/* number of pwm */
	u8 pwm_mode[NUM_FAN];	/* 0->DC variable voltage,
				 * 1->PWM variable duty cycle
				 */
	enum pwm_enable pwm_enable[NUM_FAN];
			/* 0->off
			 * 1->manual
			 * 2->thermal cruise mode (also called SmartFan I)
			 * 3->fan speed cruise mode
			 * 4->SmartFan III
			 * 5->enhanced variable thermal cruise (SmartFan IV)
			 */
	u8 pwm[7][NUM_FAN];	/* [0]=pwm, [1]=pwm_start, [2]=pwm_floor,
				 * [3]=pwm_max, [4]=pwm_step,
				 * [5]=weight_duty_step, [6]=weight_duty_base
				 */

	u8 target_temp[NUM_FAN];
	u8 target_temp_mask;
	u32 target_speed[NUM_FAN];
	u32 target_speed_tolerance[NUM_FAN];
	u8 speed_tolerance_limit;

	u8 temp_tolerance[2][NUM_FAN];
	u8 tolerance_mask;

	u8 fan_time[3][NUM_FAN]; /* 0 = stop_time, 1 = step_up, 2 = step_down */

	/* Automatic fan speed control registers */
	int auto_pwm_num;
	u8 auto_pwm[NUM_FAN][7];
	u8 auto_temp[NUM_FAN][7];
	u8 pwm_temp_sel[NUM_FAN];
	u8 pwm_weight_temp_sel[NUM_FAN];
	u8 weight_temp[3][NUM_FAN];	/* 0->temp_step, 1->temp_step_tol,
					 * 2->temp_base
					 */

	u8 vid;
	u8 vrm;

	bool have_vid;

	u16 have_temp;
	u16 have_temp_fixed;
	u16 have_in;

	/* Remember extra register values over suspend/resume */
	u8 vbat;
	u8 fandiv1;
	u8 fandiv2;
	u8 sio_reg_enable;

	/* nct6775_*() callbacks  */
	u16 (*read_value)(struct nct6775_data *data, u16 reg);
	int (*write_value)(struct nct6775_data *data, u16 reg, u16 value);
};

struct sensor_device_template {
	struct device_attribute dev_attr;
	union {
		struct {
			u8 nr;
			u8 index;
		} s;
		int index;
	} u;
	bool s2;	/* true if both index and nr are used */
};

struct sensor_device_attr_u {
	union {
		struct sensor_device_attribute a1;
		struct sensor_device_attribute_2 a2;
	} u;
	char name[32];
};

#define __TEMPLATE_ATTR(_template, _mode, _show, _store) {	\
	.attr = {.name = _template, .mode = _mode },		\
	.show	= _show,					\
	.store	= _store,					\
}

#define SENSOR_DEVICE_TEMPLATE(_template, _mode, _show, _store, _index)	\
	{ .dev_attr = __TEMPLATE_ATTR(_template, _mode, _show, _store),	\
	  .u.index = _index,						\
	  .s2 = false }

#define SENSOR_DEVICE_TEMPLATE_2(_template, _mode, _show, _store,	\
				 _nr, _index)				\
	{ .dev_attr = __TEMPLATE_ATTR(_template, _mode, _show, _store),	\
	  .u.s.index = _index,						\
	  .u.s.nr = _nr,						\
	  .s2 = true }

#define SENSOR_TEMPLATE(_name, _template, _mode, _show, _store, _index)	\
static struct sensor_device_template sensor_dev_template_##_name	\
	= SENSOR_DEVICE_TEMPLATE(_template, _mode, _show, _store,	\
				 _index)

#define SENSOR_TEMPLATE_2(_name, _template, _mode, _show, _store,	\
			  _nr, _index)					\
static struct sensor_device_template sensor_dev_template_##_name	\
	= SENSOR_DEVICE_TEMPLATE_2(_template, _mode, _show, _store,	\
				 _nr, _index)

struct sensor_template_group {
	struct sensor_device_template **templates;
	umode_t (*is_visible)(struct kobject *, struct attribute *, int);
	int base;
};

static struct attribute_group *
nct6775_create_attr_group(struct device *dev,
			  const struct sensor_template_group *tg,
			  int repeat)
{
	struct attribute_group *group;
	struct sensor_device_attr_u *su;
	struct sensor_device_attribute *a;
	struct sensor_device_attribute_2 *a2;
	struct attribute **attrs;
	struct sensor_device_template **t;
	int i, count;

	if (repeat <= 0)
		return ERR_PTR(-EINVAL);

	t = tg->templates;
	for (count = 0; *t; t++, count++)
		;

	if (count == 0)
		return ERR_PTR(-EINVAL);

	group = devm_kzalloc(dev, sizeof(*group), GFP_KERNEL);
	if (group == NULL)
		return ERR_PTR(-ENOMEM);

	attrs = devm_kcalloc(dev, repeat * count + 1, sizeof(*attrs),
			     GFP_KERNEL);
	if (attrs == NULL)
		return ERR_PTR(-ENOMEM);

	su = devm_kzalloc(dev, array3_size(repeat, count, sizeof(*su)),
			       GFP_KERNEL);
	if (su == NULL)
		return ERR_PTR(-ENOMEM);

	group->attrs = attrs;
	group->is_visible = tg->is_visible;

	for (i = 0; i < repeat; i++) {
		t = tg->templates;
		while (*t != NULL) {
			snprintf(su->name, sizeof(su->name),
				 (*t)->dev_attr.attr.name, tg->base + i);
			if ((*t)->s2) {
				a2 = &su->u.a2;
				sysfs_attr_init(&a2->dev_attr.attr);
				a2->dev_attr.attr.name = su->name;
				a2->nr = (*t)->u.s.nr + i;
				a2->index = (*t)->u.s.index;
				a2->dev_attr.attr.mode =
				  (*t)->dev_attr.attr.mode;
				a2->dev_attr.show = (*t)->dev_attr.show;
				a2->dev_attr.store = (*t)->dev_attr.store;
				*attrs = &a2->dev_attr.attr;
			} else {
				a = &su->u.a1;
				sysfs_attr_init(&a->dev_attr.attr);
				a->dev_attr.attr.name = su->name;
				a->index = (*t)->u.index + i;
				a->dev_attr.attr.mode =
				  (*t)->dev_attr.attr.mode;
				a->dev_attr.show = (*t)->dev_attr.show;
				a->dev_attr.store = (*t)->dev_attr.store;
				*attrs = &a->dev_attr.attr;
			}
			attrs++;
			su++;
			t++;
		}
	}

	return group;
}

static bool is_word_sized(struct nct6775_data *data, u16 reg)
{
	switch (data->kind) {
	case nct6106:
		return reg == 0x20 || reg == 0x22 || reg == 0x24 ||
		  reg == 0xe0 || reg == 0xe2 || reg == 0xe4 ||
		  reg == 0x111 || reg == 0x121 || reg == 0x131;
	case nct6116:
		return reg == 0x20 || reg == 0x22 || reg == 0x24 ||
		  reg == 0x26 || reg == 0x28 || reg == 0xe0 || reg == 0xe2 ||
		  reg == 0xe4 || reg == 0xe6 || reg == 0xe8 || reg == 0x111 ||
		  reg == 0x121 || reg == 0x131 || reg == 0x191 || reg == 0x1a1;
	case nct6775:
		return (((reg & 0xff00) == 0x100 ||
		    (reg & 0xff00) == 0x200) &&
		   ((reg & 0x00ff) == 0x50 ||
		    (reg & 0x00ff) == 0x53 ||
		    (reg & 0x00ff) == 0x55)) ||
		  (reg & 0xfff0) == 0x630 ||
		  reg == 0x640 || reg == 0x642 ||
		  reg == 0x662 ||
		  ((reg & 0xfff0) == 0x650 && (reg & 0x000f) >= 0x06) ||
		  reg == 0x73 || reg == 0x75 || reg == 0x77;
	case nct6776:
		return (((reg & 0xff00) == 0x100 ||
		    (reg & 0xff00) == 0x200) &&
		   ((reg & 0x00ff) == 0x50 ||
		    (reg & 0x00ff) == 0x53 ||
		    (reg & 0x00ff) == 0x55)) ||
		  (reg & 0xfff0) == 0x630 ||
		  reg == 0x402 ||
		  reg == 0x640 || reg == 0x642 ||
		  ((reg & 0xfff0) == 0x650 && (reg & 0x000f) >= 0x06) ||
		  reg == 0x73 || reg == 0x75 || reg == 0x77;
	case nct6779:
	case nct6791:
	case nct6792:
	case nct6793:
	case nct6795:
	case nct6796:
	case nct6797:
	case nct6798:
		return reg == 0x150 || reg == 0x153 || reg == 0x155 ||
		  (reg & 0xfff0) == 0x4c0 ||
		  reg == 0x402 ||
		  reg == 0x63a || reg == 0x63c || reg == 0x63e ||
		  reg == 0x640 || reg == 0x642 || reg == 0x64a ||
		  reg == 0x64c ||
		  reg == 0x73 || reg == 0x75 || reg == 0x77 || reg == 0x79 ||
		  reg == 0x7b || reg == 0x7d;
	}
	return false;
}

static inline void nct6775_wmi_set_bank(struct nct6775_data *data, u16 reg)
{
	u8 bank = reg >> 8;

	data->bank = bank;
}

static u16 nct6775_wmi_read_value(struct nct6775_data *data, u16 reg)
{
	int res, err, word_sized = is_word_sized(data, reg);
	u8 tmp = 0;

	nct6775_wmi_set_bank(data, reg);

	err = nct6775_asuswmi_read(data->bank, reg & 0xff, &tmp);
	if (err)
		return 0;

	res = tmp;
	if (word_sized) {
		err = nct6775_asuswmi_read(data->bank, (reg & 0xff) + 1, &tmp);
		if (err)
			return 0;

		res = (res << 8) + tmp;
	}
	return res;
}

static int nct6775_wmi_write_value(struct nct6775_data *data, u16 reg, u16 value)
{
	int res, word_sized = is_word_sized(data, reg);

	nct6775_wmi_set_bank(data, reg);

	if (word_sized) {
		res = nct6775_asuswmi_write(data->bank, reg & 0xff, value >> 8);
		if (res)
			return res;

		res = nct6775_asuswmi_write(data->bank, (reg & 0xff) + 1, value);
	} else {
		res = nct6775_asuswmi_write(data->bank, reg & 0xff, value);
	}

	return res;
}

/*
 * On older chips, only registers 0x50-0x5f are banked.
 * On more recent chips, all registers are banked.
 * Assume that is the case and set the bank number for each access.
 * Cache the bank number so it only needs to be set if it changes.
 */
static inline void nct6775_set_bank(struct nct6775_data *data, u16 reg)
{
	u8 bank = reg >> 8;

	if (data->bank != bank) {
		outb_p(NCT6775_REG_BANK, data->addr + ADDR_REG_OFFSET);
		outb_p(bank, data->addr + DATA_REG_OFFSET);
		data->bank = bank;
	}
}

static u16 nct6775_read_value(struct nct6775_data *data, u16 reg)
{
	int res, word_sized = is_word_sized(data, reg);

	nct6775_set_bank(data, reg);
	outb_p(reg & 0xff, data->addr + ADDR_REG_OFFSET);
	res = inb_p(data->addr + DATA_REG_OFFSET);
	if (word_sized) {
		outb_p((reg & 0xff) + 1,
		       data->addr + ADDR_REG_OFFSET);
		res = (res << 8) + inb_p(data->addr + DATA_REG_OFFSET);
	}
	return res;
}

static int nct6775_write_value(struct nct6775_data *data, u16 reg, u16 value)
{
	int word_sized = is_word_sized(data, reg);

	nct6775_set_bank(data, reg);
	outb_p(reg & 0xff, data->addr + ADDR_REG_OFFSET);
	if (word_sized) {
		outb_p(value >> 8, data->addr + DATA_REG_OFFSET);
		outb_p((reg & 0xff) + 1,
		       data->addr + ADDR_REG_OFFSET);
	}
	outb_p(value & 0xff, data->addr + DATA_REG_OFFSET);
	return 0;
}

/* We left-align 8-bit temperature values to make the code simpler */
static u16 nct6775_read_temp(struct nct6775_data *data, u16 reg)
{
	u16 res;

	res = data->read_value(data, reg);
	if (!is_word_sized(data, reg))
		res <<= 8;

	return res;
}

static int nct6775_write_temp(struct nct6775_data *data, u16 reg, u16 value)
{
	if (!is_word_sized(data, reg))
		value >>= 8;
	return data->write_value(data, reg, value);
}

/* This function assumes that the caller holds data->update_lock */
static void nct6775_write_fan_div(struct nct6775_data *data, int nr)
{
	u8 reg;

	switch (nr) {
	case 0:
		reg = (data->read_value(data, NCT6775_REG_FANDIV1) & 0x70)
		    | (data->fan_div[0] & 0x7);
		data->write_value(data, NCT6775_REG_FANDIV1, reg);
		break;
	case 1:
		reg = (data->read_value(data, NCT6775_REG_FANDIV1) & 0x7)
		    | ((data->fan_div[1] << 4) & 0x70);
		data->write_value(data, NCT6775_REG_FANDIV1, reg);
		break;
	case 2:
		reg = (data->read_value(data, NCT6775_REG_FANDIV2) & 0x70)
		    | (data->fan_div[2] & 0x7);
		data->write_value(data, NCT6775_REG_FANDIV2, reg);
		break;
	case 3:
		reg = (data->read_value(data, NCT6775_REG_FANDIV2) & 0x7)
		    | ((data->fan_div[3] << 4) & 0x70);
		data->write_value(data, NCT6775_REG_FANDIV2, reg);
		break;
	}
}

static void nct6775_write_fan_div_common(struct nct6775_data *data, int nr)
{
	if (data->kind == nct6775)
		nct6775_write_fan_div(data, nr);
}

static void nct6775_update_fan_div(struct nct6775_data *data)
{
	u8 i;

	i = data->read_value(data, NCT6775_REG_FANDIV1);
	data->fan_div[0] = i & 0x7;
	data->fan_div[1] = (i & 0x70) >> 4;
	i = data->read_value(data, NCT6775_REG_FANDIV2);
	data->fan_div[2] = i & 0x7;
	if (data->has_fan & BIT(3))
		data->fan_div[3] = (i & 0x70) >> 4;
}

static void nct6775_update_fan_div_common(struct nct6775_data *data)
{
	if (data->kind == nct6775)
		nct6775_update_fan_div(data);
}

static void nct6775_init_fan_div(struct nct6775_data *data)
{
	int i;

	nct6775_update_fan_div_common(data);
	/*
	 * For all fans, start with highest divider value if the divider
	 * register is not initialized. This ensures that we get a
	 * reading from the fan count register, even if it is not optimal.
	 * We'll compute a better divider later on.
	 */
	for (i = 0; i < ARRAY_SIZE(data->fan_div); i++) {
		if (!(data->has_fan & BIT(i)))
			continue;
		if (data->fan_div[i] == 0) {
			data->fan_div[i] = 7;
			nct6775_write_fan_div_common(data, i);
		}
	}
}

static void nct6775_init_fan_common(struct device *dev,
				    struct nct6775_data *data)
{
	int i;
	u8 reg;

	if (data->has_fan_div)
		nct6775_init_fan_div(data);

	/*
	 * If fan_min is not set (0), set it to 0xff to disable it. This
	 * prevents the unnecessary warning when fanX_min is reported as 0.
	 */
	for (i = 0; i < ARRAY_SIZE(data->fan_min); i++) {
		if (data->has_fan_min & BIT(i)) {
			reg = data->read_value(data, data->REG_FAN_MIN[i]);
			if (!reg)
				data->write_value(data, data->REG_FAN_MIN[i],
						  data->has_fan_div ? 0xff
								    : 0xff1f);
		}
	}
}

static void nct6775_select_fan_div(struct device *dev,
				   struct nct6775_data *data, int nr, u16 reg)
{
	u8 fan_div = data->fan_div[nr];
	u16 fan_min;

	if (!data->has_fan_div)
		return;

	/*
	 * If we failed to measure the fan speed, or the reported value is not
	 * in the optimal range, and the clock divider can be modified,
	 * let's try that for next time.
	 */
	if (reg == 0x00 && fan_div < 0x07)
		fan_div++;
	else if (reg != 0x00 && reg < 0x30 && fan_div > 0)
		fan_div--;

	if (fan_div != data->fan_div[nr]) {
		dev_dbg(dev, "Modifying fan%d clock divider from %u to %u\n",
			nr + 1, div_from_reg(data->fan_div[nr]),
			div_from_reg(fan_div));

		/* Preserve min limit if possible */
		if (data->has_fan_min & BIT(nr)) {
			fan_min = data->fan_min[nr];
			if (fan_div > data->fan_div[nr]) {
				if (fan_min != 255 && fan_min > 1)
					fan_min >>= 1;
			} else {
				if (fan_min != 255) {
					fan_min <<= 1;
					if (fan_min > 254)
						fan_min = 254;
				}
			}
			if (fan_min != data->fan_min[nr]) {
				data->fan_min[nr] = fan_min;
				data->write_value(data, data->REG_FAN_MIN[nr],
						  fan_min);
			}
		}
		data->fan_div[nr] = fan_div;
		nct6775_write_fan_div_common(data, nr);
	}
}

static void nct6775_update_pwm(struct device *dev)
{
	struct nct6775_data *data = dev_get_drvdata(dev);
	int i, j;
	int fanmodecfg, reg;
	bool duty_is_dc;

	for (i = 0; i < data->pwm_num; i++) {
		if (!(data->has_pwm & BIT(i)))
			continue;

		duty_is_dc = data->REG_PWM_MODE[i] &&
		  (data->read_value(data, data->REG_PWM_MODE[i])
		   & data->PWM_MODE_MASK[i]);
		data->pwm_mode[i] = !duty_is_dc;

		fanmodecfg = data->read_value(data, data->REG_FAN_MODE[i]);
		for (j = 0; j < ARRAY_SIZE(data->REG_PWM); j++) {
			if (data->REG_PWM[j] && data->REG_PWM[j][i]) {
				data->pwm[j][i] = data->read_value(data,
								   data->REG_PWM[j][i]);
			}
		}

		data->pwm_enable[i] = reg_to_pwm_enable(data->pwm[0][i],
							(fanmodecfg >> 4) & 7);

		if (!data->temp_tolerance[0][i] ||
		    data->pwm_enable[i] != speed_cruise)
			data->temp_tolerance[0][i] = fanmodecfg & 0x0f;
		if (!data->target_speed_tolerance[i] ||
		    data->pwm_enable[i] == speed_cruise) {
			u8 t = fanmodecfg & 0x0f;

			if (data->REG_TOLERANCE_H) {
				t |= (data->read_value(data,
				      data->REG_TOLERANCE_H[i]) & 0x70) >> 1;
			}
			data->target_speed_tolerance[i] = t;
		}

		data->temp_tolerance[1][i] =
			data->read_value(data,
					 data->REG_CRITICAL_TEMP_TOLERANCE[i]);

		reg = data->read_value(data, data->REG_TEMP_SEL[i]);
		data->pwm_temp_sel[i] = reg & 0x1f;
		/* If fan can stop, report floor as 0 */
		if (reg & 0x80)
			data->pwm[2][i] = 0;

		if (!data->REG_WEIGHT_TEMP_SEL[i])
			continue;

		reg = data->read_value(data, data->REG_WEIGHT_TEMP_SEL[i]);
		data->pwm_weight_temp_sel[i] = reg & 0x1f;
		/* If weight is disabled, report weight source as 0 */
		if (!(reg & 0x80))
			data->pwm_weight_temp_sel[i] = 0;

		/* Weight temp data */
		for (j = 0; j < ARRAY_SIZE(data->weight_temp); j++) {
			data->weight_temp[j][i] = data->read_value(data,
								   data->REG_WEIGHT_TEMP[j][i]);
		}
	}
}

static void nct6775_update_pwm_limits(struct device *dev)
{
	struct nct6775_data *data = dev_get_drvdata(dev);
	int i, j;
	u8 reg;
	u16 reg_t;

	for (i = 0; i < data->pwm_num; i++) {
		if (!(data->has_pwm & BIT(i)))
			continue;

		for (j = 0; j < ARRAY_SIZE(data->fan_time); j++) {
			data->fan_time[j][i] =
			  data->read_value(data, data->REG_FAN_TIME[j][i]);
		}

		reg_t = data->read_value(data, data->REG_TARGET[i]);
		/* Update only in matching mode or if never updated */
		if (!data->target_temp[i] ||
		    data->pwm_enable[i] == thermal_cruise)
			data->target_temp[i] = reg_t & data->target_temp_mask;
		if (!data->target_speed[i] ||
		    data->pwm_enable[i] == speed_cruise) {
			if (data->REG_TOLERANCE_H) {
				reg_t |= (data->read_value(data,
					data->REG_TOLERANCE_H[i]) & 0x0f) << 8;
			}
			data->target_speed[i] = reg_t;
		}

		for (j = 0; j < data->auto_pwm_num; j++) {
			data->auto_pwm[i][j] =
			  data->read_value(data,
					   NCT6775_AUTO_PWM(data, i, j));
			data->auto_temp[i][j] =
			  data->read_value(data,
					   NCT6775_AUTO_TEMP(data, i, j));
		}

		/* critical auto_pwm temperature data */
		data->auto_temp[i][data->auto_pwm_num] =
			data->read_value(data, data->REG_CRITICAL_TEMP[i]);

		switch (data->kind) {
		case nct6775:
			reg = data->read_value(data,
					       NCT6775_REG_CRITICAL_ENAB[i]);
			data->auto_pwm[i][data->auto_pwm_num] =
						(reg & 0x02) ? 0xff : 0x00;
			break;
		case nct6776:
			data->auto_pwm[i][data->auto_pwm_num] = 0xff;
			break;
		case nct6106:
		case nct6116:
		case nct6779:
		case nct6791:
		case nct6792:
		case nct6793:
		case nct6795:
		case nct6796:
		case nct6797:
		case nct6798:
			reg = data->read_value(data,
					data->REG_CRITICAL_PWM_ENABLE[i]);
			if (reg & data->CRITICAL_PWM_ENABLE_MASK)
				reg = data->read_value(data,
					data->REG_CRITICAL_PWM[i]);
			else
				reg = 0xff;
			data->auto_pwm[i][data->auto_pwm_num] = reg;
			break;
		}
	}
}

static struct nct6775_data *nct6775_update_device(struct device *dev)
{
	struct nct6775_data *data = dev_get_drvdata(dev);
	int i, j;

	mutex_lock(&data->update_lock);

	if (time_after(jiffies, data->last_updated + HZ + HZ / 2)
	    || !data->valid) {
		/* Fan clock dividers */
		nct6775_update_fan_div_common(data);

		/* Measured voltages and limits */
		for (i = 0; i < data->in_num; i++) {
			if (!(data->have_in & BIT(i)))
				continue;

			data->in[i][0] = data->read_value(data,
							  data->REG_VIN[i]);
			data->in[i][1] = data->read_value(data,
					  data->REG_IN_MINMAX[0][i]);
			data->in[i][2] = data->read_value(data,
					  data->REG_IN_MINMAX[1][i]);
		}

		/* Measured fan speeds and limits */
		for (i = 0; i < ARRAY_SIZE(data->rpm); i++) {
			u16 reg;

			if (!(data->has_fan & BIT(i)))
				continue;

			reg = data->read_value(data, data->REG_FAN[i]);
			data->rpm[i] = data->fan_from_reg(reg,
							  data->fan_div[i]);

			if (data->has_fan_min & BIT(i))
				data->fan_min[i] = data->read_value(data,
					   data->REG_FAN_MIN[i]);

			if (data->REG_FAN_PULSES[i]) {
				data->fan_pulses[i] =
				  (data->read_value(data,
						    data->REG_FAN_PULSES[i])
				   >> data->FAN_PULSE_SHIFT[i]) & 0x03;
			}

			nct6775_select_fan_div(dev, data, i, reg);
		}

		nct6775_update_pwm(dev);
		nct6775_update_pwm_limits(dev);

		/* Measured temperatures and limits */
		for (i = 0; i < NUM_TEMP; i++) {
			if (!(data->have_temp & BIT(i)))
				continue;
			for (j = 0; j < ARRAY_SIZE(data->reg_temp); j++) {
				if (data->reg_temp[j][i])
					data->temp[j][i] = nct6775_read_temp(data,
									     data->reg_temp[j][i]);
			}
			if (i >= NUM_TEMP_FIXED ||
			    !(data->have_temp_fixed & BIT(i)))
				continue;
			data->temp_offset[i] = data->read_value(data,
								   data->REG_TEMP_OFFSET[i]);
		}

		data->alarms = 0;
		for (i = 0; i < NUM_REG_ALARM; i++) {
			u8 alarm;

			if (!data->REG_ALARM[i])
				continue;
			alarm = data->read_value(data, data->REG_ALARM[i]);
			data->alarms |= ((u64)alarm) << (i << 3);
		}

		data->beeps = 0;
		for (i = 0; i < NUM_REG_BEEP; i++) {
			u8 beep;

			if (!data->REG_BEEP[i])
				continue;
			beep = data->read_value(data, data->REG_BEEP[i]);
			data->beeps |= ((u64)beep) << (i << 3);
		}

		data->last_updated = jiffies;
		data->valid = true;
	}

	mutex_unlock(&data->update_lock);
	return data;
}

/*
 * Sysfs callback functions
 */
static ssize_t
show_in_reg(struct device *dev, struct device_attribute *attr, char *buf)
{
	struct nct6775_data *data = nct6775_update_device(dev);
	struct sensor_device_attribute_2 *sattr = to_sensor_dev_attr_2(attr);
	int index = sattr->index;
	int nr = sattr->nr;

	return sprintf(buf, "%ld\n", in_from_reg(data->in[nr][index], nr));
}

static ssize_t
store_in_reg(struct device *dev, struct device_attribute *attr, const char *buf,
	     size_t count)
{
	struct nct6775_data *data = dev_get_drvdata(dev);
	struct sensor_device_attribute_2 *sattr = to_sensor_dev_attr_2(attr);
	int index = sattr->index;
	int nr = sattr->nr;
	unsigned long val;
	int err;

	err = kstrtoul(buf, 10, &val);
	if (err < 0)
		return err;
	mutex_lock(&data->update_lock);
	data->in[nr][index] = in_to_reg(val, nr);
	data->write_value(data, data->REG_IN_MINMAX[index - 1][nr],
			  data->in[nr][index]);
	mutex_unlock(&data->update_lock);
	return count;
}

static ssize_t
show_alarm(struct device *dev, struct device_attribute *attr, char *buf)
{
	struct nct6775_data *data = nct6775_update_device(dev);
	struct sensor_device_attribute *sattr = to_sensor_dev_attr(attr);
	int nr = data->ALARM_BITS[sattr->index];

	return sprintf(buf, "%u\n",
		       (unsigned int)((data->alarms >> nr) & 0x01));
}

static int find_temp_source(struct nct6775_data *data, int index, int count)
{
	int source = data->temp_src[index];
	int nr;

	for (nr = 0; nr < count; nr++) {
		int src;

		src = data->read_value(data,
				       data->REG_TEMP_SOURCE[nr]) & 0x1f;
		if (src == source)
			return nr;
	}
	return -ENODEV;
}

static ssize_t
show_temp_alarm(struct device *dev, struct device_attribute *attr, char *buf)
{
	struct sensor_device_attribute *sattr = to_sensor_dev_attr(attr);
	struct nct6775_data *data = nct6775_update_device(dev);
	unsigned int alarm = 0;
	int nr;

	/*
	 * For temperatures, there is no fixed mapping from registers to alarm
	 * bits. Alarm bits are determined by the temperature source mapping.
	 */
	nr = find_temp_source(data, sattr->index, data->num_temp_alarms);
	if (nr >= 0) {
		int bit = data->ALARM_BITS[nr + TEMP_ALARM_BASE];

		alarm = (data->alarms >> bit) & 0x01;
	}
	return sprintf(buf, "%u\n", alarm);
}

static ssize_t
show_beep(struct device *dev, struct device_attribute *attr, char *buf)
{
	struct sensor_device_attribute *sattr = to_sensor_dev_attr(attr);
	struct nct6775_data *data = nct6775_update_device(dev);
	int nr = data->BEEP_BITS[sattr->index];

	return sprintf(buf, "%u\n",
		       (unsigned int)((data->beeps >> nr) & 0x01));
}

static ssize_t
store_beep(struct device *dev, struct device_attribute *attr, const char *buf,
	   size_t count)
{
	struct sensor_device_attribute_2 *sattr = to_sensor_dev_attr_2(attr);
	struct nct6775_data *data = dev_get_drvdata(dev);
	int nr = data->BEEP_BITS[sattr->index];
	int regindex = nr >> 3;
	unsigned long val;
	int err;

	err = kstrtoul(buf, 10, &val);
	if (err < 0)
		return err;
	if (val > 1)
		return -EINVAL;

	mutex_lock(&data->update_lock);
	if (val)
		data->beeps |= (1ULL << nr);
	else
		data->beeps &= ~(1ULL << nr);
	data->write_value(data, data->REG_BEEP[regindex],
			  (data->beeps >> (regindex << 3)) & 0xff);
	mutex_unlock(&data->update_lock);
	return count;
}

static ssize_t
show_temp_beep(struct device *dev, struct device_attribute *attr, char *buf)
{
	struct sensor_device_attribute *sattr = to_sensor_dev_attr(attr);
	struct nct6775_data *data = nct6775_update_device(dev);
	unsigned int beep = 0;
	int nr;

	/*
	 * For temperatures, there is no fixed mapping from registers to beep
	 * enable bits. Beep enable bits are determined by the temperature
	 * source mapping.
	 */
	nr = find_temp_source(data, sattr->index, data->num_temp_beeps);
	if (nr >= 0) {
		int bit = data->BEEP_BITS[nr + TEMP_ALARM_BASE];

		beep = (data->beeps >> bit) & 0x01;
	}
	return sprintf(buf, "%u\n", beep);
}

static ssize_t
store_temp_beep(struct device *dev, struct device_attribute *attr,
		const char *buf, size_t count)
{
	struct sensor_device_attribute_2 *sattr = to_sensor_dev_attr_2(attr);
	struct nct6775_data *data = dev_get_drvdata(dev);
	int nr, bit, regindex;
	unsigned long val;
	int err;

	err = kstrtoul(buf, 10, &val);
	if (err < 0)
		return err;
	if (val > 1)
		return -EINVAL;

	nr = find_temp_source(data, sattr->index, data->num_temp_beeps);
	if (nr < 0)
		return nr;

	bit = data->BEEP_BITS[nr + TEMP_ALARM_BASE];
	regindex = bit >> 3;

	mutex_lock(&data->update_lock);
	if (val)
		data->beeps |= (1ULL << bit);
	else
		data->beeps &= ~(1ULL << bit);
	data->write_value(data, data->REG_BEEP[regindex],
			  (data->beeps >> (regindex << 3)) & 0xff);
	mutex_unlock(&data->update_lock);

	return count;
}

static umode_t nct6775_in_is_visible(struct kobject *kobj,
				     struct attribute *attr, int index)
{
	struct device *dev = kobj_to_dev(kobj);
	struct nct6775_data *data = dev_get_drvdata(dev);
	int in = index / 5;	/* voltage index */

	if (!(data->have_in & BIT(in)))
		return 0;

	return attr->mode;
}

SENSOR_TEMPLATE_2(in_input, "in%d_input", S_IRUGO, show_in_reg, NULL, 0, 0);
SENSOR_TEMPLATE(in_alarm, "in%d_alarm", S_IRUGO, show_alarm, NULL, 0);
SENSOR_TEMPLATE(in_beep, "in%d_beep", S_IWUSR | S_IRUGO, show_beep, store_beep,
		0);
SENSOR_TEMPLATE_2(in_min, "in%d_min", S_IWUSR | S_IRUGO, show_in_reg,
		  store_in_reg, 0, 1);
SENSOR_TEMPLATE_2(in_max, "in%d_max", S_IWUSR | S_IRUGO, show_in_reg,
		  store_in_reg, 0, 2);

/*
 * nct6775_in_is_visible uses the index into the following array
 * to determine if attributes should be created or not.
 * Any change in order or content must be matched.
 */
static struct sensor_device_template *nct6775_attributes_in_template[] = {
	&sensor_dev_template_in_input,
	&sensor_dev_template_in_alarm,
	&sensor_dev_template_in_beep,
	&sensor_dev_template_in_min,
	&sensor_dev_template_in_max,
	NULL
};

static const struct sensor_template_group nct6775_in_template_group = {
	.templates = nct6775_attributes_in_template,
	.is_visible = nct6775_in_is_visible,
};

static ssize_t
show_fan(struct device *dev, struct device_attribute *attr, char *buf)
{
	struct nct6775_data *data = nct6775_update_device(dev);
	struct sensor_device_attribute *sattr = to_sensor_dev_attr(attr);
	int nr = sattr->index;

	return sprintf(buf, "%d\n", data->rpm[nr]);
}

static ssize_t
show_fan_min(struct device *dev, struct device_attribute *attr, char *buf)
{
	struct nct6775_data *data = nct6775_update_device(dev);
	struct sensor_device_attribute *sattr = to_sensor_dev_attr(attr);
	int nr = sattr->index;

	return sprintf(buf, "%d\n",
		       data->fan_from_reg_min(data->fan_min[nr],
					      data->fan_div[nr]));
}

static ssize_t
show_fan_div(struct device *dev, struct device_attribute *attr, char *buf)
{
	struct nct6775_data *data = nct6775_update_device(dev);
	struct sensor_device_attribute *sattr = to_sensor_dev_attr(attr);
	int nr = sattr->index;

	return sprintf(buf, "%u\n", div_from_reg(data->fan_div[nr]));
}

static ssize_t
store_fan_min(struct device *dev, struct device_attribute *attr,
	      const char *buf, size_t count)
{
	struct nct6775_data *data = dev_get_drvdata(dev);
	struct sensor_device_attribute *sattr = to_sensor_dev_attr(attr);
	int nr = sattr->index;
	unsigned long val;
	unsigned int reg;
	u8 new_div;
	int err;

	err = kstrtoul(buf, 10, &val);
	if (err < 0)
		return err;

	mutex_lock(&data->update_lock);
	if (!data->has_fan_div) {
		/* NCT6776F or NCT6779D; we know this is a 13 bit register */
		if (!val) {
			val = 0xff1f;
		} else {
			if (val > 1350000U)
				val = 135000U;
			val = 1350000U / val;
			val = (val & 0x1f) | ((val << 3) & 0xff00);
		}
		data->fan_min[nr] = val;
		goto write_min;	/* Leave fan divider alone */
	}
	if (!val) {
		/* No min limit, alarm disabled */
		data->fan_min[nr] = 255;
		new_div = data->fan_div[nr]; /* No change */
		dev_info(dev, "fan%u low limit and alarm disabled\n", nr + 1);
		goto write_div;
	}
	reg = 1350000U / val;
	if (reg >= 128 * 255) {
		/*
		 * Speed below this value cannot possibly be represented,
		 * even with the highest divider (128)
		 */
		data->fan_min[nr] = 254;
		new_div = 7; /* 128 == BIT(7) */
		dev_warn(dev,
			 "fan%u low limit %lu below minimum %u, set to minimum\n",
			 nr + 1, val, data->fan_from_reg_min(254, 7));
	} else if (!reg) {
		/*
		 * Speed above this value cannot possibly be represented,
		 * even with the lowest divider (1)
		 */
		data->fan_min[nr] = 1;
		new_div = 0; /* 1 == BIT(0) */
		dev_warn(dev,
			 "fan%u low limit %lu above maximum %u, set to maximum\n",
			 nr + 1, val, data->fan_from_reg_min(1, 0));
	} else {
		/*
		 * Automatically pick the best divider, i.e. the one such
		 * that the min limit will correspond to a register value
		 * in the 96..192 range
		 */
		new_div = 0;
		while (reg > 192 && new_div < 7) {
			reg >>= 1;
			new_div++;
		}
		data->fan_min[nr] = reg;
	}

write_div:
	/*
	 * Write both the fan clock divider (if it changed) and the new
	 * fan min (unconditionally)
	 */
	if (new_div != data->fan_div[nr]) {
		dev_dbg(dev, "fan%u clock divider changed from %u to %u\n",
			nr + 1, div_from_reg(data->fan_div[nr]),
			div_from_reg(new_div));
		data->fan_div[nr] = new_div;
		nct6775_write_fan_div_common(data, nr);
		/* Give the chip time to sample a new speed value */
		data->last_updated = jiffies;
	}

write_min:
	data->write_value(data, data->REG_FAN_MIN[nr], data->fan_min[nr]);
	mutex_unlock(&data->update_lock);

	return count;
}

static ssize_t
show_fan_pulses(struct device *dev, struct device_attribute *attr, char *buf)
{
	struct nct6775_data *data = nct6775_update_device(dev);
	struct sensor_device_attribute *sattr = to_sensor_dev_attr(attr);
	int p = data->fan_pulses[sattr->index];

	return sprintf(buf, "%d\n", p ? : 4);
}

static ssize_t
store_fan_pulses(struct device *dev, struct device_attribute *attr,
		 const char *buf, size_t count)
{
	struct nct6775_data *data = dev_get_drvdata(dev);
	struct sensor_device_attribute *sattr = to_sensor_dev_attr(attr);
	int nr = sattr->index;
	unsigned long val;
	int err;
	u8 reg;

	err = kstrtoul(buf, 10, &val);
	if (err < 0)
		return err;

	if (val > 4)
		return -EINVAL;

	mutex_lock(&data->update_lock);
	data->fan_pulses[nr] = val & 3;
	reg = data->read_value(data, data->REG_FAN_PULSES[nr]);
	reg &= ~(0x03 << data->FAN_PULSE_SHIFT[nr]);
	reg |= (val & 3) << data->FAN_PULSE_SHIFT[nr];
	data->write_value(data, data->REG_FAN_PULSES[nr], reg);
	mutex_unlock(&data->update_lock);

	return count;
}

static umode_t nct6775_fan_is_visible(struct kobject *kobj,
				      struct attribute *attr, int index)
{
	struct device *dev = kobj_to_dev(kobj);
	struct nct6775_data *data = dev_get_drvdata(dev);
	int fan = index / 6;	/* fan index */
	int nr = index % 6;	/* attribute index */

	if (!(data->has_fan & BIT(fan)))
		return 0;

	if (nr == 1 && data->ALARM_BITS[FAN_ALARM_BASE + fan] == -1)
		return 0;
	if (nr == 2 && data->BEEP_BITS[FAN_ALARM_BASE + fan] == -1)
		return 0;
	if (nr == 3 && !data->REG_FAN_PULSES[fan])
		return 0;
	if (nr == 4 && !(data->has_fan_min & BIT(fan)))
		return 0;
	if (nr == 5 && data->kind != nct6775)
		return 0;

	return attr->mode;
}

SENSOR_TEMPLATE(fan_input, "fan%d_input", S_IRUGO, show_fan, NULL, 0);
SENSOR_TEMPLATE(fan_alarm, "fan%d_alarm", S_IRUGO, show_alarm, NULL,
		FAN_ALARM_BASE);
SENSOR_TEMPLATE(fan_beep, "fan%d_beep", S_IWUSR | S_IRUGO, show_beep,
		store_beep, FAN_ALARM_BASE);
SENSOR_TEMPLATE(fan_pulses, "fan%d_pulses", S_IWUSR | S_IRUGO, show_fan_pulses,
		store_fan_pulses, 0);
SENSOR_TEMPLATE(fan_min, "fan%d_min", S_IWUSR | S_IRUGO, show_fan_min,
		store_fan_min, 0);
SENSOR_TEMPLATE(fan_div, "fan%d_div", S_IRUGO, show_fan_div, NULL, 0);

/*
 * nct6775_fan_is_visible uses the index into the following array
 * to determine if attributes should be created or not.
 * Any change in order or content must be matched.
 */
static struct sensor_device_template *nct6775_attributes_fan_template[] = {
	&sensor_dev_template_fan_input,
	&sensor_dev_template_fan_alarm,	/* 1 */
	&sensor_dev_template_fan_beep,	/* 2 */
	&sensor_dev_template_fan_pulses,
	&sensor_dev_template_fan_min,	/* 4 */
	&sensor_dev_template_fan_div,	/* 5 */
	NULL
};

static const struct sensor_template_group nct6775_fan_template_group = {
	.templates = nct6775_attributes_fan_template,
	.is_visible = nct6775_fan_is_visible,
	.base = 1,
};

static ssize_t
show_temp_label(struct device *dev, struct device_attribute *attr, char *buf)
{
	struct nct6775_data *data = nct6775_update_device(dev);
	struct sensor_device_attribute *sattr = to_sensor_dev_attr(attr);
	int nr = sattr->index;

	return sprintf(buf, "%s\n", data->temp_label[data->temp_src[nr]]);
}

static ssize_t
show_temp(struct device *dev, struct device_attribute *attr, char *buf)
{
	struct nct6775_data *data = nct6775_update_device(dev);
	struct sensor_device_attribute_2 *sattr = to_sensor_dev_attr_2(attr);
	int nr = sattr->nr;
	int index = sattr->index;

	return sprintf(buf, "%d\n", LM75_TEMP_FROM_REG(data->temp[index][nr]));
}

static ssize_t
store_temp(struct device *dev, struct device_attribute *attr, const char *buf,
	   size_t count)
{
	struct nct6775_data *data = dev_get_drvdata(dev);
	struct sensor_device_attribute_2 *sattr = to_sensor_dev_attr_2(attr);
	int nr = sattr->nr;
	int index = sattr->index;
	int err;
	long val;

	err = kstrtol(buf, 10, &val);
	if (err < 0)
		return err;

	mutex_lock(&data->update_lock);
	data->temp[index][nr] = LM75_TEMP_TO_REG(val);
	nct6775_write_temp(data, data->reg_temp[index][nr],
			   data->temp[index][nr]);
	mutex_unlock(&data->update_lock);
	return count;
}

static ssize_t
show_temp_offset(struct device *dev, struct device_attribute *attr, char *buf)
{
	struct nct6775_data *data = nct6775_update_device(dev);
	struct sensor_device_attribute *sattr = to_sensor_dev_attr(attr);

	return sprintf(buf, "%d\n", data->temp_offset[sattr->index] * 1000);
}

static ssize_t
store_temp_offset(struct device *dev, struct device_attribute *attr,
		  const char *buf, size_t count)
{
	struct nct6775_data *data = dev_get_drvdata(dev);
	struct sensor_device_attribute *sattr = to_sensor_dev_attr(attr);
	int nr = sattr->index;
	long val;
	int err;

	err = kstrtol(buf, 10, &val);
	if (err < 0)
		return err;

	val = clamp_val(DIV_ROUND_CLOSEST(val, 1000), -128, 127);

	mutex_lock(&data->update_lock);
	data->temp_offset[nr] = val;
	data->write_value(data, data->REG_TEMP_OFFSET[nr], val);
	mutex_unlock(&data->update_lock);

	return count;
}

static ssize_t
show_temp_type(struct device *dev, struct device_attribute *attr, char *buf)
{
	struct nct6775_data *data = nct6775_update_device(dev);
	struct sensor_device_attribute *sattr = to_sensor_dev_attr(attr);
	int nr = sattr->index;

	return sprintf(buf, "%d\n", (int)data->temp_type[nr]);
}

static ssize_t
store_temp_type(struct device *dev, struct device_attribute *attr,
		const char *buf, size_t count)
{
	struct nct6775_data *data = nct6775_update_device(dev);
	struct sensor_device_attribute *sattr = to_sensor_dev_attr(attr);
	int nr = sattr->index;
	unsigned long val;
	int err;
	u8 vbat, diode, vbit, dbit;

	err = kstrtoul(buf, 10, &val);
	if (err < 0)
		return err;

	if (val != 1 && val != 3 && val != 4)
		return -EINVAL;

	mutex_lock(&data->update_lock);

	data->temp_type[nr] = val;
	vbit = 0x02 << nr;
	dbit = data->DIODE_MASK << nr;
	vbat = data->read_value(data, data->REG_VBAT) & ~vbit;
	diode = data->read_value(data, data->REG_DIODE) & ~dbit;
	switch (val) {
	case 1:	/* CPU diode (diode, current mode) */
		vbat |= vbit;
		diode |= dbit;
		break;
	case 3: /* diode, voltage mode */
		vbat |= dbit;
		break;
	case 4:	/* thermistor */
		break;
	}
	data->write_value(data, data->REG_VBAT, vbat);
	data->write_value(data, data->REG_DIODE, diode);

	mutex_unlock(&data->update_lock);
	return count;
}

static umode_t nct6775_temp_is_visible(struct kobject *kobj,
				       struct attribute *attr, int index)
{
	struct device *dev = kobj_to_dev(kobj);
	struct nct6775_data *data = dev_get_drvdata(dev);
	int temp = index / 10;	/* temp index */
	int nr = index % 10;	/* attribute index */

	if (!(data->have_temp & BIT(temp)))
		return 0;

	if (nr == 1 && !data->temp_label)
		return 0;

	if (nr == 2 && find_temp_source(data, temp, data->num_temp_alarms) < 0)
		return 0;				/* alarm */

	if (nr == 3 && find_temp_source(data, temp, data->num_temp_beeps) < 0)
		return 0;				/* beep */

	if (nr == 4 && !data->reg_temp[1][temp])	/* max */
		return 0;

	if (nr == 5 && !data->reg_temp[2][temp])	/* max_hyst */
		return 0;

	if (nr == 6 && !data->reg_temp[3][temp])	/* crit */
		return 0;

	if (nr == 7 && !data->reg_temp[4][temp])	/* lcrit */
		return 0;

	/* offset and type only apply to fixed sensors */
	if (nr > 7 && !(data->have_temp_fixed & BIT(temp)))
		return 0;

	return attr->mode;
}

SENSOR_TEMPLATE_2(temp_input, "temp%d_input", S_IRUGO, show_temp, NULL, 0, 0);
SENSOR_TEMPLATE(temp_label, "temp%d_label", S_IRUGO, show_temp_label, NULL, 0);
SENSOR_TEMPLATE_2(temp_max, "temp%d_max", S_IRUGO | S_IWUSR, show_temp,
		  store_temp, 0, 1);
SENSOR_TEMPLATE_2(temp_max_hyst, "temp%d_max_hyst", S_IRUGO | S_IWUSR,
		  show_temp, store_temp, 0, 2);
SENSOR_TEMPLATE_2(temp_crit, "temp%d_crit", S_IRUGO | S_IWUSR, show_temp,
		  store_temp, 0, 3);
SENSOR_TEMPLATE_2(temp_lcrit, "temp%d_lcrit", S_IRUGO | S_IWUSR, show_temp,
		  store_temp, 0, 4);
SENSOR_TEMPLATE(temp_offset, "temp%d_offset", S_IRUGO | S_IWUSR,
		show_temp_offset, store_temp_offset, 0);
SENSOR_TEMPLATE(temp_type, "temp%d_type", S_IRUGO | S_IWUSR, show_temp_type,
		store_temp_type, 0);
SENSOR_TEMPLATE(temp_alarm, "temp%d_alarm", S_IRUGO, show_temp_alarm, NULL, 0);
SENSOR_TEMPLATE(temp_beep, "temp%d_beep", S_IRUGO | S_IWUSR, show_temp_beep,
		store_temp_beep, 0);

/*
 * nct6775_temp_is_visible uses the index into the following array
 * to determine if attributes should be created or not.
 * Any change in order or content must be matched.
 */
static struct sensor_device_template *nct6775_attributes_temp_template[] = {
	&sensor_dev_template_temp_input,
	&sensor_dev_template_temp_label,
	&sensor_dev_template_temp_alarm,	/* 2 */
	&sensor_dev_template_temp_beep,		/* 3 */
	&sensor_dev_template_temp_max,		/* 4 */
	&sensor_dev_template_temp_max_hyst,	/* 5 */
	&sensor_dev_template_temp_crit,		/* 6 */
	&sensor_dev_template_temp_lcrit,	/* 7 */
	&sensor_dev_template_temp_offset,	/* 8 */
	&sensor_dev_template_temp_type,		/* 9 */
	NULL
};

static const struct sensor_template_group nct6775_temp_template_group = {
	.templates = nct6775_attributes_temp_template,
	.is_visible = nct6775_temp_is_visible,
	.base = 1,
};

static ssize_t
show_pwm_mode(struct device *dev, struct device_attribute *attr, char *buf)
{
	struct nct6775_data *data = nct6775_update_device(dev);
	struct sensor_device_attribute *sattr = to_sensor_dev_attr(attr);

	return sprintf(buf, "%d\n", data->pwm_mode[sattr->index]);
}

static ssize_t
store_pwm_mode(struct device *dev, struct device_attribute *attr,
	       const char *buf, size_t count)
{
	struct nct6775_data *data = dev_get_drvdata(dev);
	struct sensor_device_attribute *sattr = to_sensor_dev_attr(attr);
	int nr = sattr->index;
	unsigned long val;
	int err;
	u8 reg;

	err = kstrtoul(buf, 10, &val);
	if (err < 0)
		return err;

	if (val > 1)
		return -EINVAL;

	/* Setting DC mode (0) is not supported for all chips/channels */
	if (data->REG_PWM_MODE[nr] == 0) {
		if (!val)
			return -EINVAL;
		return count;
	}

	mutex_lock(&data->update_lock);
	data->pwm_mode[nr] = val;
	reg = data->read_value(data, data->REG_PWM_MODE[nr]);
	reg &= ~data->PWM_MODE_MASK[nr];
	if (!val)
		reg |= data->PWM_MODE_MASK[nr];
	data->write_value(data, data->REG_PWM_MODE[nr], reg);
	mutex_unlock(&data->update_lock);
	return count;
}

static ssize_t
show_pwm(struct device *dev, struct device_attribute *attr, char *buf)
{
	struct nct6775_data *data = nct6775_update_device(dev);
	struct sensor_device_attribute_2 *sattr = to_sensor_dev_attr_2(attr);
	int nr = sattr->nr;
	int index = sattr->index;
	int pwm;

	/*
	 * For automatic fan control modes, show current pwm readings.
	 * Otherwise, show the configured value.
	 */
	if (index == 0 && data->pwm_enable[nr] > manual)
		pwm = data->read_value(data, data->REG_PWM_READ[nr]);
	else
		pwm = data->pwm[index][nr];

	return sprintf(buf, "%d\n", pwm);
}

static ssize_t
store_pwm(struct device *dev, struct device_attribute *attr, const char *buf,
	  size_t count)
{
	struct nct6775_data *data = dev_get_drvdata(dev);
	struct sensor_device_attribute_2 *sattr = to_sensor_dev_attr_2(attr);
	int nr = sattr->nr;
	int index = sattr->index;
	unsigned long val;
	int minval[7] = { 0, 1, 1, data->pwm[2][nr], 0, 0, 0 };
	int maxval[7]
	  = { 255, 255, data->pwm[3][nr] ? : 255, 255, 255, 255, 255 };
	int err;
	u8 reg;

	err = kstrtoul(buf, 10, &val);
	if (err < 0)
		return err;
	val = clamp_val(val, minval[index], maxval[index]);

	mutex_lock(&data->update_lock);
	data->pwm[index][nr] = val;
	data->write_value(data, data->REG_PWM[index][nr], val);
	if (index == 2)	{ /* floor: disable if val == 0 */
		reg = data->read_value(data, data->REG_TEMP_SEL[nr]);
		reg &= 0x7f;
		if (val)
			reg |= 0x80;
		data->write_value(data, data->REG_TEMP_SEL[nr], reg);
	}
	mutex_unlock(&data->update_lock);
	return count;
}

/* Returns 0 if OK, -EINVAL otherwise */
static int check_trip_points(struct nct6775_data *data, int nr)
{
	int i;

	for (i = 0; i < data->auto_pwm_num - 1; i++) {
		if (data->auto_temp[nr][i] > data->auto_temp[nr][i + 1])
			return -EINVAL;
	}
	for (i = 0; i < data->auto_pwm_num - 1; i++) {
		if (data->auto_pwm[nr][i] > data->auto_pwm[nr][i + 1])
			return -EINVAL;
	}
	/* validate critical temperature and pwm if enabled (pwm > 0) */
	if (data->auto_pwm[nr][data->auto_pwm_num]) {
		if (data->auto_temp[nr][data->auto_pwm_num - 1] >
				data->auto_temp[nr][data->auto_pwm_num] ||
		    data->auto_pwm[nr][data->auto_pwm_num - 1] >
				data->auto_pwm[nr][data->auto_pwm_num])
			return -EINVAL;
	}
	return 0;
}

static void pwm_update_registers(struct nct6775_data *data, int nr)
{
	u8 reg;

	switch (data->pwm_enable[nr]) {
	case off:
	case manual:
		break;
	case speed_cruise:
		reg = data->read_value(data, data->REG_FAN_MODE[nr]);
		reg = (reg & ~data->tolerance_mask) |
		  (data->target_speed_tolerance[nr] & data->tolerance_mask);
		data->write_value(data, data->REG_FAN_MODE[nr], reg);
		data->write_value(data, data->REG_TARGET[nr],
				    data->target_speed[nr] & 0xff);
		if (data->REG_TOLERANCE_H) {
			reg = (data->target_speed[nr] >> 8) & 0x0f;
			reg |= (data->target_speed_tolerance[nr] & 0x38) << 1;
			data->write_value(data,
					  data->REG_TOLERANCE_H[nr],
					  reg);
		}
		break;
	case thermal_cruise:
		data->write_value(data, data->REG_TARGET[nr],
				  data->target_temp[nr]);
		fallthrough;
	default:
		reg = data->read_value(data, data->REG_FAN_MODE[nr]);
		reg = (reg & ~data->tolerance_mask) |
		  data->temp_tolerance[0][nr];
		data->write_value(data, data->REG_FAN_MODE[nr], reg);
		break;
	}
}

static ssize_t
show_pwm_enable(struct device *dev, struct device_attribute *attr, char *buf)
{
	struct nct6775_data *data = nct6775_update_device(dev);
	struct sensor_device_attribute *sattr = to_sensor_dev_attr(attr);

	return sprintf(buf, "%d\n", data->pwm_enable[sattr->index]);
}

static ssize_t
store_pwm_enable(struct device *dev, struct device_attribute *attr,
		 const char *buf, size_t count)
{
	struct nct6775_data *data = dev_get_drvdata(dev);
	struct sensor_device_attribute *sattr = to_sensor_dev_attr(attr);
	int nr = sattr->index;
	unsigned long val;
	int err;
	u16 reg;

	err = kstrtoul(buf, 10, &val);
	if (err < 0)
		return err;

	if (val > sf4)
		return -EINVAL;

	if (val == sf3 && data->kind != nct6775)
		return -EINVAL;

	if (val == sf4 && check_trip_points(data, nr)) {
		dev_err(dev, "Inconsistent trip points, not switching to SmartFan IV mode\n");
		dev_err(dev, "Adjust trip points and try again\n");
		return -EINVAL;
	}

	mutex_lock(&data->update_lock);
	data->pwm_enable[nr] = val;
	if (val == off) {
		/*
		 * turn off pwm control: select manual mode, set pwm to maximum
		 */
		data->pwm[0][nr] = 255;
		data->write_value(data, data->REG_PWM[0][nr], 255);
	}
	pwm_update_registers(data, nr);
	reg = data->read_value(data, data->REG_FAN_MODE[nr]);
	reg &= 0x0f;
	reg |= pwm_enable_to_reg(val) << 4;
	data->write_value(data, data->REG_FAN_MODE[nr], reg);
	mutex_unlock(&data->update_lock);
	return count;
}

static ssize_t
show_pwm_temp_sel_common(struct nct6775_data *data, char *buf, int src)
{
	int i, sel = 0;

	for (i = 0; i < NUM_TEMP; i++) {
		if (!(data->have_temp & BIT(i)))
			continue;
		if (src == data->temp_src[i]) {
			sel = i + 1;
			break;
		}
	}

	return sprintf(buf, "%d\n", sel);
}

static ssize_t
show_pwm_temp_sel(struct device *dev, struct device_attribute *attr, char *buf)
{
	struct nct6775_data *data = nct6775_update_device(dev);
	struct sensor_device_attribute *sattr = to_sensor_dev_attr(attr);
	int index = sattr->index;

	return show_pwm_temp_sel_common(data, buf, data->pwm_temp_sel[index]);
}

static ssize_t
store_pwm_temp_sel(struct device *dev, struct device_attribute *attr,
		   const char *buf, size_t count)
{
	struct nct6775_data *data = nct6775_update_device(dev);
	struct sensor_device_attribute *sattr = to_sensor_dev_attr(attr);
	int nr = sattr->index;
	unsigned long val;
	int err, reg, src;

	err = kstrtoul(buf, 10, &val);
	if (err < 0)
		return err;
	if (val == 0 || val > NUM_TEMP)
		return -EINVAL;
	if (!(data->have_temp & BIT(val - 1)) || !data->temp_src[val - 1])
		return -EINVAL;

	mutex_lock(&data->update_lock);
	src = data->temp_src[val - 1];
	data->pwm_temp_sel[nr] = src;
	reg = data->read_value(data, data->REG_TEMP_SEL[nr]);
	reg &= 0xe0;
	reg |= src;
	data->write_value(data, data->REG_TEMP_SEL[nr], reg);
	mutex_unlock(&data->update_lock);

	return count;
}

static ssize_t
show_pwm_weight_temp_sel(struct device *dev, struct device_attribute *attr,
			 char *buf)
{
	struct nct6775_data *data = nct6775_update_device(dev);
	struct sensor_device_attribute *sattr = to_sensor_dev_attr(attr);
	int index = sattr->index;

	return show_pwm_temp_sel_common(data, buf,
					data->pwm_weight_temp_sel[index]);
}

static ssize_t
store_pwm_weight_temp_sel(struct device *dev, struct device_attribute *attr,
			  const char *buf, size_t count)
{
	struct nct6775_data *data = nct6775_update_device(dev);
	struct sensor_device_attribute *sattr = to_sensor_dev_attr(attr);
	int nr = sattr->index;
	unsigned long val;
	int err, reg, src;

	err = kstrtoul(buf, 10, &val);
	if (err < 0)
		return err;
	if (val > NUM_TEMP)
		return -EINVAL;
	val = array_index_nospec(val, NUM_TEMP + 1);
	if (val && (!(data->have_temp & BIT(val - 1)) ||
		    !data->temp_src[val - 1]))
		return -EINVAL;

	mutex_lock(&data->update_lock);
	if (val) {
		src = data->temp_src[val - 1];
		data->pwm_weight_temp_sel[nr] = src;
		reg = data->read_value(data, data->REG_WEIGHT_TEMP_SEL[nr]);
		reg &= 0xe0;
		reg |= (src | 0x80);
		data->write_value(data, data->REG_WEIGHT_TEMP_SEL[nr], reg);
	} else {
		data->pwm_weight_temp_sel[nr] = 0;
		reg = data->read_value(data, data->REG_WEIGHT_TEMP_SEL[nr]);
		reg &= 0x7f;
		data->write_value(data, data->REG_WEIGHT_TEMP_SEL[nr], reg);
	}
	mutex_unlock(&data->update_lock);

	return count;
}

static ssize_t
show_target_temp(struct device *dev, struct device_attribute *attr, char *buf)
{
	struct nct6775_data *data = nct6775_update_device(dev);
	struct sensor_device_attribute *sattr = to_sensor_dev_attr(attr);

	return sprintf(buf, "%d\n", data->target_temp[sattr->index] * 1000);
}

static ssize_t
store_target_temp(struct device *dev, struct device_attribute *attr,
		  const char *buf, size_t count)
{
	struct nct6775_data *data = dev_get_drvdata(dev);
	struct sensor_device_attribute *sattr = to_sensor_dev_attr(attr);
	int nr = sattr->index;
	unsigned long val;
	int err;

	err = kstrtoul(buf, 10, &val);
	if (err < 0)
		return err;

	val = clamp_val(DIV_ROUND_CLOSEST(val, 1000), 0,
			data->target_temp_mask);

	mutex_lock(&data->update_lock);
	data->target_temp[nr] = val;
	pwm_update_registers(data, nr);
	mutex_unlock(&data->update_lock);
	return count;
}

static ssize_t
show_target_speed(struct device *dev, struct device_attribute *attr, char *buf)
{
	struct nct6775_data *data = nct6775_update_device(dev);
	struct sensor_device_attribute *sattr = to_sensor_dev_attr(attr);
	int nr = sattr->index;

	return sprintf(buf, "%d\n",
		       fan_from_reg16(data->target_speed[nr],
				      data->fan_div[nr]));
}

static ssize_t
store_target_speed(struct device *dev, struct device_attribute *attr,
		   const char *buf, size_t count)
{
	struct nct6775_data *data = dev_get_drvdata(dev);
	struct sensor_device_attribute *sattr = to_sensor_dev_attr(attr);
	int nr = sattr->index;
	unsigned long val;
	int err;
	u16 speed;

	err = kstrtoul(buf, 10, &val);
	if (err < 0)
		return err;

	val = clamp_val(val, 0, 1350000U);
	speed = fan_to_reg(val, data->fan_div[nr]);

	mutex_lock(&data->update_lock);
	data->target_speed[nr] = speed;
	pwm_update_registers(data, nr);
	mutex_unlock(&data->update_lock);
	return count;
}

static ssize_t
show_temp_tolerance(struct device *dev, struct device_attribute *attr,
		    char *buf)
{
	struct nct6775_data *data = nct6775_update_device(dev);
	struct sensor_device_attribute_2 *sattr = to_sensor_dev_attr_2(attr);
	int nr = sattr->nr;
	int index = sattr->index;

	return sprintf(buf, "%d\n", data->temp_tolerance[index][nr] * 1000);
}

static ssize_t
store_temp_tolerance(struct device *dev, struct device_attribute *attr,
		     const char *buf, size_t count)
{
	struct nct6775_data *data = dev_get_drvdata(dev);
	struct sensor_device_attribute_2 *sattr = to_sensor_dev_attr_2(attr);
	int nr = sattr->nr;
	int index = sattr->index;
	unsigned long val;
	int err;

	err = kstrtoul(buf, 10, &val);
	if (err < 0)
		return err;

	/* Limit tolerance as needed */
	val = clamp_val(DIV_ROUND_CLOSEST(val, 1000), 0, data->tolerance_mask);

	mutex_lock(&data->update_lock);
	data->temp_tolerance[index][nr] = val;
	if (index)
		pwm_update_registers(data, nr);
	else
		data->write_value(data,
				  data->REG_CRITICAL_TEMP_TOLERANCE[nr],
				  val);
	mutex_unlock(&data->update_lock);
	return count;
}

/*
 * Fan speed tolerance is a tricky beast, since the associated register is
 * a tick counter, but the value is reported and configured as rpm.
 * Compute resulting low and high rpm values and report the difference.
 * A fan speed tolerance only makes sense if a fan target speed has been
 * configured, so only display values other than 0 if that is the case.
 */
static ssize_t
show_speed_tolerance(struct device *dev, struct device_attribute *attr,
		     char *buf)
{
	struct nct6775_data *data = nct6775_update_device(dev);
	struct sensor_device_attribute *sattr = to_sensor_dev_attr(attr);
	int nr = sattr->index;
	int target = data->target_speed[nr];
	int tolerance = 0;

	if (target) {
		int low = target - data->target_speed_tolerance[nr];
		int high = target + data->target_speed_tolerance[nr];

		if (low <= 0)
			low = 1;
		if (high > 0xffff)
			high = 0xffff;
		if (high < low)
			high = low;

		tolerance = (fan_from_reg16(low, data->fan_div[nr])
			     - fan_from_reg16(high, data->fan_div[nr])) / 2;
	}

	return sprintf(buf, "%d\n", tolerance);
}

static ssize_t
store_speed_tolerance(struct device *dev, struct device_attribute *attr,
		      const char *buf, size_t count)
{
	struct nct6775_data *data = dev_get_drvdata(dev);
	struct sensor_device_attribute *sattr = to_sensor_dev_attr(attr);
	int nr = sattr->index;
	unsigned long val;
	int err;
	int low, high;

	err = kstrtoul(buf, 10, &val);
	if (err < 0)
		return err;

	high = fan_from_reg16(data->target_speed[nr], data->fan_div[nr]) + val;
	low = fan_from_reg16(data->target_speed[nr], data->fan_div[nr]) - val;
	if (low <= 0)
		low = 1;
	if (high < low)
		high = low;

	val = (fan_to_reg(low, data->fan_div[nr]) -
	       fan_to_reg(high, data->fan_div[nr])) / 2;

	/* Limit tolerance as needed */
	val = clamp_val(val, 0, data->speed_tolerance_limit);

	mutex_lock(&data->update_lock);
	data->target_speed_tolerance[nr] = val;
	pwm_update_registers(data, nr);
	mutex_unlock(&data->update_lock);
	return count;
}

SENSOR_TEMPLATE_2(pwm, "pwm%d", S_IWUSR | S_IRUGO, show_pwm, store_pwm, 0, 0);
SENSOR_TEMPLATE(pwm_mode, "pwm%d_mode", S_IWUSR | S_IRUGO, show_pwm_mode,
		store_pwm_mode, 0);
SENSOR_TEMPLATE(pwm_enable, "pwm%d_enable", S_IWUSR | S_IRUGO, show_pwm_enable,
		store_pwm_enable, 0);
SENSOR_TEMPLATE(pwm_temp_sel, "pwm%d_temp_sel", S_IWUSR | S_IRUGO,
		show_pwm_temp_sel, store_pwm_temp_sel, 0);
SENSOR_TEMPLATE(pwm_target_temp, "pwm%d_target_temp", S_IWUSR | S_IRUGO,
		show_target_temp, store_target_temp, 0);
SENSOR_TEMPLATE(fan_target, "fan%d_target", S_IWUSR | S_IRUGO,
		show_target_speed, store_target_speed, 0);
SENSOR_TEMPLATE(fan_tolerance, "fan%d_tolerance", S_IWUSR | S_IRUGO,
		show_speed_tolerance, store_speed_tolerance, 0);

/* Smart Fan registers */

static ssize_t
show_weight_temp(struct device *dev, struct device_attribute *attr, char *buf)
{
	struct nct6775_data *data = nct6775_update_device(dev);
	struct sensor_device_attribute_2 *sattr = to_sensor_dev_attr_2(attr);
	int nr = sattr->nr;
	int index = sattr->index;

	return sprintf(buf, "%d\n", data->weight_temp[index][nr] * 1000);
}

static ssize_t
store_weight_temp(struct device *dev, struct device_attribute *attr,
		  const char *buf, size_t count)
{
	struct nct6775_data *data = dev_get_drvdata(dev);
	struct sensor_device_attribute_2 *sattr = to_sensor_dev_attr_2(attr);
	int nr = sattr->nr;
	int index = sattr->index;
	unsigned long val;
	int err;

	err = kstrtoul(buf, 10, &val);
	if (err < 0)
		return err;

	val = clamp_val(DIV_ROUND_CLOSEST(val, 1000), 0, 255);

	mutex_lock(&data->update_lock);
	data->weight_temp[index][nr] = val;
	data->write_value(data, data->REG_WEIGHT_TEMP[index][nr], val);
	mutex_unlock(&data->update_lock);
	return count;
}

SENSOR_TEMPLATE(pwm_weight_temp_sel, "pwm%d_weight_temp_sel", S_IWUSR | S_IRUGO,
		  show_pwm_weight_temp_sel, store_pwm_weight_temp_sel, 0);
SENSOR_TEMPLATE_2(pwm_weight_temp_step, "pwm%d_weight_temp_step",
		  S_IWUSR | S_IRUGO, show_weight_temp, store_weight_temp, 0, 0);
SENSOR_TEMPLATE_2(pwm_weight_temp_step_tol, "pwm%d_weight_temp_step_tol",
		  S_IWUSR | S_IRUGO, show_weight_temp, store_weight_temp, 0, 1);
SENSOR_TEMPLATE_2(pwm_weight_temp_step_base, "pwm%d_weight_temp_step_base",
		  S_IWUSR | S_IRUGO, show_weight_temp, store_weight_temp, 0, 2);
SENSOR_TEMPLATE_2(pwm_weight_duty_step, "pwm%d_weight_duty_step",
		  S_IWUSR | S_IRUGO, show_pwm, store_pwm, 0, 5);
SENSOR_TEMPLATE_2(pwm_weight_duty_base, "pwm%d_weight_duty_base",
		  S_IWUSR | S_IRUGO, show_pwm, store_pwm, 0, 6);

static ssize_t
show_fan_time(struct device *dev, struct device_attribute *attr, char *buf)
{
	struct nct6775_data *data = nct6775_update_device(dev);
	struct sensor_device_attribute_2 *sattr = to_sensor_dev_attr_2(attr);
	int nr = sattr->nr;
	int index = sattr->index;

	return sprintf(buf, "%d\n",
		       step_time_from_reg(data->fan_time[index][nr],
					  data->pwm_mode[nr]));
}

static ssize_t
store_fan_time(struct device *dev, struct device_attribute *attr,
	       const char *buf, size_t count)
{
	struct nct6775_data *data = dev_get_drvdata(dev);
	struct sensor_device_attribute_2 *sattr = to_sensor_dev_attr_2(attr);
	int nr = sattr->nr;
	int index = sattr->index;
	unsigned long val;
	int err;

	err = kstrtoul(buf, 10, &val);
	if (err < 0)
		return err;

	val = step_time_to_reg(val, data->pwm_mode[nr]);
	mutex_lock(&data->update_lock);
	data->fan_time[index][nr] = val;
	data->write_value(data, data->REG_FAN_TIME[index][nr], val);
	mutex_unlock(&data->update_lock);
	return count;
}

static ssize_t
show_auto_pwm(struct device *dev, struct device_attribute *attr, char *buf)
{
	struct nct6775_data *data = nct6775_update_device(dev);
	struct sensor_device_attribute_2 *sattr = to_sensor_dev_attr_2(attr);

	return sprintf(buf, "%d\n", data->auto_pwm[sattr->nr][sattr->index]);
}

static ssize_t
store_auto_pwm(struct device *dev, struct device_attribute *attr,
	       const char *buf, size_t count)
{
	struct nct6775_data *data = dev_get_drvdata(dev);
	struct sensor_device_attribute_2 *sattr = to_sensor_dev_attr_2(attr);
	int nr = sattr->nr;
	int point = sattr->index;
	unsigned long val;
	int err;
	u8 reg;

	err = kstrtoul(buf, 10, &val);
	if (err < 0)
		return err;
	if (val > 255)
		return -EINVAL;

	if (point == data->auto_pwm_num) {
		if (data->kind != nct6775 && !val)
			return -EINVAL;
		if (data->kind != nct6779 && val)
			val = 0xff;
	}

	mutex_lock(&data->update_lock);
	data->auto_pwm[nr][point] = val;
	if (point < data->auto_pwm_num) {
		data->write_value(data,
				    NCT6775_AUTO_PWM(data, nr, point),
				    data->auto_pwm[nr][point]);
	} else {
		switch (data->kind) {
		case nct6775:
			/* disable if needed (pwm == 0) */
			reg = data->read_value(data,
					       NCT6775_REG_CRITICAL_ENAB[nr]);
			if (val)
				reg |= 0x02;
			else
				reg &= ~0x02;
			data->write_value(data, NCT6775_REG_CRITICAL_ENAB[nr],
					  reg);
			break;
		case nct6776:
			break; /* always enabled, nothing to do */
		case nct6106:
		case nct6116:
		case nct6779:
		case nct6791:
		case nct6792:
		case nct6793:
		case nct6795:
		case nct6796:
		case nct6797:
		case nct6798:
			data->write_value(data, data->REG_CRITICAL_PWM[nr],
					    val);
			reg = data->read_value(data,
					data->REG_CRITICAL_PWM_ENABLE[nr]);
			if (val == 255)
				reg &= ~data->CRITICAL_PWM_ENABLE_MASK;
			else
				reg |= data->CRITICAL_PWM_ENABLE_MASK;
			data->write_value(data,
					  data->REG_CRITICAL_PWM_ENABLE[nr],
					  reg);
			break;
		}
	}
	mutex_unlock(&data->update_lock);
	return count;
}

static ssize_t
show_auto_temp(struct device *dev, struct device_attribute *attr, char *buf)
{
	struct nct6775_data *data = nct6775_update_device(dev);
	struct sensor_device_attribute_2 *sattr = to_sensor_dev_attr_2(attr);
	int nr = sattr->nr;
	int point = sattr->index;

	/*
	 * We don't know for sure if the temperature is signed or unsigned.
	 * Assume it is unsigned.
	 */
	return sprintf(buf, "%d\n", data->auto_temp[nr][point] * 1000);
}

static ssize_t
store_auto_temp(struct device *dev, struct device_attribute *attr,
		const char *buf, size_t count)
{
	struct nct6775_data *data = dev_get_drvdata(dev);
	struct sensor_device_attribute_2 *sattr = to_sensor_dev_attr_2(attr);
	int nr = sattr->nr;
	int point = sattr->index;
	unsigned long val;
	int err;

	err = kstrtoul(buf, 10, &val);
	if (err)
		return err;
	if (val > 255000)
		return -EINVAL;

	mutex_lock(&data->update_lock);
	data->auto_temp[nr][point] = DIV_ROUND_CLOSEST(val, 1000);
	if (point < data->auto_pwm_num) {
		data->write_value(data,
				    NCT6775_AUTO_TEMP(data, nr, point),
				    data->auto_temp[nr][point]);
	} else {
		data->write_value(data, data->REG_CRITICAL_TEMP[nr],
				    data->auto_temp[nr][point]);
	}
	mutex_unlock(&data->update_lock);
	return count;
}

static umode_t nct6775_pwm_is_visible(struct kobject *kobj,
				      struct attribute *attr, int index)
{
	struct device *dev = kobj_to_dev(kobj);
	struct nct6775_data *data = dev_get_drvdata(dev);
	int pwm = index / 36;	/* pwm index */
	int nr = index % 36;	/* attribute index */

	if (!(data->has_pwm & BIT(pwm)))
		return 0;

	if ((nr >= 14 && nr <= 18) || nr == 21)   /* weight */
		if (!data->REG_WEIGHT_TEMP_SEL[pwm])
			return 0;
	if (nr == 19 && data->REG_PWM[3] == NULL) /* pwm_max */
		return 0;
	if (nr == 20 && data->REG_PWM[4] == NULL) /* pwm_step */
		return 0;
	if (nr == 21 && data->REG_PWM[6] == NULL) /* weight_duty_base */
		return 0;

	if (nr >= 22 && nr <= 35) {		/* auto point */
		int api = (nr - 22) / 2;	/* auto point index */

		if (api > data->auto_pwm_num)
			return 0;
	}
	return attr->mode;
}

SENSOR_TEMPLATE_2(pwm_stop_time, "pwm%d_stop_time", S_IWUSR | S_IRUGO,
		  show_fan_time, store_fan_time, 0, 0);
SENSOR_TEMPLATE_2(pwm_step_up_time, "pwm%d_step_up_time", S_IWUSR | S_IRUGO,
		  show_fan_time, store_fan_time, 0, 1);
SENSOR_TEMPLATE_2(pwm_step_down_time, "pwm%d_step_down_time", S_IWUSR | S_IRUGO,
		  show_fan_time, store_fan_time, 0, 2);
SENSOR_TEMPLATE_2(pwm_start, "pwm%d_start", S_IWUSR | S_IRUGO, show_pwm,
		  store_pwm, 0, 1);
SENSOR_TEMPLATE_2(pwm_floor, "pwm%d_floor", S_IWUSR | S_IRUGO, show_pwm,
		  store_pwm, 0, 2);
SENSOR_TEMPLATE_2(pwm_temp_tolerance, "pwm%d_temp_tolerance", S_IWUSR | S_IRUGO,
		  show_temp_tolerance, store_temp_tolerance, 0, 0);
SENSOR_TEMPLATE_2(pwm_crit_temp_tolerance, "pwm%d_crit_temp_tolerance",
		  S_IWUSR | S_IRUGO, show_temp_tolerance, store_temp_tolerance,
		  0, 1);

SENSOR_TEMPLATE_2(pwm_max, "pwm%d_max", S_IWUSR | S_IRUGO, show_pwm, store_pwm,
		  0, 3);

SENSOR_TEMPLATE_2(pwm_step, "pwm%d_step", S_IWUSR | S_IRUGO, show_pwm,
		  store_pwm, 0, 4);

SENSOR_TEMPLATE_2(pwm_auto_point1_pwm, "pwm%d_auto_point1_pwm",
		  S_IWUSR | S_IRUGO, show_auto_pwm, store_auto_pwm, 0, 0);
SENSOR_TEMPLATE_2(pwm_auto_point1_temp, "pwm%d_auto_point1_temp",
		  S_IWUSR | S_IRUGO, show_auto_temp, store_auto_temp, 0, 0);

SENSOR_TEMPLATE_2(pwm_auto_point2_pwm, "pwm%d_auto_point2_pwm",
		  S_IWUSR | S_IRUGO, show_auto_pwm, store_auto_pwm, 0, 1);
SENSOR_TEMPLATE_2(pwm_auto_point2_temp, "pwm%d_auto_point2_temp",
		  S_IWUSR | S_IRUGO, show_auto_temp, store_auto_temp, 0, 1);

SENSOR_TEMPLATE_2(pwm_auto_point3_pwm, "pwm%d_auto_point3_pwm",
		  S_IWUSR | S_IRUGO, show_auto_pwm, store_auto_pwm, 0, 2);
SENSOR_TEMPLATE_2(pwm_auto_point3_temp, "pwm%d_auto_point3_temp",
		  S_IWUSR | S_IRUGO, show_auto_temp, store_auto_temp, 0, 2);

SENSOR_TEMPLATE_2(pwm_auto_point4_pwm, "pwm%d_auto_point4_pwm",
		  S_IWUSR | S_IRUGO, show_auto_pwm, store_auto_pwm, 0, 3);
SENSOR_TEMPLATE_2(pwm_auto_point4_temp, "pwm%d_auto_point4_temp",
		  S_IWUSR | S_IRUGO, show_auto_temp, store_auto_temp, 0, 3);

SENSOR_TEMPLATE_2(pwm_auto_point5_pwm, "pwm%d_auto_point5_pwm",
		  S_IWUSR | S_IRUGO, show_auto_pwm, store_auto_pwm, 0, 4);
SENSOR_TEMPLATE_2(pwm_auto_point5_temp, "pwm%d_auto_point5_temp",
		  S_IWUSR | S_IRUGO, show_auto_temp, store_auto_temp, 0, 4);

SENSOR_TEMPLATE_2(pwm_auto_point6_pwm, "pwm%d_auto_point6_pwm",
		  S_IWUSR | S_IRUGO, show_auto_pwm, store_auto_pwm, 0, 5);
SENSOR_TEMPLATE_2(pwm_auto_point6_temp, "pwm%d_auto_point6_temp",
		  S_IWUSR | S_IRUGO, show_auto_temp, store_auto_temp, 0, 5);

SENSOR_TEMPLATE_2(pwm_auto_point7_pwm, "pwm%d_auto_point7_pwm",
		  S_IWUSR | S_IRUGO, show_auto_pwm, store_auto_pwm, 0, 6);
SENSOR_TEMPLATE_2(pwm_auto_point7_temp, "pwm%d_auto_point7_temp",
		  S_IWUSR | S_IRUGO, show_auto_temp, store_auto_temp, 0, 6);

/*
 * nct6775_pwm_is_visible uses the index into the following array
 * to determine if attributes should be created or not.
 * Any change in order or content must be matched.
 */
static struct sensor_device_template *nct6775_attributes_pwm_template[] = {
	&sensor_dev_template_pwm,
	&sensor_dev_template_pwm_mode,
	&sensor_dev_template_pwm_enable,
	&sensor_dev_template_pwm_temp_sel,
	&sensor_dev_template_pwm_temp_tolerance,
	&sensor_dev_template_pwm_crit_temp_tolerance,
	&sensor_dev_template_pwm_target_temp,
	&sensor_dev_template_fan_target,
	&sensor_dev_template_fan_tolerance,
	&sensor_dev_template_pwm_stop_time,
	&sensor_dev_template_pwm_step_up_time,
	&sensor_dev_template_pwm_step_down_time,
	&sensor_dev_template_pwm_start,
	&sensor_dev_template_pwm_floor,
	&sensor_dev_template_pwm_weight_temp_sel,	/* 14 */
	&sensor_dev_template_pwm_weight_temp_step,
	&sensor_dev_template_pwm_weight_temp_step_tol,
	&sensor_dev_template_pwm_weight_temp_step_base,
	&sensor_dev_template_pwm_weight_duty_step,	/* 18 */
	&sensor_dev_template_pwm_max,			/* 19 */
	&sensor_dev_template_pwm_step,			/* 20 */
	&sensor_dev_template_pwm_weight_duty_base,	/* 21 */
	&sensor_dev_template_pwm_auto_point1_pwm,	/* 22 */
	&sensor_dev_template_pwm_auto_point1_temp,
	&sensor_dev_template_pwm_auto_point2_pwm,
	&sensor_dev_template_pwm_auto_point2_temp,
	&sensor_dev_template_pwm_auto_point3_pwm,
	&sensor_dev_template_pwm_auto_point3_temp,
	&sensor_dev_template_pwm_auto_point4_pwm,
	&sensor_dev_template_pwm_auto_point4_temp,
	&sensor_dev_template_pwm_auto_point5_pwm,
	&sensor_dev_template_pwm_auto_point5_temp,
	&sensor_dev_template_pwm_auto_point6_pwm,
	&sensor_dev_template_pwm_auto_point6_temp,
	&sensor_dev_template_pwm_auto_point7_pwm,
	&sensor_dev_template_pwm_auto_point7_temp,	/* 35 */

	NULL
};

static const struct sensor_template_group nct6775_pwm_template_group = {
	.templates = nct6775_attributes_pwm_template,
	.is_visible = nct6775_pwm_is_visible,
	.base = 1,
};

static ssize_t
cpu0_vid_show(struct device *dev, struct device_attribute *attr, char *buf)
{
	struct nct6775_data *data = dev_get_drvdata(dev);

	return sprintf(buf, "%d\n", vid_from_reg(data->vid, data->vrm));
}

static DEVICE_ATTR_RO(cpu0_vid);

/* Case open detection */

static ssize_t
clear_caseopen(struct device *dev, struct device_attribute *attr,
	       const char *buf, size_t count)
{
	struct nct6775_data *data = dev_get_drvdata(dev);
<<<<<<< HEAD
	struct nct6775_sio_data *sio_data = dev_get_platdata(dev);
=======
	struct nct6775_sio_data *sio_data = data->sio_data;
>>>>>>> 754e0b0e
	int nr = to_sensor_dev_attr(attr)->index - INTRUSION_ALARM_BASE;
	unsigned long val;
	u8 reg;
	int ret;

	if (kstrtoul(buf, 10, &val) || val != 0)
		return -EINVAL;

	mutex_lock(&data->update_lock);

	/*
	 * Use CR registers to clear caseopen status.
	 * The CR registers are the same for all chips, and not all chips
	 * support clearing the caseopen status through "regular" registers.
	 */
	ret = sio_data->sio_enter(sio_data);
	if (ret) {
		count = ret;
		goto error;
	}

	sio_data->sio_select(sio_data, NCT6775_LD_ACPI);
	reg = sio_data->sio_inb(sio_data, NCT6775_REG_CR_CASEOPEN_CLR[nr]);
	reg |= NCT6775_CR_CASEOPEN_CLR_MASK[nr];
	sio_data->sio_outb(sio_data, NCT6775_REG_CR_CASEOPEN_CLR[nr], reg);
	reg &= ~NCT6775_CR_CASEOPEN_CLR_MASK[nr];
	sio_data->sio_outb(sio_data, NCT6775_REG_CR_CASEOPEN_CLR[nr], reg);
	sio_data->sio_exit(sio_data);

	data->valid = false;	/* Force cache refresh */
error:
	mutex_unlock(&data->update_lock);
	return count;
}

static SENSOR_DEVICE_ATTR(intrusion0_alarm, S_IWUSR | S_IRUGO, show_alarm,
			  clear_caseopen, INTRUSION_ALARM_BASE);
static SENSOR_DEVICE_ATTR(intrusion1_alarm, S_IWUSR | S_IRUGO, show_alarm,
			  clear_caseopen, INTRUSION_ALARM_BASE + 1);
static SENSOR_DEVICE_ATTR(intrusion0_beep, S_IWUSR | S_IRUGO, show_beep,
			  store_beep, INTRUSION_ALARM_BASE);
static SENSOR_DEVICE_ATTR(intrusion1_beep, S_IWUSR | S_IRUGO, show_beep,
			  store_beep, INTRUSION_ALARM_BASE + 1);
static SENSOR_DEVICE_ATTR(beep_enable, S_IWUSR | S_IRUGO, show_beep,
			  store_beep, BEEP_ENABLE_BASE);

static umode_t nct6775_other_is_visible(struct kobject *kobj,
					struct attribute *attr, int index)
{
	struct device *dev = kobj_to_dev(kobj);
	struct nct6775_data *data = dev_get_drvdata(dev);

	if (index == 0 && !data->have_vid)
		return 0;

	if (index == 1 || index == 2) {
		if (data->ALARM_BITS[INTRUSION_ALARM_BASE + index - 1] < 0)
			return 0;
	}

	if (index == 3 || index == 4) {
		if (data->BEEP_BITS[INTRUSION_ALARM_BASE + index - 3] < 0)
			return 0;
	}

	return attr->mode;
}

/*
 * nct6775_other_is_visible uses the index into the following array
 * to determine if attributes should be created or not.
 * Any change in order or content must be matched.
 */
static struct attribute *nct6775_attributes_other[] = {
	&dev_attr_cpu0_vid.attr,				/* 0 */
	&sensor_dev_attr_intrusion0_alarm.dev_attr.attr,	/* 1 */
	&sensor_dev_attr_intrusion1_alarm.dev_attr.attr,	/* 2 */
	&sensor_dev_attr_intrusion0_beep.dev_attr.attr,		/* 3 */
	&sensor_dev_attr_intrusion1_beep.dev_attr.attr,		/* 4 */
	&sensor_dev_attr_beep_enable.dev_attr.attr,		/* 5 */

	NULL
};

static const struct attribute_group nct6775_group_other = {
	.attrs = nct6775_attributes_other,
	.is_visible = nct6775_other_is_visible,
};

static inline void nct6775_init_device(struct nct6775_data *data)
{
	int i;
	u8 tmp, diode;

	/* Start monitoring if needed */
	if (data->REG_CONFIG) {
		tmp = data->read_value(data, data->REG_CONFIG);
		if (!(tmp & 0x01))
			data->write_value(data, data->REG_CONFIG, tmp | 0x01);
	}

	/* Enable temperature sensors if needed */
	for (i = 0; i < NUM_TEMP; i++) {
		if (!(data->have_temp & BIT(i)))
			continue;
		if (!data->reg_temp_config[i])
			continue;
		tmp = data->read_value(data, data->reg_temp_config[i]);
		if (tmp & 0x01)
			data->write_value(data, data->reg_temp_config[i],
					    tmp & 0xfe);
	}

	/* Enable VBAT monitoring if needed */
	tmp = data->read_value(data, data->REG_VBAT);
	if (!(tmp & 0x01))
		data->write_value(data, data->REG_VBAT, tmp | 0x01);

	diode = data->read_value(data, data->REG_DIODE);

	for (i = 0; i < data->temp_fixed_num; i++) {
		if (!(data->have_temp_fixed & BIT(i)))
			continue;
		if ((tmp & (data->DIODE_MASK << i)))	/* diode */
			data->temp_type[i]
			  = 3 - ((diode >> i) & data->DIODE_MASK);
		else				/* thermistor */
			data->temp_type[i] = 4;
	}
}

static void
nct6775_check_fan_inputs(struct nct6775_data *data, struct nct6775_sio_data *sio_data)
{
	bool fan3pin = false, fan4pin = false, fan4min = false;
	bool fan5pin = false, fan6pin = false, fan7pin = false;
	bool pwm3pin = false, pwm4pin = false, pwm5pin = false;
	bool pwm6pin = false, pwm7pin = false;

	/* Store SIO_REG_ENABLE for use during resume */
	sio_data->sio_select(sio_data, NCT6775_LD_HWM);
	data->sio_reg_enable = sio_data->sio_inb(sio_data, SIO_REG_ENABLE);

	/* fan4 and fan5 share some pins with the GPIO and serial flash */
	if (data->kind == nct6775) {
		int cr2c = sio_data->sio_inb(sio_data, 0x2c);

		fan3pin = cr2c & BIT(6);
		pwm3pin = cr2c & BIT(7);

		/* On NCT6775, fan4 shares pins with the fdc interface */
		fan4pin = !(sio_data->sio_inb(sio_data, 0x2A) & 0x80);
	} else if (data->kind == nct6776) {
		bool gpok = sio_data->sio_inb(sio_data, 0x27) & 0x80;
		const char *board_vendor, *board_name;

		board_vendor = dmi_get_system_info(DMI_BOARD_VENDOR);
		board_name = dmi_get_system_info(DMI_BOARD_NAME);

		if (board_name && board_vendor &&
		    !strcmp(board_vendor, "ASRock")) {
			/*
			 * Auxiliary fan monitoring is not enabled on ASRock
			 * Z77 Pro4-M if booted in UEFI Ultra-FastBoot mode.
			 * Observed with BIOS version 2.00.
			 */
			if (!strcmp(board_name, "Z77 Pro4-M")) {
				if ((data->sio_reg_enable & 0xe0) != 0xe0) {
					data->sio_reg_enable |= 0xe0;
					sio_data->sio_outb(sio_data, SIO_REG_ENABLE,
						     data->sio_reg_enable);
				}
			}
		}

		if (data->sio_reg_enable & 0x80)
			fan3pin = gpok;
		else
			fan3pin = !(sio_data->sio_inb(sio_data, 0x24) & 0x40);

		if (data->sio_reg_enable & 0x40)
			fan4pin = gpok;
		else
			fan4pin = sio_data->sio_inb(sio_data, 0x1C) & 0x01;

		if (data->sio_reg_enable & 0x20)
			fan5pin = gpok;
		else
			fan5pin = sio_data->sio_inb(sio_data, 0x1C) & 0x02;

		fan4min = fan4pin;
		pwm3pin = fan3pin;
	} else if (data->kind == nct6106) {
		int cr24 = sio_data->sio_inb(sio_data, 0x24);

		fan3pin = !(cr24 & 0x80);
		pwm3pin = cr24 & 0x08;
	} else if (data->kind == nct6116) {
		int cr1a = sio_data->sio_inb(sio_data, 0x1a);
		int cr1b = sio_data->sio_inb(sio_data, 0x1b);
		int cr24 = sio_data->sio_inb(sio_data, 0x24);
		int cr2a = sio_data->sio_inb(sio_data, 0x2a);
		int cr2b = sio_data->sio_inb(sio_data, 0x2b);
		int cr2f = sio_data->sio_inb(sio_data, 0x2f);

		fan3pin = !(cr2b & 0x10);
		fan4pin = (cr2b & 0x80) ||			// pin 1(2)
			(!(cr2f & 0x10) && (cr1a & 0x04));	// pin 65(66)
		fan5pin = (cr2b & 0x80) ||			// pin 126(127)
			(!(cr1b & 0x03) && (cr2a & 0x02));	// pin 94(96)

		pwm3pin = fan3pin && (cr24 & 0x08);
		pwm4pin = fan4pin;
		pwm5pin = fan5pin;
	} else {
		/*
		 * NCT6779D, NCT6791D, NCT6792D, NCT6793D, NCT6795D, NCT6796D,
		 * NCT6797D, NCT6798D
		 */
		int cr1a = sio_data->sio_inb(sio_data, 0x1a);
		int cr1b = sio_data->sio_inb(sio_data, 0x1b);
		int cr1c = sio_data->sio_inb(sio_data, 0x1c);
		int cr1d = sio_data->sio_inb(sio_data, 0x1d);
		int cr2a = sio_data->sio_inb(sio_data, 0x2a);
		int cr2b = sio_data->sio_inb(sio_data, 0x2b);
		int cr2d = sio_data->sio_inb(sio_data, 0x2d);
		int cr2f = sio_data->sio_inb(sio_data, 0x2f);
		bool dsw_en = cr2f & BIT(3);
		bool ddr4_en = cr2f & BIT(4);
		int cre0;
		int creb;
		int cred;

		sio_data->sio_select(sio_data, NCT6775_LD_12);
		cre0 = sio_data->sio_inb(sio_data, 0xe0);
		creb = sio_data->sio_inb(sio_data, 0xeb);
		cred = sio_data->sio_inb(sio_data, 0xed);

		fan3pin = !(cr1c & BIT(5));
		fan4pin = !(cr1c & BIT(6));
		fan5pin = !(cr1c & BIT(7));

		pwm3pin = !(cr1c & BIT(0));
		pwm4pin = !(cr1c & BIT(1));
		pwm5pin = !(cr1c & BIT(2));

		switch (data->kind) {
		case nct6791:
			fan6pin = cr2d & BIT(1);
			pwm6pin = cr2d & BIT(0);
			break;
		case nct6792:
			fan6pin = !dsw_en && (cr2d & BIT(1));
			pwm6pin = !dsw_en && (cr2d & BIT(0));
			break;
		case nct6793:
			fan5pin |= cr1b & BIT(5);
			fan5pin |= creb & BIT(5);

			fan6pin = !dsw_en && (cr2d & BIT(1));
			fan6pin |= creb & BIT(3);

			pwm5pin |= cr2d & BIT(7);
			pwm5pin |= (creb & BIT(4)) && !(cr2a & BIT(0));

			pwm6pin = !dsw_en && (cr2d & BIT(0));
			pwm6pin |= creb & BIT(2);
			break;
		case nct6795:
			fan5pin |= cr1b & BIT(5);
			fan5pin |= creb & BIT(5);

			fan6pin = (cr2a & BIT(4)) &&
					(!dsw_en || (cred & BIT(4)));
			fan6pin |= creb & BIT(3);

			pwm5pin |= cr2d & BIT(7);
			pwm5pin |= (creb & BIT(4)) && !(cr2a & BIT(0));

			pwm6pin = (cr2a & BIT(3)) && (cred & BIT(2));
			pwm6pin |= creb & BIT(2);
			break;
		case nct6796:
			fan5pin |= cr1b & BIT(5);
			fan5pin |= (cre0 & BIT(3)) && !(cr1b & BIT(0));
			fan5pin |= creb & BIT(5);

			fan6pin = (cr2a & BIT(4)) &&
					(!dsw_en || (cred & BIT(4)));
			fan6pin |= creb & BIT(3);

			fan7pin = !(cr2b & BIT(2));

			pwm5pin |= cr2d & BIT(7);
			pwm5pin |= (cre0 & BIT(4)) && !(cr1b & BIT(0));
			pwm5pin |= (creb & BIT(4)) && !(cr2a & BIT(0));

			pwm6pin = (cr2a & BIT(3)) && (cred & BIT(2));
			pwm6pin |= creb & BIT(2);

			pwm7pin = !(cr1d & (BIT(2) | BIT(3)));
			break;
		case nct6797:
			fan5pin |= !ddr4_en && (cr1b & BIT(5));
			fan5pin |= creb & BIT(5);

			fan6pin = cr2a & BIT(4);
			fan6pin |= creb & BIT(3);

			fan7pin = cr1a & BIT(1);

			pwm5pin |= (creb & BIT(4)) && !(cr2a & BIT(0));
			pwm5pin |= !ddr4_en && (cr2d & BIT(7));

			pwm6pin = creb & BIT(2);
			pwm6pin |= cred & BIT(2);

			pwm7pin = cr1d & BIT(4);
			break;
		case nct6798:
			fan6pin = !(cr1b & BIT(0)) && (cre0 & BIT(3));
			fan6pin |= cr2a & BIT(4);
			fan6pin |= creb & BIT(5);

			fan7pin = cr1b & BIT(5);
			fan7pin |= !(cr2b & BIT(2));
			fan7pin |= creb & BIT(3);

			pwm6pin = !(cr1b & BIT(0)) && (cre0 & BIT(4));
			pwm6pin |= !(cred & BIT(2)) && (cr2a & BIT(3));
			pwm6pin |= (creb & BIT(4)) && !(cr2a & BIT(0));

			pwm7pin = !(cr1d & (BIT(2) | BIT(3)));
			pwm7pin |= cr2d & BIT(7);
			pwm7pin |= creb & BIT(2);
			break;
		default:	/* NCT6779D */
			break;
		}

		fan4min = fan4pin;
	}

	/* fan 1 and 2 (0x03) are always present */
	data->has_fan = 0x03 | (fan3pin << 2) | (fan4pin << 3) |
		(fan5pin << 4) | (fan6pin << 5) | (fan7pin << 6);
	data->has_fan_min = 0x03 | (fan3pin << 2) | (fan4min << 3) |
		(fan5pin << 4) | (fan6pin << 5) | (fan7pin << 6);
	data->has_pwm = 0x03 | (pwm3pin << 2) | (pwm4pin << 3) |
		(pwm5pin << 4) | (pwm6pin << 5) | (pwm7pin << 6);
}

static void add_temp_sensors(struct nct6775_data *data, const u16 *regp,
			     int *available, int *mask)
{
	int i;
	u8 src;

	for (i = 0; i < data->pwm_num && *available; i++) {
		int index;

		if (!regp[i])
			continue;
		src = data->read_value(data, regp[i]);
		src &= 0x1f;
		if (!src || (*mask & BIT(src)))
			continue;
		if (!(data->temp_mask & BIT(src)))
			continue;

		index = __ffs(*available);
		data->write_value(data, data->REG_TEMP_SOURCE[index], src);
		*available &= ~BIT(index);
		*mask |= BIT(src);
	}
}

static int nct6775_probe(struct platform_device *pdev)
{
	struct device *dev = &pdev->dev;
	struct nct6775_sio_data *sio_data = dev_get_platdata(dev);
	struct nct6775_data *data;
	struct resource *res;
	int i, s, err = 0;
	int src, mask, available;
	const u16 *reg_temp, *reg_temp_over, *reg_temp_hyst, *reg_temp_config;
	const u16 *reg_temp_mon, *reg_temp_alternate, *reg_temp_crit;
	const u16 *reg_temp_crit_l = NULL, *reg_temp_crit_h = NULL;
	int num_reg_temp, num_reg_temp_mon;
	u8 cr2a;
	struct attribute_group *group;
	struct device *hwmon_dev;
	int num_attr_groups = 0;

	if (sio_data->access == access_direct) {
		res = platform_get_resource(pdev, IORESOURCE_IO, 0);
		if (!devm_request_region(&pdev->dev, res->start, IOREGION_LENGTH,
					 DRVNAME))
			return -EBUSY;
	}

	data = devm_kzalloc(&pdev->dev, sizeof(struct nct6775_data),
			    GFP_KERNEL);
	if (!data)
		return -ENOMEM;

	data->kind = sio_data->kind;
<<<<<<< HEAD
	data->sioreg = sio_data->sioreg;
=======
	data->sio_data = sio_data;
>>>>>>> 754e0b0e

	if (sio_data->access == access_direct) {
		data->addr = res->start;
		data->read_value = nct6775_read_value;
		data->write_value = nct6775_write_value;
	} else {
		data->read_value = nct6775_wmi_read_value;
		data->write_value = nct6775_wmi_write_value;
	}

	mutex_init(&data->update_lock);
	data->name = nct6775_device_names[data->kind];
	data->bank = 0xff;		/* Force initial bank selection */
	platform_set_drvdata(pdev, data);

	switch (data->kind) {
	case nct6106:
		data->in_num = 9;
		data->pwm_num = 3;
		data->auto_pwm_num = 4;
		data->temp_fixed_num = 3;
		data->num_temp_alarms = 6;
		data->num_temp_beeps = 6;

		data->fan_from_reg = fan_from_reg13;
		data->fan_from_reg_min = fan_from_reg13;

		data->temp_label = nct6776_temp_label;
		data->temp_mask = NCT6776_TEMP_MASK;
		data->virt_temp_mask = NCT6776_VIRT_TEMP_MASK;

		data->REG_VBAT = NCT6106_REG_VBAT;
		data->REG_DIODE = NCT6106_REG_DIODE;
		data->DIODE_MASK = NCT6106_DIODE_MASK;
		data->REG_VIN = NCT6106_REG_IN;
		data->REG_IN_MINMAX[0] = NCT6106_REG_IN_MIN;
		data->REG_IN_MINMAX[1] = NCT6106_REG_IN_MAX;
		data->REG_TARGET = NCT6106_REG_TARGET;
		data->REG_FAN = NCT6106_REG_FAN;
		data->REG_FAN_MODE = NCT6106_REG_FAN_MODE;
		data->REG_FAN_MIN = NCT6106_REG_FAN_MIN;
		data->REG_FAN_PULSES = NCT6106_REG_FAN_PULSES;
		data->FAN_PULSE_SHIFT = NCT6106_FAN_PULSE_SHIFT;
		data->REG_FAN_TIME[0] = NCT6106_REG_FAN_STOP_TIME;
		data->REG_FAN_TIME[1] = NCT6106_REG_FAN_STEP_UP_TIME;
		data->REG_FAN_TIME[2] = NCT6106_REG_FAN_STEP_DOWN_TIME;
		data->REG_TOLERANCE_H = NCT6106_REG_TOLERANCE_H;
		data->REG_PWM[0] = NCT6116_REG_PWM;
		data->REG_PWM[1] = NCT6106_REG_FAN_START_OUTPUT;
		data->REG_PWM[2] = NCT6106_REG_FAN_STOP_OUTPUT;
		data->REG_PWM[5] = NCT6106_REG_WEIGHT_DUTY_STEP;
		data->REG_PWM[6] = NCT6106_REG_WEIGHT_DUTY_BASE;
		data->REG_PWM_READ = NCT6106_REG_PWM_READ;
		data->REG_PWM_MODE = NCT6106_REG_PWM_MODE;
		data->PWM_MODE_MASK = NCT6106_PWM_MODE_MASK;
		data->REG_AUTO_TEMP = NCT6106_REG_AUTO_TEMP;
		data->REG_AUTO_PWM = NCT6106_REG_AUTO_PWM;
		data->REG_CRITICAL_TEMP = NCT6106_REG_CRITICAL_TEMP;
		data->REG_CRITICAL_TEMP_TOLERANCE
		  = NCT6106_REG_CRITICAL_TEMP_TOLERANCE;
		data->REG_CRITICAL_PWM_ENABLE = NCT6106_REG_CRITICAL_PWM_ENABLE;
		data->CRITICAL_PWM_ENABLE_MASK
		  = NCT6106_CRITICAL_PWM_ENABLE_MASK;
		data->REG_CRITICAL_PWM = NCT6106_REG_CRITICAL_PWM;
		data->REG_TEMP_OFFSET = NCT6106_REG_TEMP_OFFSET;
		data->REG_TEMP_SOURCE = NCT6106_REG_TEMP_SOURCE;
		data->REG_TEMP_SEL = NCT6116_REG_TEMP_SEL;
		data->REG_WEIGHT_TEMP_SEL = NCT6106_REG_WEIGHT_TEMP_SEL;
		data->REG_WEIGHT_TEMP[0] = NCT6106_REG_WEIGHT_TEMP_STEP;
		data->REG_WEIGHT_TEMP[1] = NCT6106_REG_WEIGHT_TEMP_STEP_TOL;
		data->REG_WEIGHT_TEMP[2] = NCT6106_REG_WEIGHT_TEMP_BASE;
		data->REG_ALARM = NCT6106_REG_ALARM;
		data->ALARM_BITS = NCT6106_ALARM_BITS;
		data->REG_BEEP = NCT6106_REG_BEEP;
		data->BEEP_BITS = NCT6106_BEEP_BITS;

		reg_temp = NCT6106_REG_TEMP;
		reg_temp_mon = NCT6106_REG_TEMP_MON;
		num_reg_temp = ARRAY_SIZE(NCT6106_REG_TEMP);
		num_reg_temp_mon = ARRAY_SIZE(NCT6106_REG_TEMP_MON);
		reg_temp_over = NCT6106_REG_TEMP_OVER;
		reg_temp_hyst = NCT6106_REG_TEMP_HYST;
		reg_temp_config = NCT6106_REG_TEMP_CONFIG;
		reg_temp_alternate = NCT6106_REG_TEMP_ALTERNATE;
		reg_temp_crit = NCT6106_REG_TEMP_CRIT;
		reg_temp_crit_l = NCT6106_REG_TEMP_CRIT_L;
		reg_temp_crit_h = NCT6106_REG_TEMP_CRIT_H;

		break;
	case nct6116:
		data->in_num = 9;
		data->pwm_num = 3;
		data->auto_pwm_num = 4;
		data->temp_fixed_num = 3;
		data->num_temp_alarms = 3;
		data->num_temp_beeps = 3;

		data->fan_from_reg = fan_from_reg13;
		data->fan_from_reg_min = fan_from_reg13;

		data->temp_label = nct6776_temp_label;
		data->temp_mask = NCT6776_TEMP_MASK;
		data->virt_temp_mask = NCT6776_VIRT_TEMP_MASK;

		data->REG_VBAT = NCT6106_REG_VBAT;
		data->REG_DIODE = NCT6106_REG_DIODE;
		data->DIODE_MASK = NCT6106_DIODE_MASK;
		data->REG_VIN = NCT6106_REG_IN;
		data->REG_IN_MINMAX[0] = NCT6106_REG_IN_MIN;
		data->REG_IN_MINMAX[1] = NCT6106_REG_IN_MAX;
		data->REG_TARGET = NCT6116_REG_TARGET;
		data->REG_FAN = NCT6116_REG_FAN;
		data->REG_FAN_MODE = NCT6116_REG_FAN_MODE;
		data->REG_FAN_MIN = NCT6116_REG_FAN_MIN;
		data->REG_FAN_PULSES = NCT6116_REG_FAN_PULSES;
		data->FAN_PULSE_SHIFT = NCT6116_FAN_PULSE_SHIFT;
		data->REG_FAN_TIME[0] = NCT6116_REG_FAN_STOP_TIME;
		data->REG_FAN_TIME[1] = NCT6116_REG_FAN_STEP_UP_TIME;
		data->REG_FAN_TIME[2] = NCT6116_REG_FAN_STEP_DOWN_TIME;
		data->REG_TOLERANCE_H = NCT6116_REG_TOLERANCE_H;
		data->REG_PWM[0] = NCT6116_REG_PWM;
		data->REG_PWM[1] = NCT6116_REG_FAN_START_OUTPUT;
		data->REG_PWM[2] = NCT6116_REG_FAN_STOP_OUTPUT;
		data->REG_PWM[5] = NCT6106_REG_WEIGHT_DUTY_STEP;
		data->REG_PWM[6] = NCT6106_REG_WEIGHT_DUTY_BASE;
		data->REG_PWM_READ = NCT6106_REG_PWM_READ;
		data->REG_PWM_MODE = NCT6106_REG_PWM_MODE;
		data->PWM_MODE_MASK = NCT6106_PWM_MODE_MASK;
		data->REG_AUTO_TEMP = NCT6116_REG_AUTO_TEMP;
		data->REG_AUTO_PWM = NCT6116_REG_AUTO_PWM;
		data->REG_CRITICAL_TEMP = NCT6116_REG_CRITICAL_TEMP;
		data->REG_CRITICAL_TEMP_TOLERANCE
		  = NCT6116_REG_CRITICAL_TEMP_TOLERANCE;
		data->REG_CRITICAL_PWM_ENABLE = NCT6116_REG_CRITICAL_PWM_ENABLE;
		data->CRITICAL_PWM_ENABLE_MASK
		  = NCT6106_CRITICAL_PWM_ENABLE_MASK;
		data->REG_CRITICAL_PWM = NCT6116_REG_CRITICAL_PWM;
		data->REG_TEMP_OFFSET = NCT6106_REG_TEMP_OFFSET;
		data->REG_TEMP_SOURCE = NCT6116_REG_TEMP_SOURCE;
		data->REG_TEMP_SEL = NCT6116_REG_TEMP_SEL;
		data->REG_WEIGHT_TEMP_SEL = NCT6106_REG_WEIGHT_TEMP_SEL;
		data->REG_WEIGHT_TEMP[0] = NCT6106_REG_WEIGHT_TEMP_STEP;
		data->REG_WEIGHT_TEMP[1] = NCT6106_REG_WEIGHT_TEMP_STEP_TOL;
		data->REG_WEIGHT_TEMP[2] = NCT6106_REG_WEIGHT_TEMP_BASE;
		data->REG_ALARM = NCT6106_REG_ALARM;
		data->ALARM_BITS = NCT6116_ALARM_BITS;
		data->REG_BEEP = NCT6106_REG_BEEP;
		data->BEEP_BITS = NCT6116_BEEP_BITS;

		reg_temp = NCT6106_REG_TEMP;
		reg_temp_mon = NCT6106_REG_TEMP_MON;
		num_reg_temp = ARRAY_SIZE(NCT6106_REG_TEMP);
		num_reg_temp_mon = ARRAY_SIZE(NCT6106_REG_TEMP_MON);
		reg_temp_over = NCT6106_REG_TEMP_OVER;
		reg_temp_hyst = NCT6106_REG_TEMP_HYST;
		reg_temp_config = NCT6106_REG_TEMP_CONFIG;
		reg_temp_alternate = NCT6106_REG_TEMP_ALTERNATE;
		reg_temp_crit = NCT6106_REG_TEMP_CRIT;
		reg_temp_crit_l = NCT6106_REG_TEMP_CRIT_L;
		reg_temp_crit_h = NCT6106_REG_TEMP_CRIT_H;

		break;
	case nct6775:
		data->in_num = 9;
		data->pwm_num = 3;
		data->auto_pwm_num = 6;
		data->has_fan_div = true;
		data->temp_fixed_num = 3;
		data->num_temp_alarms = 3;
		data->num_temp_beeps = 3;

		data->ALARM_BITS = NCT6775_ALARM_BITS;
		data->BEEP_BITS = NCT6775_BEEP_BITS;

		data->fan_from_reg = fan_from_reg16;
		data->fan_from_reg_min = fan_from_reg8;
		data->target_temp_mask = 0x7f;
		data->tolerance_mask = 0x0f;
		data->speed_tolerance_limit = 15;

		data->temp_label = nct6775_temp_label;
		data->temp_mask = NCT6775_TEMP_MASK;
		data->virt_temp_mask = NCT6775_VIRT_TEMP_MASK;

		data->REG_CONFIG = NCT6775_REG_CONFIG;
		data->REG_VBAT = NCT6775_REG_VBAT;
		data->REG_DIODE = NCT6775_REG_DIODE;
		data->DIODE_MASK = NCT6775_DIODE_MASK;
		data->REG_VIN = NCT6775_REG_IN;
		data->REG_IN_MINMAX[0] = NCT6775_REG_IN_MIN;
		data->REG_IN_MINMAX[1] = NCT6775_REG_IN_MAX;
		data->REG_TARGET = NCT6775_REG_TARGET;
		data->REG_FAN = NCT6775_REG_FAN;
		data->REG_FAN_MODE = NCT6775_REG_FAN_MODE;
		data->REG_FAN_MIN = NCT6775_REG_FAN_MIN;
		data->REG_FAN_PULSES = NCT6775_REG_FAN_PULSES;
		data->FAN_PULSE_SHIFT = NCT6775_FAN_PULSE_SHIFT;
		data->REG_FAN_TIME[0] = NCT6775_REG_FAN_STOP_TIME;
		data->REG_FAN_TIME[1] = NCT6775_REG_FAN_STEP_UP_TIME;
		data->REG_FAN_TIME[2] = NCT6775_REG_FAN_STEP_DOWN_TIME;
		data->REG_PWM[0] = NCT6775_REG_PWM;
		data->REG_PWM[1] = NCT6775_REG_FAN_START_OUTPUT;
		data->REG_PWM[2] = NCT6775_REG_FAN_STOP_OUTPUT;
		data->REG_PWM[3] = NCT6775_REG_FAN_MAX_OUTPUT;
		data->REG_PWM[4] = NCT6775_REG_FAN_STEP_OUTPUT;
		data->REG_PWM[5] = NCT6775_REG_WEIGHT_DUTY_STEP;
		data->REG_PWM_READ = NCT6775_REG_PWM_READ;
		data->REG_PWM_MODE = NCT6775_REG_PWM_MODE;
		data->PWM_MODE_MASK = NCT6775_PWM_MODE_MASK;
		data->REG_AUTO_TEMP = NCT6775_REG_AUTO_TEMP;
		data->REG_AUTO_PWM = NCT6775_REG_AUTO_PWM;
		data->REG_CRITICAL_TEMP = NCT6775_REG_CRITICAL_TEMP;
		data->REG_CRITICAL_TEMP_TOLERANCE
		  = NCT6775_REG_CRITICAL_TEMP_TOLERANCE;
		data->REG_TEMP_OFFSET = NCT6775_REG_TEMP_OFFSET;
		data->REG_TEMP_SOURCE = NCT6775_REG_TEMP_SOURCE;
		data->REG_TEMP_SEL = NCT6775_REG_TEMP_SEL;
		data->REG_WEIGHT_TEMP_SEL = NCT6775_REG_WEIGHT_TEMP_SEL;
		data->REG_WEIGHT_TEMP[0] = NCT6775_REG_WEIGHT_TEMP_STEP;
		data->REG_WEIGHT_TEMP[1] = NCT6775_REG_WEIGHT_TEMP_STEP_TOL;
		data->REG_WEIGHT_TEMP[2] = NCT6775_REG_WEIGHT_TEMP_BASE;
		data->REG_ALARM = NCT6775_REG_ALARM;
		data->REG_BEEP = NCT6775_REG_BEEP;

		reg_temp = NCT6775_REG_TEMP;
		reg_temp_mon = NCT6775_REG_TEMP_MON;
		num_reg_temp = ARRAY_SIZE(NCT6775_REG_TEMP);
		num_reg_temp_mon = ARRAY_SIZE(NCT6775_REG_TEMP_MON);
		reg_temp_over = NCT6775_REG_TEMP_OVER;
		reg_temp_hyst = NCT6775_REG_TEMP_HYST;
		reg_temp_config = NCT6775_REG_TEMP_CONFIG;
		reg_temp_alternate = NCT6775_REG_TEMP_ALTERNATE;
		reg_temp_crit = NCT6775_REG_TEMP_CRIT;

		break;
	case nct6776:
		data->in_num = 9;
		data->pwm_num = 3;
		data->auto_pwm_num = 4;
		data->has_fan_div = false;
		data->temp_fixed_num = 3;
		data->num_temp_alarms = 3;
		data->num_temp_beeps = 6;

		data->ALARM_BITS = NCT6776_ALARM_BITS;
		data->BEEP_BITS = NCT6776_BEEP_BITS;

		data->fan_from_reg = fan_from_reg13;
		data->fan_from_reg_min = fan_from_reg13;
		data->target_temp_mask = 0xff;
		data->tolerance_mask = 0x07;
		data->speed_tolerance_limit = 63;

		data->temp_label = nct6776_temp_label;
		data->temp_mask = NCT6776_TEMP_MASK;
		data->virt_temp_mask = NCT6776_VIRT_TEMP_MASK;

		data->REG_CONFIG = NCT6775_REG_CONFIG;
		data->REG_VBAT = NCT6775_REG_VBAT;
		data->REG_DIODE = NCT6775_REG_DIODE;
		data->DIODE_MASK = NCT6775_DIODE_MASK;
		data->REG_VIN = NCT6775_REG_IN;
		data->REG_IN_MINMAX[0] = NCT6775_REG_IN_MIN;
		data->REG_IN_MINMAX[1] = NCT6775_REG_IN_MAX;
		data->REG_TARGET = NCT6775_REG_TARGET;
		data->REG_FAN = NCT6775_REG_FAN;
		data->REG_FAN_MODE = NCT6775_REG_FAN_MODE;
		data->REG_FAN_MIN = NCT6776_REG_FAN_MIN;
		data->REG_FAN_PULSES = NCT6776_REG_FAN_PULSES;
		data->FAN_PULSE_SHIFT = NCT6775_FAN_PULSE_SHIFT;
		data->REG_FAN_TIME[0] = NCT6775_REG_FAN_STOP_TIME;
		data->REG_FAN_TIME[1] = NCT6776_REG_FAN_STEP_UP_TIME;
		data->REG_FAN_TIME[2] = NCT6776_REG_FAN_STEP_DOWN_TIME;
		data->REG_TOLERANCE_H = NCT6776_REG_TOLERANCE_H;
		data->REG_PWM[0] = NCT6775_REG_PWM;
		data->REG_PWM[1] = NCT6775_REG_FAN_START_OUTPUT;
		data->REG_PWM[2] = NCT6775_REG_FAN_STOP_OUTPUT;
		data->REG_PWM[5] = NCT6775_REG_WEIGHT_DUTY_STEP;
		data->REG_PWM[6] = NCT6776_REG_WEIGHT_DUTY_BASE;
		data->REG_PWM_READ = NCT6775_REG_PWM_READ;
		data->REG_PWM_MODE = NCT6776_REG_PWM_MODE;
		data->PWM_MODE_MASK = NCT6776_PWM_MODE_MASK;
		data->REG_AUTO_TEMP = NCT6775_REG_AUTO_TEMP;
		data->REG_AUTO_PWM = NCT6775_REG_AUTO_PWM;
		data->REG_CRITICAL_TEMP = NCT6775_REG_CRITICAL_TEMP;
		data->REG_CRITICAL_TEMP_TOLERANCE
		  = NCT6775_REG_CRITICAL_TEMP_TOLERANCE;
		data->REG_TEMP_OFFSET = NCT6775_REG_TEMP_OFFSET;
		data->REG_TEMP_SOURCE = NCT6775_REG_TEMP_SOURCE;
		data->REG_TEMP_SEL = NCT6775_REG_TEMP_SEL;
		data->REG_WEIGHT_TEMP_SEL = NCT6775_REG_WEIGHT_TEMP_SEL;
		data->REG_WEIGHT_TEMP[0] = NCT6775_REG_WEIGHT_TEMP_STEP;
		data->REG_WEIGHT_TEMP[1] = NCT6775_REG_WEIGHT_TEMP_STEP_TOL;
		data->REG_WEIGHT_TEMP[2] = NCT6775_REG_WEIGHT_TEMP_BASE;
		data->REG_ALARM = NCT6775_REG_ALARM;
		data->REG_BEEP = NCT6776_REG_BEEP;

		reg_temp = NCT6775_REG_TEMP;
		reg_temp_mon = NCT6775_REG_TEMP_MON;
		num_reg_temp = ARRAY_SIZE(NCT6775_REG_TEMP);
		num_reg_temp_mon = ARRAY_SIZE(NCT6775_REG_TEMP_MON);
		reg_temp_over = NCT6775_REG_TEMP_OVER;
		reg_temp_hyst = NCT6775_REG_TEMP_HYST;
		reg_temp_config = NCT6776_REG_TEMP_CONFIG;
		reg_temp_alternate = NCT6776_REG_TEMP_ALTERNATE;
		reg_temp_crit = NCT6776_REG_TEMP_CRIT;

		break;
	case nct6779:
		data->in_num = 15;
		data->pwm_num = 5;
		data->auto_pwm_num = 4;
		data->has_fan_div = false;
		data->temp_fixed_num = 6;
		data->num_temp_alarms = 2;
		data->num_temp_beeps = 2;

		data->ALARM_BITS = NCT6779_ALARM_BITS;
		data->BEEP_BITS = NCT6779_BEEP_BITS;

		data->fan_from_reg = fan_from_reg_rpm;
		data->fan_from_reg_min = fan_from_reg13;
		data->target_temp_mask = 0xff;
		data->tolerance_mask = 0x07;
		data->speed_tolerance_limit = 63;

		data->temp_label = nct6779_temp_label;
		data->temp_mask = NCT6779_TEMP_MASK;
		data->virt_temp_mask = NCT6779_VIRT_TEMP_MASK;

		data->REG_CONFIG = NCT6775_REG_CONFIG;
		data->REG_VBAT = NCT6775_REG_VBAT;
		data->REG_DIODE = NCT6775_REG_DIODE;
		data->DIODE_MASK = NCT6775_DIODE_MASK;
		data->REG_VIN = NCT6779_REG_IN;
		data->REG_IN_MINMAX[0] = NCT6775_REG_IN_MIN;
		data->REG_IN_MINMAX[1] = NCT6775_REG_IN_MAX;
		data->REG_TARGET = NCT6775_REG_TARGET;
		data->REG_FAN = NCT6779_REG_FAN;
		data->REG_FAN_MODE = NCT6775_REG_FAN_MODE;
		data->REG_FAN_MIN = NCT6776_REG_FAN_MIN;
		data->REG_FAN_PULSES = NCT6779_REG_FAN_PULSES;
		data->FAN_PULSE_SHIFT = NCT6775_FAN_PULSE_SHIFT;
		data->REG_FAN_TIME[0] = NCT6775_REG_FAN_STOP_TIME;
		data->REG_FAN_TIME[1] = NCT6776_REG_FAN_STEP_UP_TIME;
		data->REG_FAN_TIME[2] = NCT6776_REG_FAN_STEP_DOWN_TIME;
		data->REG_TOLERANCE_H = NCT6776_REG_TOLERANCE_H;
		data->REG_PWM[0] = NCT6775_REG_PWM;
		data->REG_PWM[1] = NCT6775_REG_FAN_START_OUTPUT;
		data->REG_PWM[2] = NCT6775_REG_FAN_STOP_OUTPUT;
		data->REG_PWM[5] = NCT6775_REG_WEIGHT_DUTY_STEP;
		data->REG_PWM[6] = NCT6776_REG_WEIGHT_DUTY_BASE;
		data->REG_PWM_READ = NCT6775_REG_PWM_READ;
		data->REG_PWM_MODE = NCT6776_REG_PWM_MODE;
		data->PWM_MODE_MASK = NCT6776_PWM_MODE_MASK;
		data->REG_AUTO_TEMP = NCT6775_REG_AUTO_TEMP;
		data->REG_AUTO_PWM = NCT6775_REG_AUTO_PWM;
		data->REG_CRITICAL_TEMP = NCT6775_REG_CRITICAL_TEMP;
		data->REG_CRITICAL_TEMP_TOLERANCE
		  = NCT6775_REG_CRITICAL_TEMP_TOLERANCE;
		data->REG_CRITICAL_PWM_ENABLE = NCT6779_REG_CRITICAL_PWM_ENABLE;
		data->CRITICAL_PWM_ENABLE_MASK
		  = NCT6779_CRITICAL_PWM_ENABLE_MASK;
		data->REG_CRITICAL_PWM = NCT6779_REG_CRITICAL_PWM;
		data->REG_TEMP_OFFSET = NCT6779_REG_TEMP_OFFSET;
		data->REG_TEMP_SOURCE = NCT6775_REG_TEMP_SOURCE;
		data->REG_TEMP_SEL = NCT6775_REG_TEMP_SEL;
		data->REG_WEIGHT_TEMP_SEL = NCT6775_REG_WEIGHT_TEMP_SEL;
		data->REG_WEIGHT_TEMP[0] = NCT6775_REG_WEIGHT_TEMP_STEP;
		data->REG_WEIGHT_TEMP[1] = NCT6775_REG_WEIGHT_TEMP_STEP_TOL;
		data->REG_WEIGHT_TEMP[2] = NCT6775_REG_WEIGHT_TEMP_BASE;
		data->REG_ALARM = NCT6779_REG_ALARM;
		data->REG_BEEP = NCT6776_REG_BEEP;

		reg_temp = NCT6779_REG_TEMP;
		reg_temp_mon = NCT6779_REG_TEMP_MON;
		num_reg_temp = ARRAY_SIZE(NCT6779_REG_TEMP);
		num_reg_temp_mon = ARRAY_SIZE(NCT6779_REG_TEMP_MON);
		reg_temp_over = NCT6779_REG_TEMP_OVER;
		reg_temp_hyst = NCT6779_REG_TEMP_HYST;
		reg_temp_config = NCT6779_REG_TEMP_CONFIG;
		reg_temp_alternate = NCT6779_REG_TEMP_ALTERNATE;
		reg_temp_crit = NCT6779_REG_TEMP_CRIT;

		break;
	case nct6791:
	case nct6792:
	case nct6793:
	case nct6795:
	case nct6796:
	case nct6797:
	case nct6798:
		data->in_num = 15;
		data->pwm_num = (data->kind == nct6796 ||
				 data->kind == nct6797 ||
				 data->kind == nct6798) ? 7 : 6;
		data->auto_pwm_num = 4;
		data->has_fan_div = false;
		data->temp_fixed_num = 6;
		data->num_temp_alarms = 2;
		data->num_temp_beeps = 2;

		data->ALARM_BITS = NCT6791_ALARM_BITS;
		data->BEEP_BITS = NCT6779_BEEP_BITS;

		data->fan_from_reg = fan_from_reg_rpm;
		data->fan_from_reg_min = fan_from_reg13;
		data->target_temp_mask = 0xff;
		data->tolerance_mask = 0x07;
		data->speed_tolerance_limit = 63;

		switch (data->kind) {
		default:
		case nct6791:
			data->temp_label = nct6779_temp_label;
			data->temp_mask = NCT6791_TEMP_MASK;
			data->virt_temp_mask = NCT6791_VIRT_TEMP_MASK;
			break;
		case nct6792:
			data->temp_label = nct6792_temp_label;
			data->temp_mask = NCT6792_TEMP_MASK;
			data->virt_temp_mask = NCT6792_VIRT_TEMP_MASK;
			break;
		case nct6793:
			data->temp_label = nct6793_temp_label;
			data->temp_mask = NCT6793_TEMP_MASK;
			data->virt_temp_mask = NCT6793_VIRT_TEMP_MASK;
			break;
		case nct6795:
		case nct6797:
			data->temp_label = nct6795_temp_label;
			data->temp_mask = NCT6795_TEMP_MASK;
			data->virt_temp_mask = NCT6795_VIRT_TEMP_MASK;
			break;
		case nct6796:
			data->temp_label = nct6796_temp_label;
			data->temp_mask = NCT6796_TEMP_MASK;
			data->virt_temp_mask = NCT6796_VIRT_TEMP_MASK;
			break;
		case nct6798:
			data->temp_label = nct6798_temp_label;
			data->temp_mask = NCT6798_TEMP_MASK;
			data->virt_temp_mask = NCT6798_VIRT_TEMP_MASK;
			break;
		}

		data->REG_CONFIG = NCT6775_REG_CONFIG;
		data->REG_VBAT = NCT6775_REG_VBAT;
		data->REG_DIODE = NCT6775_REG_DIODE;
		data->DIODE_MASK = NCT6775_DIODE_MASK;
		data->REG_VIN = NCT6779_REG_IN;
		data->REG_IN_MINMAX[0] = NCT6775_REG_IN_MIN;
		data->REG_IN_MINMAX[1] = NCT6775_REG_IN_MAX;
		data->REG_TARGET = NCT6775_REG_TARGET;
		data->REG_FAN = NCT6779_REG_FAN;
		data->REG_FAN_MODE = NCT6775_REG_FAN_MODE;
		data->REG_FAN_MIN = NCT6776_REG_FAN_MIN;
		data->REG_FAN_PULSES = NCT6779_REG_FAN_PULSES;
		data->FAN_PULSE_SHIFT = NCT6775_FAN_PULSE_SHIFT;
		data->REG_FAN_TIME[0] = NCT6775_REG_FAN_STOP_TIME;
		data->REG_FAN_TIME[1] = NCT6776_REG_FAN_STEP_UP_TIME;
		data->REG_FAN_TIME[2] = NCT6776_REG_FAN_STEP_DOWN_TIME;
		data->REG_TOLERANCE_H = NCT6776_REG_TOLERANCE_H;
		data->REG_PWM[0] = NCT6775_REG_PWM;
		data->REG_PWM[1] = NCT6775_REG_FAN_START_OUTPUT;
		data->REG_PWM[2] = NCT6775_REG_FAN_STOP_OUTPUT;
		data->REG_PWM[5] = NCT6791_REG_WEIGHT_DUTY_STEP;
		data->REG_PWM[6] = NCT6791_REG_WEIGHT_DUTY_BASE;
		data->REG_PWM_READ = NCT6775_REG_PWM_READ;
		data->REG_PWM_MODE = NCT6776_REG_PWM_MODE;
		data->PWM_MODE_MASK = NCT6776_PWM_MODE_MASK;
		data->REG_AUTO_TEMP = NCT6775_REG_AUTO_TEMP;
		data->REG_AUTO_PWM = NCT6775_REG_AUTO_PWM;
		data->REG_CRITICAL_TEMP = NCT6775_REG_CRITICAL_TEMP;
		data->REG_CRITICAL_TEMP_TOLERANCE
		  = NCT6775_REG_CRITICAL_TEMP_TOLERANCE;
		data->REG_CRITICAL_PWM_ENABLE = NCT6779_REG_CRITICAL_PWM_ENABLE;
		data->CRITICAL_PWM_ENABLE_MASK
		  = NCT6779_CRITICAL_PWM_ENABLE_MASK;
		data->REG_CRITICAL_PWM = NCT6779_REG_CRITICAL_PWM;
		data->REG_TEMP_OFFSET = NCT6779_REG_TEMP_OFFSET;
		data->REG_TEMP_SOURCE = NCT6775_REG_TEMP_SOURCE;
		data->REG_TEMP_SEL = NCT6775_REG_TEMP_SEL;
		data->REG_WEIGHT_TEMP_SEL = NCT6791_REG_WEIGHT_TEMP_SEL;
		data->REG_WEIGHT_TEMP[0] = NCT6791_REG_WEIGHT_TEMP_STEP;
		data->REG_WEIGHT_TEMP[1] = NCT6791_REG_WEIGHT_TEMP_STEP_TOL;
		data->REG_WEIGHT_TEMP[2] = NCT6791_REG_WEIGHT_TEMP_BASE;
		data->REG_ALARM = NCT6791_REG_ALARM;
		if (data->kind == nct6791)
			data->REG_BEEP = NCT6776_REG_BEEP;
		else
			data->REG_BEEP = NCT6792_REG_BEEP;

		reg_temp = NCT6779_REG_TEMP;
		num_reg_temp = ARRAY_SIZE(NCT6779_REG_TEMP);
		if (data->kind == nct6791) {
			reg_temp_mon = NCT6779_REG_TEMP_MON;
			num_reg_temp_mon = ARRAY_SIZE(NCT6779_REG_TEMP_MON);
		} else {
			reg_temp_mon = NCT6792_REG_TEMP_MON;
			num_reg_temp_mon = ARRAY_SIZE(NCT6792_REG_TEMP_MON);
		}
		reg_temp_over = NCT6779_REG_TEMP_OVER;
		reg_temp_hyst = NCT6779_REG_TEMP_HYST;
		reg_temp_config = NCT6779_REG_TEMP_CONFIG;
		reg_temp_alternate = NCT6779_REG_TEMP_ALTERNATE;
		reg_temp_crit = NCT6779_REG_TEMP_CRIT;

		break;
	default:
		return -ENODEV;
	}
	data->have_in = BIT(data->in_num) - 1;
	data->have_temp = 0;

	/*
	 * On some boards, not all available temperature sources are monitored,
	 * even though some of the monitoring registers are unused.
	 * Get list of unused monitoring registers, then detect if any fan
	 * controls are configured to use unmonitored temperature sources.
	 * If so, assign the unmonitored temperature sources to available
	 * monitoring registers.
	 */
	mask = 0;
	available = 0;
	for (i = 0; i < num_reg_temp; i++) {
		if (reg_temp[i] == 0)
			continue;

		src = data->read_value(data, data->REG_TEMP_SOURCE[i]) & 0x1f;
		if (!src || (mask & BIT(src)))
			available |= BIT(i);

		mask |= BIT(src);
	}

	/*
	 * Now find unmonitored temperature registers and enable monitoring
	 * if additional monitoring registers are available.
	 */
	add_temp_sensors(data, data->REG_TEMP_SEL, &available, &mask);
	add_temp_sensors(data, data->REG_WEIGHT_TEMP_SEL, &available, &mask);

	mask = 0;
	s = NUM_TEMP_FIXED;	/* First dynamic temperature attribute */
	for (i = 0; i < num_reg_temp; i++) {
		if (reg_temp[i] == 0)
			continue;

		src = data->read_value(data, data->REG_TEMP_SOURCE[i]) & 0x1f;
		if (!src || (mask & BIT(src)))
			continue;

		if (!(data->temp_mask & BIT(src))) {
			dev_info(dev,
				 "Invalid temperature source %d at index %d, source register 0x%x, temp register 0x%x\n",
				 src, i, data->REG_TEMP_SOURCE[i], reg_temp[i]);
			continue;
		}

		mask |= BIT(src);

		/* Use fixed index for SYSTIN(1), CPUTIN(2), AUXTIN(3) */
		if (src <= data->temp_fixed_num) {
			data->have_temp |= BIT(src - 1);
			data->have_temp_fixed |= BIT(src - 1);
			data->reg_temp[0][src - 1] = reg_temp[i];
			data->reg_temp[1][src - 1] = reg_temp_over[i];
			data->reg_temp[2][src - 1] = reg_temp_hyst[i];
			if (reg_temp_crit_h && reg_temp_crit_h[i])
				data->reg_temp[3][src - 1] = reg_temp_crit_h[i];
			else if (reg_temp_crit[src - 1])
				data->reg_temp[3][src - 1]
				  = reg_temp_crit[src - 1];
			if (reg_temp_crit_l && reg_temp_crit_l[i])
				data->reg_temp[4][src - 1] = reg_temp_crit_l[i];
			data->reg_temp_config[src - 1] = reg_temp_config[i];
			data->temp_src[src - 1] = src;
			continue;
		}

		if (s >= NUM_TEMP)
			continue;

		/* Use dynamic index for other sources */
		data->have_temp |= BIT(s);
		data->reg_temp[0][s] = reg_temp[i];
		data->reg_temp[1][s] = reg_temp_over[i];
		data->reg_temp[2][s] = reg_temp_hyst[i];
		data->reg_temp_config[s] = reg_temp_config[i];
		if (reg_temp_crit_h && reg_temp_crit_h[i])
			data->reg_temp[3][s] = reg_temp_crit_h[i];
		else if (reg_temp_crit[src - 1])
			data->reg_temp[3][s] = reg_temp_crit[src - 1];
		if (reg_temp_crit_l && reg_temp_crit_l[i])
			data->reg_temp[4][s] = reg_temp_crit_l[i];

		data->temp_src[s] = src;
		s++;
	}

	/*
	 * Repeat with temperatures used for fan control.
	 * This set of registers does not support limits.
	 */
	for (i = 0; i < num_reg_temp_mon; i++) {
		if (reg_temp_mon[i] == 0)
			continue;

		src = data->read_value(data, data->REG_TEMP_SEL[i]) & 0x1f;
		if (!src)
			continue;

		if (!(data->temp_mask & BIT(src))) {
			dev_info(dev,
				 "Invalid temperature source %d at index %d, source register 0x%x, temp register 0x%x\n",
				 src, i, data->REG_TEMP_SEL[i],
				 reg_temp_mon[i]);
			continue;
		}

		/*
		 * For virtual temperature sources, the 'virtual' temperature
		 * for each fan reflects a different temperature, and there
		 * are no duplicates.
		 */
		if (!(data->virt_temp_mask & BIT(src))) {
			if (mask & BIT(src))
				continue;
			mask |= BIT(src);
		}

		/* Use fixed index for SYSTIN(1), CPUTIN(2), AUXTIN(3) */
		if (src <= data->temp_fixed_num) {
			if (data->have_temp & BIT(src - 1))
				continue;
			data->have_temp |= BIT(src - 1);
			data->have_temp_fixed |= BIT(src - 1);
			data->reg_temp[0][src - 1] = reg_temp_mon[i];
			data->temp_src[src - 1] = src;
			continue;
		}

		if (s >= NUM_TEMP)
			continue;

		/* Use dynamic index for other sources */
		data->have_temp |= BIT(s);
		data->reg_temp[0][s] = reg_temp_mon[i];
		data->temp_src[s] = src;
		s++;
	}

#ifdef USE_ALTERNATE
	/*
	 * Go through the list of alternate temp registers and enable
	 * if possible.
	 * The temperature is already monitored if the respective bit in <mask>
	 * is set.
	 */
	for (i = 0; i < 31; i++) {
		if (!(data->temp_mask & BIT(i + 1)))
			continue;
		if (!reg_temp_alternate[i])
			continue;
		if (mask & BIT(i + 1))
			continue;
		if (i < data->temp_fixed_num) {
			if (data->have_temp & BIT(i))
				continue;
			data->have_temp |= BIT(i);
			data->have_temp_fixed |= BIT(i);
			data->reg_temp[0][i] = reg_temp_alternate[i];
			if (i < num_reg_temp) {
				data->reg_temp[1][i] = reg_temp_over[i];
				data->reg_temp[2][i] = reg_temp_hyst[i];
			}
			data->temp_src[i] = i + 1;
			continue;
		}

		if (s >= NUM_TEMP)	/* Abort if no more space */
			break;

		data->have_temp |= BIT(s);
		data->reg_temp[0][s] = reg_temp_alternate[i];
		data->temp_src[s] = i + 1;
		s++;
	}
#endif /* USE_ALTERNATE */

	/* Initialize the chip */
	nct6775_init_device(data);

	err = sio_data->sio_enter(sio_data);
	if (err)
		return err;

	cr2a = sio_data->sio_inb(sio_data, 0x2a);
	switch (data->kind) {
	case nct6775:
		data->have_vid = (cr2a & 0x40);
		break;
	case nct6776:
		data->have_vid = (cr2a & 0x60) == 0x40;
		break;
	case nct6106:
	case nct6116:
	case nct6779:
	case nct6791:
	case nct6792:
	case nct6793:
	case nct6795:
	case nct6796:
	case nct6797:
	case nct6798:
		break;
	}

	/*
	 * Read VID value
	 * We can get the VID input values directly at logical device D 0xe3.
	 */
	if (data->have_vid) {
		sio_data->sio_select(sio_data, NCT6775_LD_VID);
		data->vid = sio_data->sio_inb(sio_data, 0xe3);
		data->vrm = vid_which_vrm();
	}

	if (fan_debounce) {
		u8 tmp;

		sio_data->sio_select(sio_data, NCT6775_LD_HWM);
		tmp = sio_data->sio_inb(sio_data,
				    NCT6775_REG_CR_FAN_DEBOUNCE);
		switch (data->kind) {
		case nct6106:
		case nct6116:
			tmp |= 0xe0;
			break;
		case nct6775:
			tmp |= 0x1e;
			break;
		case nct6776:
		case nct6779:
			tmp |= 0x3e;
			break;
		case nct6791:
		case nct6792:
		case nct6793:
		case nct6795:
		case nct6796:
		case nct6797:
		case nct6798:
			tmp |= 0x7e;
			break;
		}
		sio_data->sio_outb(sio_data, NCT6775_REG_CR_FAN_DEBOUNCE,
			     tmp);
		dev_info(&pdev->dev, "Enabled fan debounce for chip %s\n",
			 data->name);
	}

	nct6775_check_fan_inputs(data, sio_data);

	sio_data->sio_exit(sio_data);

	/* Read fan clock dividers immediately */
	nct6775_init_fan_common(dev, data);

	/* Register sysfs hooks */
	group = nct6775_create_attr_group(dev, &nct6775_pwm_template_group,
					  data->pwm_num);
	if (IS_ERR(group))
		return PTR_ERR(group);

	data->groups[num_attr_groups++] = group;

	group = nct6775_create_attr_group(dev, &nct6775_in_template_group,
					  fls(data->have_in));
	if (IS_ERR(group))
		return PTR_ERR(group);

	data->groups[num_attr_groups++] = group;

	group = nct6775_create_attr_group(dev, &nct6775_fan_template_group,
					  fls(data->has_fan));
	if (IS_ERR(group))
		return PTR_ERR(group);

	data->groups[num_attr_groups++] = group;

	group = nct6775_create_attr_group(dev, &nct6775_temp_template_group,
					  fls(data->have_temp));
	if (IS_ERR(group))
		return PTR_ERR(group);

	data->groups[num_attr_groups++] = group;
	data->groups[num_attr_groups++] = &nct6775_group_other;

	hwmon_dev = devm_hwmon_device_register_with_groups(dev, data->name,
							   data, data->groups);
	return PTR_ERR_OR_ZERO(hwmon_dev);
}

static void nct6791_enable_io_mapping(struct nct6775_sio_data *sio_data)
{
	int val;

	val = sio_data->sio_inb(sio_data, NCT6791_REG_HM_IO_SPACE_LOCK_ENABLE);
	if (val & 0x10) {
		pr_info("Enabling hardware monitor logical device mappings.\n");
		sio_data->sio_outb(sio_data, NCT6791_REG_HM_IO_SPACE_LOCK_ENABLE,
			       val & ~0x10);
	}
}

static int __maybe_unused nct6775_suspend(struct device *dev)
{
	struct nct6775_data *data = nct6775_update_device(dev);

	mutex_lock(&data->update_lock);
	data->vbat = data->read_value(data, data->REG_VBAT);
	if (data->kind == nct6775) {
		data->fandiv1 = data->read_value(data, NCT6775_REG_FANDIV1);
		data->fandiv2 = data->read_value(data, NCT6775_REG_FANDIV2);
	}
	mutex_unlock(&data->update_lock);

	return 0;
}

static int __maybe_unused nct6775_resume(struct device *dev)
{
	struct nct6775_data *data = dev_get_drvdata(dev);
	struct nct6775_sio_data *sio_data = dev_get_platdata(dev);
	int i, j, err = 0;
	u8 reg;

	mutex_lock(&data->update_lock);
	data->bank = 0xff;		/* Force initial bank selection */

	err = sio_data->sio_enter(sio_data);
	if (err)
		goto abort;

	sio_data->sio_select(sio_data, NCT6775_LD_HWM);
	reg = sio_data->sio_inb(sio_data, SIO_REG_ENABLE);
	if (reg != data->sio_reg_enable)
		sio_data->sio_outb(sio_data, SIO_REG_ENABLE, data->sio_reg_enable);

	if (data->kind == nct6791 || data->kind == nct6792 ||
	    data->kind == nct6793 || data->kind == nct6795 ||
	    data->kind == nct6796 || data->kind == nct6797 ||
	    data->kind == nct6798)
		nct6791_enable_io_mapping(sio_data);

	sio_data->sio_exit(sio_data);

	/* Restore limits */
	for (i = 0; i < data->in_num; i++) {
		if (!(data->have_in & BIT(i)))
			continue;

		data->write_value(data, data->REG_IN_MINMAX[0][i],
				  data->in[i][1]);
		data->write_value(data, data->REG_IN_MINMAX[1][i],
				  data->in[i][2]);
	}

	for (i = 0; i < ARRAY_SIZE(data->fan_min); i++) {
		if (!(data->has_fan_min & BIT(i)))
			continue;

		data->write_value(data, data->REG_FAN_MIN[i],
				  data->fan_min[i]);
	}

	for (i = 0; i < NUM_TEMP; i++) {
		if (!(data->have_temp & BIT(i)))
			continue;

		for (j = 1; j < ARRAY_SIZE(data->reg_temp); j++)
			if (data->reg_temp[j][i])
				nct6775_write_temp(data, data->reg_temp[j][i],
						   data->temp[j][i]);
	}

	/* Restore other settings */
	data->write_value(data, data->REG_VBAT, data->vbat);
	if (data->kind == nct6775) {
		data->write_value(data, NCT6775_REG_FANDIV1, data->fandiv1);
		data->write_value(data, NCT6775_REG_FANDIV2, data->fandiv2);
	}

abort:
	/* Force re-reading all values */
	data->valid = false;
	mutex_unlock(&data->update_lock);

	return err;
}

static SIMPLE_DEV_PM_OPS(nct6775_dev_pm_ops, nct6775_suspend, nct6775_resume);

static struct platform_driver nct6775_driver = {
	.driver = {
		.name	= DRVNAME,
		.pm	= &nct6775_dev_pm_ops,
	},
	.probe		= nct6775_probe,
};

/* nct6775_find() looks for a '627 in the Super-I/O config space */
static int __init nct6775_find(int sioaddr, struct nct6775_sio_data *sio_data)
{
	u16 val;
	int err;
	int addr;

	sio_data->access = access_direct;
	sio_data->sioreg = sioaddr;

	err = sio_data->sio_enter(sio_data);
	if (err)
		return err;

	val = (sio_data->sio_inb(sio_data, SIO_REG_DEVID) << 8) |
		sio_data->sio_inb(sio_data, SIO_REG_DEVID + 1);
	if (force_id && val != 0xffff)
		val = force_id;

	switch (val & SIO_ID_MASK) {
	case SIO_NCT6106_ID:
		sio_data->kind = nct6106;
		break;
	case SIO_NCT6116_ID:
		sio_data->kind = nct6116;
		break;
	case SIO_NCT6775_ID:
		sio_data->kind = nct6775;
		break;
	case SIO_NCT6776_ID:
		sio_data->kind = nct6776;
		break;
	case SIO_NCT6779_ID:
		sio_data->kind = nct6779;
		break;
	case SIO_NCT6791_ID:
		sio_data->kind = nct6791;
		break;
	case SIO_NCT6792_ID:
		sio_data->kind = nct6792;
		break;
	case SIO_NCT6793_ID:
		sio_data->kind = nct6793;
		break;
	case SIO_NCT6795_ID:
		sio_data->kind = nct6795;
		break;
	case SIO_NCT6796_ID:
		sio_data->kind = nct6796;
		break;
	case SIO_NCT6797_ID:
		sio_data->kind = nct6797;
		break;
	case SIO_NCT6798_ID:
		sio_data->kind = nct6798;
		break;
	default:
		if (val != 0xffff)
			pr_debug("unsupported chip ID: 0x%04x\n", val);
		sio_data->sio_exit(sio_data);
		return -ENODEV;
	}

	/* We have a known chip, find the HWM I/O address */
	sio_data->sio_select(sio_data, NCT6775_LD_HWM);
	val = (sio_data->sio_inb(sio_data, SIO_REG_ADDR) << 8)
	    | sio_data->sio_inb(sio_data, SIO_REG_ADDR + 1);
	addr = val & IOREGION_ALIGNMENT;
	if (addr == 0) {
		pr_err("Refusing to enable a Super-I/O device with a base I/O port 0\n");
		sio_data->sio_exit(sio_data);
		return -ENODEV;
	}

	/* Activate logical device if needed */
	val = sio_data->sio_inb(sio_data, SIO_REG_ENABLE);
	if (!(val & 0x01)) {
		pr_warn("Forcibly enabling Super-I/O. Sensor is probably unusable.\n");
		sio_data->sio_outb(sio_data, SIO_REG_ENABLE, val | 0x01);
	}

	if (sio_data->kind == nct6791 || sio_data->kind == nct6792 ||
	    sio_data->kind == nct6793 || sio_data->kind == nct6795 ||
	    sio_data->kind == nct6796 || sio_data->kind == nct6797 ||
	    sio_data->kind == nct6798)
		nct6791_enable_io_mapping(sio_data);

	sio_data->sio_exit(sio_data);
	pr_info("Found %s or compatible chip at %#x:%#x\n",
		nct6775_sio_names[sio_data->kind], sioaddr, addr);

	return addr;
}

/*
 * when Super-I/O functions move to a separate file, the Super-I/O
 * bus will manage the lifetime of the device and this module will only keep
 * track of the nct6775 driver. But since we use platform_device_alloc(), we
 * must keep track of the device
 */
static struct platform_device *pdev[2];

static const char * const asus_wmi_boards[] = {
	"ProArt X570-CREATOR WIFI",
	"Pro WS X570-ACE",
	"PRIME B360-PLUS",
	"PRIME B460-PLUS",
	"PRIME X570-PRO",
	"ROG CROSSHAIR VIII DARK HERO",
	"ROG CROSSHAIR VIII FORMULA",
	"ROG CROSSHAIR VIII HERO",
	"ROG CROSSHAIR VIII IMPACT",
<<<<<<< HEAD
=======
	"ROG STRIX B550-A GAMING",
>>>>>>> 754e0b0e
	"ROG STRIX B550-E GAMING",
	"ROG STRIX B550-F GAMING",
	"ROG STRIX B550-F GAMING (WI-FI)",
	"ROG STRIX B550-I GAMING",
	"ROG STRIX X570-F GAMING",
<<<<<<< HEAD
=======
	"ROG STRIX X570-I GAMING",
>>>>>>> 754e0b0e
	"ROG STRIX Z390-E GAMING",
	"ROG STRIX Z490-I GAMING",
	"TUF GAMING B550M-PLUS",
	"TUF GAMING B550M-PLUS (WI-FI)",
	"TUF GAMING B550-PLUS",
	"TUF GAMING B550-PRO",
	"TUF GAMING X570-PLUS",
	"TUF GAMING X570-PLUS (WI-FI)",
	"TUF GAMING X570-PRO (WI-FI)",
	"TUF GAMING Z490-PLUS",
	"TUF GAMING Z490-PLUS (WI-FI)",
};

static int __init sensors_nct6775_init(void)
{
	int i, err;
	bool found = false;
	int address;
	struct resource res;
	struct nct6775_sio_data sio_data;
	int sioaddr[2] = { 0x2e, 0x4e };
	enum sensor_access access = access_direct;
	const char *board_vendor, *board_name;
	u8 tmp;

	err = platform_driver_register(&nct6775_driver);
	if (err)
		return err;

	board_vendor = dmi_get_system_info(DMI_BOARD_VENDOR);
	board_name = dmi_get_system_info(DMI_BOARD_NAME);

	if (board_name && board_vendor &&
	    !strcmp(board_vendor, "ASUSTeK COMPUTER INC.")) {
		err = match_string(asus_wmi_boards, ARRAY_SIZE(asus_wmi_boards),
				   board_name);
		if (err >= 0) {
			/* if reading chip id via WMI succeeds, use WMI */
<<<<<<< HEAD
			if (!nct6775_asuswmi_read(0, NCT6775_PORT_CHIPID, &tmp)) {
=======
			if (!nct6775_asuswmi_read(0, NCT6775_PORT_CHIPID, &tmp) && tmp) {
>>>>>>> 754e0b0e
				pr_info("Using Asus WMI to access %#x chip.\n", tmp);
				access = access_asuswmi;
			} else {
				pr_err("Can't read ChipID by Asus WMI.\n");
			}
		}
	}

	/*
	 * initialize sio_data->kind and sio_data->sioreg.
	 *
	 * when Super-I/O functions move to a separate file, the Super-I/O
	 * driver will probe 0x2e and 0x4e and auto-detect the presence of a
	 * nct6775 hardware monitor, and call probe()
	 */
	for (i = 0; i < ARRAY_SIZE(pdev); i++) {
		sio_data.sio_outb = superio_outb;
		sio_data.sio_inb = superio_inb;
		sio_data.sio_select = superio_select;
		sio_data.sio_enter = superio_enter;
		sio_data.sio_exit = superio_exit;

		address = nct6775_find(sioaddr[i], &sio_data);
		if (address <= 0)
			continue;

		found = true;

		sio_data.access = access;

		if (access == access_asuswmi) {
			sio_data.sio_outb = superio_wmi_outb;
			sio_data.sio_inb = superio_wmi_inb;
			sio_data.sio_select = superio_wmi_select;
			sio_data.sio_enter = superio_wmi_enter;
			sio_data.sio_exit = superio_wmi_exit;
		}

		pdev[i] = platform_device_alloc(DRVNAME, address);
		if (!pdev[i]) {
			err = -ENOMEM;
			goto exit_device_unregister;
		}

		err = platform_device_add_data(pdev[i], &sio_data,
					       sizeof(struct nct6775_sio_data));
		if (err)
			goto exit_device_put;

		if (sio_data.access == access_direct) {
			memset(&res, 0, sizeof(res));
			res.name = DRVNAME;
			res.start = address + IOREGION_OFFSET;
			res.end = address + IOREGION_OFFSET + IOREGION_LENGTH - 1;
			res.flags = IORESOURCE_IO;

			err = acpi_check_resource_conflict(&res);
			if (err) {
				platform_device_put(pdev[i]);
				pdev[i] = NULL;
				continue;
			}

			err = platform_device_add_resources(pdev[i], &res, 1);
			if (err)
				goto exit_device_put;
		}

		/* platform_device_add calls probe() */
		err = platform_device_add(pdev[i]);
		if (err)
			goto exit_device_put;
	}
	if (!found) {
		err = -ENODEV;
		goto exit_unregister;
	}

	return 0;

exit_device_put:
	platform_device_put(pdev[i]);
exit_device_unregister:
	while (--i >= 0) {
		if (pdev[i])
			platform_device_unregister(pdev[i]);
	}
exit_unregister:
	platform_driver_unregister(&nct6775_driver);
	return err;
}

static void __exit sensors_nct6775_exit(void)
{
	int i;

	for (i = 0; i < ARRAY_SIZE(pdev); i++) {
		if (pdev[i])
			platform_device_unregister(pdev[i]);
	}
	platform_driver_unregister(&nct6775_driver);
}

MODULE_AUTHOR("Guenter Roeck <linux@roeck-us.net>");
MODULE_DESCRIPTION("Driver for NCT6775F and compatible chips");
MODULE_LICENSE("GPL");

module_init(sensors_nct6775_init);
module_exit(sensors_nct6775_exit);<|MERGE_RESOLUTION|>--- conflicted
+++ resolved
@@ -215,7 +215,6 @@
 }
 
 static void superio_wmi_outb(struct nct6775_sio_data *sio_data, int reg, int val)
-<<<<<<< HEAD
 {
 	nct6775_asuswmi_evaluate_method(ASUSWMI_METHODID_WSIO, sio_data->ld,
 					reg, val, NULL);
@@ -237,29 +236,6 @@
 
 static void superio_outb(struct nct6775_sio_data *sio_data, int reg, int val)
 {
-=======
-{
-	nct6775_asuswmi_evaluate_method(ASUSWMI_METHODID_WSIO, sio_data->ld,
-					reg, val, NULL);
-}
-
-static void superio_wmi_select(struct nct6775_sio_data *sio_data, int ld)
-{
-	sio_data->ld = ld;
-}
-
-static int superio_wmi_enter(struct nct6775_sio_data *sio_data)
-{
-	return 0;
-}
-
-static void superio_wmi_exit(struct nct6775_sio_data *sio_data)
-{
-}
-
-static void superio_outb(struct nct6775_sio_data *sio_data, int reg, int val)
-{
->>>>>>> 754e0b0e
 	int ioreg = sio_data->sioreg;
 
 	outb(reg, ioreg);
@@ -3583,11 +3559,7 @@
 	       const char *buf, size_t count)
 {
 	struct nct6775_data *data = dev_get_drvdata(dev);
-<<<<<<< HEAD
-	struct nct6775_sio_data *sio_data = dev_get_platdata(dev);
-=======
 	struct nct6775_sio_data *sio_data = data->sio_data;
->>>>>>> 754e0b0e
 	int nr = to_sensor_dev_attr(attr)->index - INTRUSION_ALARM_BASE;
 	unsigned long val;
 	u8 reg;
@@ -3995,11 +3967,7 @@
 		return -ENOMEM;
 
 	data->kind = sio_data->kind;
-<<<<<<< HEAD
-	data->sioreg = sio_data->sioreg;
-=======
 	data->sio_data = sio_data;
->>>>>>> 754e0b0e
 
 	if (sio_data->access == access_direct) {
 		data->addr = res->start;
@@ -5025,19 +4993,13 @@
 	"ROG CROSSHAIR VIII FORMULA",
 	"ROG CROSSHAIR VIII HERO",
 	"ROG CROSSHAIR VIII IMPACT",
-<<<<<<< HEAD
-=======
 	"ROG STRIX B550-A GAMING",
->>>>>>> 754e0b0e
 	"ROG STRIX B550-E GAMING",
 	"ROG STRIX B550-F GAMING",
 	"ROG STRIX B550-F GAMING (WI-FI)",
 	"ROG STRIX B550-I GAMING",
 	"ROG STRIX X570-F GAMING",
-<<<<<<< HEAD
-=======
 	"ROG STRIX X570-I GAMING",
->>>>>>> 754e0b0e
 	"ROG STRIX Z390-E GAMING",
 	"ROG STRIX Z490-I GAMING",
 	"TUF GAMING B550M-PLUS",
@@ -5076,11 +5038,7 @@
 				   board_name);
 		if (err >= 0) {
 			/* if reading chip id via WMI succeeds, use WMI */
-<<<<<<< HEAD
-			if (!nct6775_asuswmi_read(0, NCT6775_PORT_CHIPID, &tmp)) {
-=======
 			if (!nct6775_asuswmi_read(0, NCT6775_PORT_CHIPID, &tmp) && tmp) {
->>>>>>> 754e0b0e
 				pr_info("Using Asus WMI to access %#x chip.\n", tmp);
 				access = access_asuswmi;
 			} else {
