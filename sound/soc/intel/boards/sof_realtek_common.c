// SPDX-License-Identifier: GPL-2.0-only
//
// Copyright(c) 2020 Intel Corporation. All rights reserved.

#include <linux/device.h>
#include <linux/kernel.h>
#include <sound/pcm.h>
#include <sound/pcm_params.h>
#include <sound/soc.h>
#include <sound/soc-acpi.h>
#include <sound/soc-dai.h>
#include <sound/soc-dapm.h>
#include <sound/sof.h>
#include <uapi/sound/asound.h>
#include "../../codecs/rt1011.h"
#include "../../codecs/rt1015.h"
#include "../../codecs/rt1308.h"
#include "sof_realtek_common.h"

/*
 * Current only 2-amp configuration is supported for rt1011
 */
static const struct snd_soc_dapm_route speaker_map_lr[] = {
	/* speaker */
	{ "Left Spk", NULL, "Left SPO" },
	{ "Right Spk", NULL, "Right SPO" },
};

/*
 * Make sure device's Unique ID follows this configuration:
 *
 * Two speakers:
 *         0: left, 1: right
 * Four speakers:
 *         0: Woofer left, 1: Woofer right
 *         2: Tweeter left, 3: Tweeter right
 */
static struct snd_soc_codec_conf rt1011_codec_confs[] = {
	{
		.dlc = COMP_CODEC_CONF(RT1011_DEV0_NAME),
		.name_prefix = "Left",
	},
	{
		.dlc = COMP_CODEC_CONF(RT1011_DEV1_NAME),
		.name_prefix = "Right",
	},
};

static struct snd_soc_dai_link_component rt1011_dai_link_components[] = {
	{
		.name = RT1011_DEV0_NAME,
		.dai_name = RT1011_CODEC_DAI,
	},
	{
		.name = RT1011_DEV1_NAME,
		.dai_name = RT1011_CODEC_DAI,
	},
};

static const struct {
	unsigned int tx;
	unsigned int rx;
} rt1011_tdm_mask[] = {
	{.tx = 0x4, .rx = 0x1},
	{.tx = 0x8, .rx = 0x2},
};

static int rt1011_hw_params(struct snd_pcm_substream *substream,
			    struct snd_pcm_hw_params *params)
{
	struct snd_soc_pcm_runtime *rtd = asoc_substream_to_rtd(substream);
	struct snd_soc_dai *codec_dai;
	int srate, i, ret = 0;

	srate = params_rate(params);

	for_each_rtd_codec_dais(rtd, i, codec_dai) {
		/* 100 Fs to drive 24 bit data */
		ret = snd_soc_dai_set_pll(codec_dai, 0, RT1011_PLL1_S_BCLK,
					  100 * srate, 256 * srate);
		if (ret < 0) {
			dev_err(codec_dai->dev, "fail to set pll, ret %d\n",
				ret);
			return ret;
		}

		ret = snd_soc_dai_set_sysclk(codec_dai, RT1011_FS_SYS_PRE_S_PLL1,
					     256 * srate, SND_SOC_CLOCK_IN);
		if (ret < 0) {
			dev_err(codec_dai->dev, "fail to set sysclk, ret %d\n",
				ret);
			return ret;
		}

		if (i >= ARRAY_SIZE(rt1011_tdm_mask)) {
			dev_err(codec_dai->dev, "invalid codec index %d\n",
				i);
			return -ENODEV;
		}

		ret = snd_soc_dai_set_tdm_slot(codec_dai, rt1011_tdm_mask[i].tx,
					       rt1011_tdm_mask[i].rx, 4,
					       params_width(params));
		if (ret < 0) {
			dev_err(codec_dai->dev, "fail to set tdm slot, ret %d\n",
				ret);
			return ret;
		}
	}

	return 0;
}

static const struct snd_soc_ops rt1011_ops = {
	.hw_params = rt1011_hw_params,
};

static int rt1011_init(struct snd_soc_pcm_runtime *rtd)
{
	struct snd_soc_card *card = rtd->card;
	int ret;

	ret = snd_soc_dapm_add_routes(&card->dapm, speaker_map_lr,
				      ARRAY_SIZE(speaker_map_lr));
	if (ret)
		dev_err(rtd->dev, "Speaker map addition failed: %d\n", ret);
	return ret;
}

void sof_rt1011_dai_link(struct snd_soc_dai_link *link)
{
	link->codecs = rt1011_dai_link_components;
	link->num_codecs = ARRAY_SIZE(rt1011_dai_link_components);
	link->init = rt1011_init;
	link->ops = &rt1011_ops;
}
EXPORT_SYMBOL_NS(sof_rt1011_dai_link, SND_SOC_INTEL_SOF_REALTEK_COMMON);

void sof_rt1011_codec_conf(struct snd_soc_card *card)
{
	card->codec_conf = rt1011_codec_confs;
	card->num_configs = ARRAY_SIZE(rt1011_codec_confs);
}
EXPORT_SYMBOL_NS(sof_rt1011_codec_conf, SND_SOC_INTEL_SOF_REALTEK_COMMON);

/*
 * rt1015:  i2c mode driver for ALC1015 and ALC1015Q
 * rt1015p: auto-mode driver for ALC1015, ALC1015Q, and ALC1015Q-VB
 *
 * For stereo output, there are always two amplifiers on the board.
 * However, the ACPI implements only one device instance (UID=0) if they
 * are sharing the same enable pin. The code will detect the number of
 * device instance and use corresponding DAPM structures for
 * initialization.
 */
static const struct snd_soc_dapm_route rt1015p_1dev_dapm_routes[] = {
	/* speaker */
	{ "Left Spk", NULL, "Speaker" },
	{ "Right Spk", NULL, "Speaker" },
};

static const struct snd_soc_dapm_route rt1015p_2dev_dapm_routes[] = {
	/* speaker */
	{ "Left Spk", NULL, "Left Speaker" },
	{ "Right Spk", NULL, "Right Speaker" },
};

static struct snd_soc_codec_conf rt1015p_codec_confs[] = {
	{
		.dlc = COMP_CODEC_CONF(RT1015P_DEV0_NAME),
		.name_prefix = "Left",
	},
	{
		.dlc = COMP_CODEC_CONF(RT1015P_DEV1_NAME),
		.name_prefix = "Right",
	},
};

static struct snd_soc_dai_link_component rt1015p_dai_link_components[] = {
	{
		.name = RT1015P_DEV0_NAME,
		.dai_name = RT1015P_CODEC_DAI,
	},
	{
		.name = RT1015P_DEV1_NAME,
		.dai_name = RT1015P_CODEC_DAI,
	},
};

static int rt1015p_get_num_codecs(void)
{
	static int dev_num;

	if (dev_num)
		return dev_num;

	if (!acpi_dev_present("RTL1015", "1", -1))
		dev_num = 1;
	else
		dev_num = 2;

	return dev_num;
}

static int rt1015p_hw_params(struct snd_pcm_substream *substream,
			     struct snd_pcm_hw_params *params)
{
	/* reserved for debugging purpose */

	return 0;
}

static const struct snd_soc_ops rt1015p_ops = {
	.hw_params = rt1015p_hw_params,
};

static int rt1015p_init(struct snd_soc_pcm_runtime *rtd)
{
	struct snd_soc_card *card = rtd->card;
	int ret;

	if (rt1015p_get_num_codecs() == 1)
		ret = snd_soc_dapm_add_routes(&card->dapm, rt1015p_1dev_dapm_routes,
					      ARRAY_SIZE(rt1015p_1dev_dapm_routes));
	else
		ret = snd_soc_dapm_add_routes(&card->dapm, rt1015p_2dev_dapm_routes,
					      ARRAY_SIZE(rt1015p_2dev_dapm_routes));
	if (ret)
		dev_err(rtd->dev, "Speaker map addition failed: %d\n", ret);
	return ret;
}

void sof_rt1015p_dai_link(struct snd_soc_dai_link *link)
{
	link->codecs = rt1015p_dai_link_components;
	link->num_codecs = rt1015p_get_num_codecs();
	link->init = rt1015p_init;
	link->ops = &rt1015p_ops;
}
EXPORT_SYMBOL_NS(sof_rt1015p_dai_link, SND_SOC_INTEL_SOF_REALTEK_COMMON);

void sof_rt1015p_codec_conf(struct snd_soc_card *card)
{
	if (rt1015p_get_num_codecs() == 1)
		return;

	card->codec_conf = rt1015p_codec_confs;
	card->num_configs = ARRAY_SIZE(rt1015p_codec_confs);
}
EXPORT_SYMBOL_NS(sof_rt1015p_codec_conf, SND_SOC_INTEL_SOF_REALTEK_COMMON);

/*
 * RT1015 audio amplifier
 */

static const struct {
	unsigned int tx;
	unsigned int rx;
} rt1015_tdm_mask[] = {
	{.tx = 0x0, .rx = 0x1},
	{.tx = 0x0, .rx = 0x2},
};

static int rt1015_hw_params(struct snd_pcm_substream *substream,
			    struct snd_pcm_hw_params *params)
{
	struct snd_soc_pcm_runtime *rtd = asoc_substream_to_rtd(substream);
	struct snd_soc_dai_link *dai_link = rtd->dai_link;
	struct snd_soc_dai *codec_dai;
	int i, clk_freq, ret;

	clk_freq = sof_dai_get_bclk(rtd);

	if (clk_freq <= 0) {
		dev_err(rtd->dev, "fail to get bclk freq, ret %d\n", clk_freq);
		return -EINVAL;
	}

	for_each_rtd_codec_dais(rtd, i, codec_dai) {
		ret = snd_soc_dai_set_pll(codec_dai, 0, RT1015_PLL_S_BCLK,
					  clk_freq,
					  params_rate(params) * 256);
		if (ret) {
			dev_err(codec_dai->dev, "fail to set pll, ret %d\n",
				ret);
			return ret;
		}

		ret = snd_soc_dai_set_sysclk(codec_dai, RT1015_SCLK_S_PLL,
					     params_rate(params) * 256,
					     SND_SOC_CLOCK_IN);
		if (ret) {
			dev_err(codec_dai->dev, "fail to set sysclk, ret %d\n",
				ret);
			return ret;
		}

		switch (dai_link->dai_fmt & SND_SOC_DAIFMT_FORMAT_MASK) {
		case SND_SOC_DAIFMT_DSP_A:
		case SND_SOC_DAIFMT_DSP_B:
			/* 4-slot TDM */
			ret = snd_soc_dai_set_tdm_slot(codec_dai,
						       rt1015_tdm_mask[i].tx,
						       rt1015_tdm_mask[i].rx,
						       4,
						       params_width(params));
			if (ret < 0) {
				dev_err(codec_dai->dev, "fail to set tdm slot, ret %d\n",
					ret);
				return ret;
			}
			break;
		default:
			dev_dbg(codec_dai->dev, "codec is in I2S mode\n");
			break;
		}
	}

	return ret;
}

static struct snd_soc_ops rt1015_ops = {
	.hw_params = rt1015_hw_params,
};

static struct snd_soc_codec_conf rt1015_amp_conf[] = {
	{
		.dlc = COMP_CODEC_CONF(RT1015_DEV0_NAME),
		.name_prefix = "Left",
	},
	{
		.dlc = COMP_CODEC_CONF(RT1015_DEV1_NAME),
		.name_prefix = "Right",
	},
};

static struct snd_soc_dai_link_component rt1015_components[] = {
	{
		.name = RT1015_DEV0_NAME,
		.dai_name = RT1015_CODEC_DAI,
	},
	{
		.name = RT1015_DEV1_NAME,
		.dai_name = RT1015_CODEC_DAI,
	},
};

static int speaker_codec_init_lr(struct snd_soc_pcm_runtime *rtd)
{
	return snd_soc_dapm_add_routes(&rtd->card->dapm, speaker_map_lr,
					ARRAY_SIZE(speaker_map_lr));
}

void sof_rt1015_codec_conf(struct snd_soc_card *card)
{
	card->codec_conf = rt1015_amp_conf;
	card->num_configs = ARRAY_SIZE(rt1015_amp_conf);
}
EXPORT_SYMBOL_NS(sof_rt1015_codec_conf, SND_SOC_INTEL_SOF_REALTEK_COMMON);

void sof_rt1015_dai_link(struct snd_soc_dai_link *link)
{
	link->codecs = rt1015_components;
	link->num_codecs = ARRAY_SIZE(rt1015_components);
	link->init = speaker_codec_init_lr;
	link->ops = &rt1015_ops;
}
EXPORT_SYMBOL_NS(sof_rt1015_dai_link, SND_SOC_INTEL_SOF_REALTEK_COMMON);

/*
 * RT1308 audio amplifier
 */
static const struct snd_kcontrol_new rt1308_kcontrols[] = {
	SOC_DAPM_PIN_SWITCH("Speakers"),
};

static const struct snd_soc_dapm_widget rt1308_dapm_widgets[] = {
	SND_SOC_DAPM_SPK("Speakers", NULL),
};

static const struct snd_soc_dapm_route rt1308_dapm_routes[] = {
	/* speaker */
	{"Speakers", NULL, "SPOL"},
	{"Speakers", NULL, "SPOR"},
};

static struct snd_soc_dai_link_component rt1308_components[] = {
	{
		.name = RT1308_DEV0_NAME,
		.dai_name = RT1308_CODEC_DAI,
	}
};

static int rt1308_init(struct snd_soc_pcm_runtime *rtd)
{
	struct snd_soc_card *card = rtd->card;
	int ret;

	ret = snd_soc_dapm_new_controls(&card->dapm, rt1308_dapm_widgets,
					ARRAY_SIZE(rt1308_dapm_widgets));
	if (ret) {
		dev_err(rtd->dev, "fail to add dapm controls, ret %d\n", ret);
		return ret;
	}

	ret = snd_soc_add_card_controls(card, rt1308_kcontrols,
					ARRAY_SIZE(rt1308_kcontrols));
	if (ret) {
		dev_err(rtd->dev, "fail to add card controls, ret %d\n", ret);
		return ret;
	}

	ret = snd_soc_dapm_add_routes(&card->dapm, rt1308_dapm_routes,
				      ARRAY_SIZE(rt1308_dapm_routes));

	if (ret)
		dev_err(rtd->dev, "fail to add dapm routes, ret %d\n", ret);

	return ret;
}

static int rt1308_hw_params(struct snd_pcm_substream *substream,
			    struct snd_pcm_hw_params *params)
{
	struct snd_soc_pcm_runtime *rtd = asoc_substream_to_rtd(substream);
	struct snd_soc_card *card = rtd->card;
	struct snd_soc_dai *codec_dai = asoc_rtd_to_codec(rtd, 0);
	int clk_id, clk_freq, pll_out;
	int ret;

	clk_id = RT1308_PLL_S_MCLK;
	/* get the tplg configured mclk. */
	clk_freq = sof_dai_get_mclk(rtd);

	pll_out = params_rate(params) * 512;

	/* Set rt1308 pll */
	ret = snd_soc_dai_set_pll(codec_dai, 0, clk_id, clk_freq, pll_out);
	if (ret < 0) {
		dev_err(card->dev, "Failed to set RT1308 PLL: %d\n", ret);
		return ret;
	}

	/* Set rt1308 sysclk */
	ret = snd_soc_dai_set_sysclk(codec_dai, RT1308_FS_SYS_S_PLL, pll_out,
				     SND_SOC_CLOCK_IN);
	if (ret < 0)
		dev_err(card->dev, "Failed to set RT1308 SYSCLK: %d\n", ret);

	return ret;
}

static const struct snd_soc_ops rt1308_ops = {
	.hw_params = rt1308_hw_params,
};

void sof_rt1308_dai_link(struct snd_soc_dai_link *link)
{
	link->codecs = rt1308_components;
	link->num_codecs = ARRAY_SIZE(rt1308_components);
	link->init = rt1308_init;
	link->ops = &rt1308_ops;
}
EXPORT_SYMBOL_NS(sof_rt1308_dai_link, SND_SOC_INTEL_SOF_REALTEK_COMMON);

/*
 * 2-amp Configuration for RT1019
 */

<<<<<<< HEAD
static const struct snd_soc_dapm_route rt1019_dapm_routes[] = {
=======
static const struct snd_soc_dapm_route rt1019p_dapm_routes[] = {
>>>>>>> 7365df19
	/* speaker */
	{ "Left Spk", NULL, "Speaker" },
	{ "Right Spk", NULL, "Speaker" },
};

<<<<<<< HEAD
static struct snd_soc_dai_link_component rt1019_components[] = {
	{
		.name = RT1019_DEV0_NAME,
		.dai_name = RT1019_CODEC_DAI,
	},
};

static int rt1019_init(struct snd_soc_pcm_runtime *rtd)
=======
static struct snd_soc_dai_link_component rt1019p_components[] = {
	{
		.name = RT1019P_DEV0_NAME,
		.dai_name = RT1019P_CODEC_DAI,
	},
};

static int rt1019p_init(struct snd_soc_pcm_runtime *rtd)
>>>>>>> 7365df19
{
	struct snd_soc_card *card = rtd->card;
	int ret;

<<<<<<< HEAD
	ret = snd_soc_dapm_add_routes(&card->dapm, rt1019_dapm_routes,
				      ARRAY_SIZE(rt1019_dapm_routes));
=======
	ret = snd_soc_dapm_add_routes(&card->dapm, rt1019p_dapm_routes,
				      ARRAY_SIZE(rt1019p_dapm_routes));
>>>>>>> 7365df19
	if (ret) {
		dev_err(rtd->dev, "Speaker map addition failed: %d\n", ret);
		return ret;
	}
	return ret;
}

<<<<<<< HEAD
void sof_rt1019_dai_link(struct snd_soc_dai_link *link)
{
	link->codecs = rt1019_components;
	link->num_codecs = ARRAY_SIZE(rt1019_components);
	link->init = rt1019_init;
}
EXPORT_SYMBOL_NS(sof_rt1019_dai_link, SND_SOC_INTEL_SOF_REALTEK_COMMON);
=======
void sof_rt1019p_dai_link(struct snd_soc_dai_link *link)
{
	link->codecs = rt1019p_components;
	link->num_codecs = ARRAY_SIZE(rt1019p_components);
	link->init = rt1019p_init;
}
EXPORT_SYMBOL_NS(sof_rt1019p_dai_link, SND_SOC_INTEL_SOF_REALTEK_COMMON);
>>>>>>> 7365df19

MODULE_DESCRIPTION("ASoC Intel SOF Realtek helpers");
MODULE_LICENSE("GPL");<|MERGE_RESOLUTION|>--- conflicted
+++ resolved
@@ -467,26 +467,12 @@
  * 2-amp Configuration for RT1019
  */
 
-<<<<<<< HEAD
-static const struct snd_soc_dapm_route rt1019_dapm_routes[] = {
-=======
 static const struct snd_soc_dapm_route rt1019p_dapm_routes[] = {
->>>>>>> 7365df19
 	/* speaker */
 	{ "Left Spk", NULL, "Speaker" },
 	{ "Right Spk", NULL, "Speaker" },
 };
 
-<<<<<<< HEAD
-static struct snd_soc_dai_link_component rt1019_components[] = {
-	{
-		.name = RT1019_DEV0_NAME,
-		.dai_name = RT1019_CODEC_DAI,
-	},
-};
-
-static int rt1019_init(struct snd_soc_pcm_runtime *rtd)
-=======
 static struct snd_soc_dai_link_component rt1019p_components[] = {
 	{
 		.name = RT1019P_DEV0_NAME,
@@ -495,18 +481,12 @@
 };
 
 static int rt1019p_init(struct snd_soc_pcm_runtime *rtd)
->>>>>>> 7365df19
 {
 	struct snd_soc_card *card = rtd->card;
 	int ret;
 
-<<<<<<< HEAD
-	ret = snd_soc_dapm_add_routes(&card->dapm, rt1019_dapm_routes,
-				      ARRAY_SIZE(rt1019_dapm_routes));
-=======
 	ret = snd_soc_dapm_add_routes(&card->dapm, rt1019p_dapm_routes,
 				      ARRAY_SIZE(rt1019p_dapm_routes));
->>>>>>> 7365df19
 	if (ret) {
 		dev_err(rtd->dev, "Speaker map addition failed: %d\n", ret);
 		return ret;
@@ -514,15 +494,6 @@
 	return ret;
 }
 
-<<<<<<< HEAD
-void sof_rt1019_dai_link(struct snd_soc_dai_link *link)
-{
-	link->codecs = rt1019_components;
-	link->num_codecs = ARRAY_SIZE(rt1019_components);
-	link->init = rt1019_init;
-}
-EXPORT_SYMBOL_NS(sof_rt1019_dai_link, SND_SOC_INTEL_SOF_REALTEK_COMMON);
-=======
 void sof_rt1019p_dai_link(struct snd_soc_dai_link *link)
 {
 	link->codecs = rt1019p_components;
@@ -530,7 +501,6 @@
 	link->init = rt1019p_init;
 }
 EXPORT_SYMBOL_NS(sof_rt1019p_dai_link, SND_SOC_INTEL_SOF_REALTEK_COMMON);
->>>>>>> 7365df19
 
 MODULE_DESCRIPTION("ASoC Intel SOF Realtek helpers");
 MODULE_LICENSE("GPL");