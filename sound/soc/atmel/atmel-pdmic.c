// SPDX-License-Identifier: GPL-2.0-or-later
/* Atmel PDMIC driver
 *
 * Copyright (C) 2015 Atmel
 *
 * Author: Songjun Wu <songjun.wu@atmel.com>
 */

#include <linux/of.h>
#include <linux/clk.h>
#include <linux/module.h>
#include <linux/platform_device.h>
#include <linux/regmap.h>
#include <sound/core.h>
#include <sound/dmaengine_pcm.h>
#include <sound/pcm_params.h>
#include <sound/tlv.h>
#include "atmel-pdmic.h"

struct atmel_pdmic_pdata {
	u32 mic_min_freq;
	u32 mic_max_freq;
	s32 mic_offset;
	const char *card_name;
};

struct atmel_pdmic {
	dma_addr_t phy_base;
	struct regmap *regmap;
	struct clk *pclk;
	struct clk *gclk;
	struct device *dev;
	int irq;
	struct snd_pcm_substream *substream;
	const struct atmel_pdmic_pdata *pdata;
};

static const struct of_device_id atmel_pdmic_of_match[] = {
	{
		.compatible = "atmel,sama5d2-pdmic",
	}, {
		/* sentinel */
	}
};
MODULE_DEVICE_TABLE(of, atmel_pdmic_of_match);

#define PDMIC_OFFSET_MAX_VAL	S16_MAX
#define PDMIC_OFFSET_MIN_VAL	S16_MIN

static struct atmel_pdmic_pdata *atmel_pdmic_dt_init(struct device *dev)
{
	struct device_node *np = dev->of_node;
	struct atmel_pdmic_pdata *pdata;

	if (!np) {
		dev_err(dev, "device node not found\n");
		return ERR_PTR(-EINVAL);
	}

	pdata = devm_kzalloc(dev, sizeof(*pdata), GFP_KERNEL);
	if (!pdata)
		return ERR_PTR(-ENOMEM);

	if (of_property_read_string(np, "atmel,model", &pdata->card_name))
		pdata->card_name = "PDMIC";

	if (of_property_read_u32(np, "atmel,mic-min-freq",
				 &pdata->mic_min_freq)) {
		dev_err(dev, "failed to get mic-min-freq\n");
		return ERR_PTR(-EINVAL);
	}

	if (of_property_read_u32(np, "atmel,mic-max-freq",
				 &pdata->mic_max_freq)) {
		dev_err(dev, "failed to get mic-max-freq\n");
		return ERR_PTR(-EINVAL);
	}

	if (pdata->mic_max_freq < pdata->mic_min_freq) {
		dev_err(dev,
			"mic-max-freq should not be less than mic-min-freq\n");
		return ERR_PTR(-EINVAL);
	}

	if (of_property_read_s32(np, "atmel,mic-offset", &pdata->mic_offset))
		pdata->mic_offset = 0;

	if (pdata->mic_offset > PDMIC_OFFSET_MAX_VAL) {
		dev_warn(dev,
			 "mic-offset value %d is larger than the max value %d, the max value is specified\n",
			 pdata->mic_offset, PDMIC_OFFSET_MAX_VAL);
		pdata->mic_offset = PDMIC_OFFSET_MAX_VAL;
	} else if (pdata->mic_offset < PDMIC_OFFSET_MIN_VAL) {
		dev_warn(dev,
			 "mic-offset value %d is less than the min value %d, the min value is specified\n",
			 pdata->mic_offset, PDMIC_OFFSET_MIN_VAL);
		pdata->mic_offset = PDMIC_OFFSET_MIN_VAL;
	}

	return pdata;
}

/* cpu dai component */
static int atmel_pdmic_cpu_dai_startup(struct snd_pcm_substream *substream,
					struct snd_soc_dai *cpu_dai)
{
	struct snd_soc_pcm_runtime *rtd = asoc_substream_to_rtd(substream);
	struct atmel_pdmic *dd = snd_soc_card_get_drvdata(rtd->card);
	int ret;

	ret = clk_prepare_enable(dd->gclk);
	if (ret)
		return ret;

	ret =  clk_prepare_enable(dd->pclk);
	if (ret) {
		clk_disable_unprepare(dd->gclk);
		return ret;
	}

	/* Clear all bits in the Control Register(PDMIC_CR) */
	regmap_write(dd->regmap, PDMIC_CR, 0);

	dd->substream = substream;

	/* Enable the overrun error interrupt */
	regmap_write(dd->regmap, PDMIC_IER, PDMIC_IER_OVRE);

	return 0;
}

static void atmel_pdmic_cpu_dai_shutdown(struct snd_pcm_substream *substream,
					struct snd_soc_dai *cpu_dai)
{
	struct snd_soc_pcm_runtime *rtd = asoc_substream_to_rtd(substream);
	struct atmel_pdmic *dd = snd_soc_card_get_drvdata(rtd->card);

	/* Disable the overrun error interrupt */
	regmap_write(dd->regmap, PDMIC_IDR, PDMIC_IDR_OVRE);

	clk_disable_unprepare(dd->gclk);
	clk_disable_unprepare(dd->pclk);
}

static int atmel_pdmic_cpu_dai_prepare(struct snd_pcm_substream *substream,
					struct snd_soc_dai *cpu_dai)
{
	struct snd_soc_pcm_runtime *rtd = asoc_substream_to_rtd(substream);
	struct atmel_pdmic *dd = snd_soc_card_get_drvdata(rtd->card);
	struct snd_soc_component *component = cpu_dai->component;
	u32 val;
	int ret;

	/* Clean the PDMIC Converted Data Register */
	ret = regmap_read(dd->regmap, PDMIC_CDR, &val);
	if (ret < 0)
		return 0;

	ret = snd_soc_component_update_bits(component, PDMIC_CR,
					    PDMIC_CR_ENPDM_MASK,
					    PDMIC_CR_ENPDM_DIS <<
					    PDMIC_CR_ENPDM_SHIFT);
	if (ret < 0)
		return ret;

	return 0;
}

#define ATMEL_PDMIC_FORMATS (SNDRV_PCM_FMTBIT_S16_LE | SNDRV_PCM_FMTBIT_S32_LE)

/* platform */
#define ATMEL_PDMIC_MAX_BUF_SIZE  (64 * 1024)
#define ATMEL_PDMIC_PREALLOC_BUF_SIZE  ATMEL_PDMIC_MAX_BUF_SIZE

static const struct snd_pcm_hardware atmel_pdmic_hw = {
	.info			= SNDRV_PCM_INFO_MMAP
				| SNDRV_PCM_INFO_MMAP_VALID
				| SNDRV_PCM_INFO_INTERLEAVED
				| SNDRV_PCM_INFO_RESUME
				| SNDRV_PCM_INFO_PAUSE,
	.formats		= ATMEL_PDMIC_FORMATS,
	.buffer_bytes_max	= ATMEL_PDMIC_MAX_BUF_SIZE,
	.period_bytes_min	= 256,
	.period_bytes_max	= 32 * 1024,
	.periods_min		= 2,
	.periods_max		= 256,
};

static int
atmel_pdmic_platform_configure_dma(struct snd_pcm_substream *substream,
				struct snd_pcm_hw_params *params,
				struct dma_slave_config *slave_config)
{
	struct snd_soc_pcm_runtime *rtd = asoc_substream_to_rtd(substream);
	struct atmel_pdmic *dd = snd_soc_card_get_drvdata(rtd->card);
	int ret;

	ret = snd_hwparams_to_dma_slave_config(substream, params,
					       slave_config);
	if (ret) {
		dev_err(dd->dev,
			"hw params to dma slave configure failed\n");
		return ret;
	}

	slave_config->src_addr		= dd->phy_base + PDMIC_CDR;
	slave_config->src_maxburst	= 1;
	slave_config->dst_maxburst	= 1;

	return 0;
}

static const struct snd_dmaengine_pcm_config
atmel_pdmic_dmaengine_pcm_config = {
	.prepare_slave_config	= atmel_pdmic_platform_configure_dma,
	.pcm_hardware		= &atmel_pdmic_hw,
	.prealloc_buffer_size	= ATMEL_PDMIC_PREALLOC_BUF_SIZE,
};

/* codec */
/* Mic Gain = dgain * 2^(-scale) */
struct mic_gain {
	unsigned int dgain;
	unsigned int scale;
};

/* range from -90 dB to 90 dB */
static const struct mic_gain mic_gain_table[] = {
{    1, 15}, {    1, 14},                           /* -90, -84 dB */
{    3, 15}, {    1, 13}, {    3, 14}, {    1, 12}, /* -81, -78, -75, -72 dB */
{    5, 14}, {   13, 15},                           /* -70, -68 dB */
{    9, 14}, {   21, 15}, {   23, 15}, {   13, 14}, /* -65 ~ -62 dB */
{   29, 15}, {   33, 15}, {   37, 15}, {   41, 15}, /* -61 ~ -58 dB */
{   23, 14}, {   13, 13}, {   58, 15}, {   65, 15}, /* -57 ~ -54 dB */
{   73, 15}, {   41, 14}, {   23, 13}, {   13, 12}, /* -53 ~ -50 dB */
{   29, 13}, {   65, 14}, {   73, 14}, {   41, 13}, /* -49 ~ -46 dB */
{   23, 12}, {  207, 15}, {   29, 12}, {   65, 13}, /* -45 ~ -42 dB */
{   73, 13}, {   41, 12}, {   23, 11}, {  413, 15}, /* -41 ~ -38 dB */
{  463, 15}, {  519, 15}, {  583, 15}, {  327, 14}, /* -37 ~ -34 dB */
{  367, 14}, {  823, 15}, {  231, 13}, { 1036, 15}, /* -33 ~ -30 dB */
{ 1163, 15}, { 1305, 15}, {  183, 12}, { 1642, 15}, /* -29 ~ -26 dB */
{ 1843, 15}, { 2068, 15}, {  145, 11}, { 2603, 15}, /* -25 ~ -22 dB */
{  365, 12}, { 3277, 15}, { 3677, 15}, { 4125, 15}, /* -21 ~ -18 dB */
{ 4629, 15}, { 5193, 15}, { 5827, 15}, { 3269, 14}, /* -17 ~ -14 dB */
{  917, 12}, { 8231, 15}, { 9235, 15}, { 5181, 14}, /* -13 ~ -10 dB */
{11627, 15}, {13045, 15}, {14637, 15}, {16423, 15}, /*  -9 ~ -6 dB */
{18427, 15}, {20675, 15}, { 5799, 13}, {26029, 15}, /*  -5 ~ -2 dB */
{ 7301, 13}, {    1,  0}, {18383, 14}, {10313, 13}, /*  -1 ~ 2 dB */
{23143, 14}, {25967, 14}, {29135, 14}, {16345, 13}, /*   3 ~ 6 dB */
{ 4585, 11}, {20577, 13}, { 1443,  9}, {25905, 13}, /*   7 ~ 10 dB */
{14533, 12}, { 8153, 11}, { 2287,  9}, {20529, 12}, /*  11 ~ 14 dB */
{11517, 11}, { 6461, 10}, {28997, 12}, { 4067,  9}, /*  15 ~ 18 dB */
{18253, 11}, {   10,  0}, {22979, 11}, {25783, 11}, /*  19 ~ 22 dB */
{28929, 11}, {32459, 11}, { 9105,  9}, {20431, 10}, /*  23 ~ 26 dB */
{22925, 10}, {12861,  9}, { 7215,  8}, {16191,  9}, /*  27 ~ 30 dB */
{ 9083,  8}, {20383,  9}, {11435,  8}, { 6145,  7}, /*  31 ~ 34 dB */
{ 3599,  6}, {32305,  9}, {18123,  8}, {20335,  8}, /*  35 ~ 38 dB */
{  713,  3}, {  100,  0}, { 7181,  6}, { 8057,  6}, /*  39 ~ 42 dB */
{  565,  2}, {20287,  7}, {11381,  6}, {25539,  7}, /*  43 ~ 46 dB */
{ 1791,  3}, { 4019,  4}, { 9019,  5}, {20239,  6}, /*  47 ~ 50 dB */
{ 5677,  4}, {25479,  6}, { 7147,  4}, { 8019,  4}, /*  51 ~ 54 dB */
{17995,  5}, {20191,  5}, {11327,  4}, {12709,  4}, /*  55 ~ 58 dB */
{ 3565,  2}, { 1000,  0}, { 1122,  0}, { 1259,  0}, /*  59 ~ 62 dB */
{ 2825,  1}, {12679,  3}, { 7113,  2}, { 7981,  2}, /*  63 ~ 66 dB */
{ 8955,  2}, {20095,  3}, {22547,  3}, {12649,  2}, /*  67 ~ 70 dB */
{28385,  3}, { 3981,  0}, {17867,  2}, {20047,  2}, /*  71 ~ 74 dB */
{11247,  1}, {12619,  1}, {14159,  1}, {31773,  2}, /*  75 ~ 78 dB */
{17825,  1}, {10000,  0}, {11220,  0}, {12589,  0}, /*  79 ~ 82 dB */
{28251,  1}, {15849,  0}, {17783,  0}, {19953,  0}, /*  83 ~ 86 dB */
{22387,  0}, {25119,  0}, {28184,  0}, {31623,  0}, /*  87 ~ 90 dB */
};

static const DECLARE_TLV_DB_RANGE(mic_gain_tlv,
	0, 1, TLV_DB_SCALE_ITEM(-9000, 600, 0),
	2, 5, TLV_DB_SCALE_ITEM(-8100, 300, 0),
	6, 7, TLV_DB_SCALE_ITEM(-7000, 200, 0),
	8, ARRAY_SIZE(mic_gain_table)-1, TLV_DB_SCALE_ITEM(-6500, 100, 0),
);

static int pdmic_get_mic_volsw(struct snd_kcontrol *kcontrol,
	struct snd_ctl_elem_value *ucontrol)
{
	struct snd_soc_component *component = snd_soc_kcontrol_component(kcontrol);
	unsigned int dgain_val, scale_val;
	int i;

	dgain_val = (snd_soc_component_read(component, PDMIC_DSPR1) & PDMIC_DSPR1_DGAIN_MASK)
		    >> PDMIC_DSPR1_DGAIN_SHIFT;

	scale_val = (snd_soc_component_read(component, PDMIC_DSPR0) & PDMIC_DSPR0_SCALE_MASK)
		    >> PDMIC_DSPR0_SCALE_SHIFT;

	for (i = 0; i < ARRAY_SIZE(mic_gain_table); i++) {
		if ((mic_gain_table[i].dgain == dgain_val) &&
		    (mic_gain_table[i].scale == scale_val))
			ucontrol->value.integer.value[0] = i;
	}

	return 0;
}

static int pdmic_put_mic_volsw(struct snd_kcontrol *kcontrol,
	struct snd_ctl_elem_value *ucontrol)
{
	struct soc_mixer_control *mc =
		(struct soc_mixer_control *)kcontrol->private_value;
	struct snd_soc_component *component = snd_soc_kcontrol_component(kcontrol);
	int max = mc->max;
	unsigned int val;
	int ret;

	val = ucontrol->value.integer.value[0];

	if (val > max)
		return -EINVAL;

	ret = snd_soc_component_update_bits(component, PDMIC_DSPR1, PDMIC_DSPR1_DGAIN_MASK,
			 mic_gain_table[val].dgain << PDMIC_DSPR1_DGAIN_SHIFT);
	if (ret < 0)
		return ret;

	ret = snd_soc_component_update_bits(component, PDMIC_DSPR0, PDMIC_DSPR0_SCALE_MASK,
			 mic_gain_table[val].scale << PDMIC_DSPR0_SCALE_SHIFT);
	if (ret < 0)
		return ret;

	return 0;
}

static const struct snd_kcontrol_new atmel_pdmic_snd_controls[] = {
SOC_SINGLE_EXT_TLV("Mic Capture Volume", PDMIC_DSPR1, PDMIC_DSPR1_DGAIN_SHIFT,
		   ARRAY_SIZE(mic_gain_table)-1, 0,
		   pdmic_get_mic_volsw, pdmic_put_mic_volsw, mic_gain_tlv),

SOC_SINGLE("High Pass Filter Switch", PDMIC_DSPR0,
	   PDMIC_DSPR0_HPFBYP_SHIFT, 1, 1),

SOC_SINGLE("SINCC Filter Switch", PDMIC_DSPR0, PDMIC_DSPR0_SINBYP_SHIFT, 1, 1),
};

static int atmel_pdmic_component_probe(struct snd_soc_component *component)
{
	struct snd_soc_card *card = snd_soc_component_get_drvdata(component);
	struct atmel_pdmic *dd = snd_soc_card_get_drvdata(card);

	snd_soc_component_update_bits(component, PDMIC_DSPR1, PDMIC_DSPR1_OFFSET_MASK,
		     (u32)(dd->pdata->mic_offset << PDMIC_DSPR1_OFFSET_SHIFT));

	return 0;
}

#define PDMIC_MR_PRESCAL_MAX_VAL 127

static int
atmel_pdmic_cpu_dai_hw_params(struct snd_pcm_substream *substream,
			      struct snd_pcm_hw_params *params,
			      struct snd_soc_dai *cpu_dai)
{
	struct snd_soc_pcm_runtime *rtd = asoc_substream_to_rtd(substream);
	struct atmel_pdmic *dd = snd_soc_card_get_drvdata(rtd->card);
	struct snd_soc_component *component = cpu_dai->component;
	unsigned int rate_min = substream->runtime->hw.rate_min;
	unsigned int rate_max = substream->runtime->hw.rate_max;
	int fs = params_rate(params);
	int bits = params_width(params);
	unsigned long pclk_rate, gclk_rate;
	unsigned int f_pdmic;
	u32 mr_val, dspr0_val, pclk_prescal, gclk_prescal;

	if (params_channels(params) != 1) {
		dev_err(component->dev,
			"only supports one channel\n");
		return -EINVAL;
	}

	if ((fs < rate_min) || (fs > rate_max)) {
		dev_err(component->dev,
			"sample rate is %dHz, min rate is %dHz, max rate is %dHz\n",
			fs, rate_min, rate_max);

		return -EINVAL;
	}

	switch (bits) {
	case 16:
		dspr0_val = (PDMIC_DSPR0_SIZE_16_BITS
			     << PDMIC_DSPR0_SIZE_SHIFT);
		break;
	case 32:
		dspr0_val = (PDMIC_DSPR0_SIZE_32_BITS
			     << PDMIC_DSPR0_SIZE_SHIFT);
		break;
	default:
		return -EINVAL;
	}

	if ((fs << 7) > (rate_max << 6)) {
		f_pdmic = fs << 6;
		dspr0_val |= PDMIC_DSPR0_OSR_64 << PDMIC_DSPR0_OSR_SHIFT;
	} else {
		f_pdmic = fs << 7;
		dspr0_val |= PDMIC_DSPR0_OSR_128 << PDMIC_DSPR0_OSR_SHIFT;
	}

	pclk_rate = clk_get_rate(dd->pclk);
	gclk_rate = clk_get_rate(dd->gclk);

	/* PRESCAL = SELCK/(2*f_pdmic) - 1*/
	pclk_prescal = (u32)(pclk_rate/(f_pdmic << 1)) - 1;
	gclk_prescal = (u32)(gclk_rate/(f_pdmic << 1)) - 1;

	if ((pclk_prescal > PDMIC_MR_PRESCAL_MAX_VAL) ||
	    (gclk_rate/((gclk_prescal + 1) << 1) <
	     pclk_rate/((pclk_prescal + 1) << 1))) {
		mr_val = gclk_prescal << PDMIC_MR_PRESCAL_SHIFT;
		mr_val |= PDMIC_MR_CLKS_GCK << PDMIC_MR_CLKS_SHIFT;
	} else {
		mr_val = pclk_prescal << PDMIC_MR_PRESCAL_SHIFT;
		mr_val |= PDMIC_MR_CLKS_PCK << PDMIC_MR_CLKS_SHIFT;
	}

	snd_soc_component_update_bits(component, PDMIC_MR,
		PDMIC_MR_PRESCAL_MASK | PDMIC_MR_CLKS_MASK, mr_val);

	snd_soc_component_update_bits(component, PDMIC_DSPR0,
		PDMIC_DSPR0_OSR_MASK | PDMIC_DSPR0_SIZE_MASK, dspr0_val);

	return 0;
}

static int atmel_pdmic_cpu_dai_trigger(struct snd_pcm_substream *substream,
				       int cmd, struct snd_soc_dai *cpu_dai)
{
	struct snd_soc_component *component = cpu_dai->component;
	u32 val;

	switch (cmd) {
	case SNDRV_PCM_TRIGGER_START:
	case SNDRV_PCM_TRIGGER_RESUME:
	case SNDRV_PCM_TRIGGER_PAUSE_RELEASE:
		val = PDMIC_CR_ENPDM_EN << PDMIC_CR_ENPDM_SHIFT;
		break;
	case SNDRV_PCM_TRIGGER_STOP:
	case SNDRV_PCM_TRIGGER_SUSPEND:
	case SNDRV_PCM_TRIGGER_PAUSE_PUSH:
		val = PDMIC_CR_ENPDM_DIS << PDMIC_CR_ENPDM_SHIFT;
		break;
	default:
		return -EINVAL;
	}

	snd_soc_component_update_bits(component, PDMIC_CR, PDMIC_CR_ENPDM_MASK, val);

	return 0;
}

static const struct snd_soc_dai_ops atmel_pdmic_cpu_dai_ops = {
	.startup	= atmel_pdmic_cpu_dai_startup,
	.shutdown	= atmel_pdmic_cpu_dai_shutdown,
	.prepare	= atmel_pdmic_cpu_dai_prepare,
	.hw_params	= atmel_pdmic_cpu_dai_hw_params,
	.trigger	= atmel_pdmic_cpu_dai_trigger,
};


static struct snd_soc_dai_driver atmel_pdmic_cpu_dai = {
	.capture = {
		.stream_name	= "Capture",
		.channels_min	= 1,
		.channels_max	= 1,
		.rates		= SNDRV_PCM_RATE_KNOT,
		.formats	= ATMEL_PDMIC_FORMATS,
	},
	.ops = &atmel_pdmic_cpu_dai_ops,
};

static const struct snd_soc_component_driver atmel_pdmic_cpu_dai_component = {
	.name			= "atmel-pdmic",
	.probe			= atmel_pdmic_component_probe,
	.controls		= atmel_pdmic_snd_controls,
	.num_controls		= ARRAY_SIZE(atmel_pdmic_snd_controls),
	.idle_bias_on		= 1,
	.use_pmdown_time	= 1,
<<<<<<< HEAD
=======
	.legacy_dai_naming	= 1,
>>>>>>> 7365df19
};

/* ASoC sound card */
static int atmel_pdmic_asoc_card_init(struct device *dev,
				struct snd_soc_card *card)
{
	struct snd_soc_dai_link *dai_link;
	struct atmel_pdmic *dd = snd_soc_card_get_drvdata(card);
	struct snd_soc_dai_link_component *comp;

	dai_link = devm_kzalloc(dev, sizeof(*dai_link), GFP_KERNEL);
	if (!dai_link)
		return -ENOMEM;

	comp = devm_kzalloc(dev, 3 * sizeof(*comp), GFP_KERNEL);
	if (!comp)
		return -ENOMEM;

	dai_link->cpus		= &comp[0];
	dai_link->codecs	= &comp[1];
	dai_link->platforms	= &comp[2];

	dai_link->num_cpus	= 1;
	dai_link->num_codecs	= 1;
	dai_link->num_platforms	= 1;

	dai_link->name			= "PDMIC";
	dai_link->stream_name		= "PDMIC PCM";
	dai_link->codecs->dai_name	= "snd-soc-dummy-dai";
	dai_link->cpus->dai_name	= dev_name(dev);
	dai_link->codecs->name		= "snd-soc-dummy";
	dai_link->platforms->name	= dev_name(dev);

	card->dai_link	= dai_link;
	card->num_links	= 1;
	card->name	= dd->pdata->card_name;
	card->dev	= dev;

	return 0;
}

static void atmel_pdmic_get_sample_rate(struct atmel_pdmic *dd,
	unsigned int *rate_min, unsigned int *rate_max)
{
	u32 mic_min_freq = dd->pdata->mic_min_freq;
	u32 mic_max_freq = dd->pdata->mic_max_freq;
	u32 clk_max_rate = (u32)(clk_get_rate(dd->pclk) >> 1);
	u32 clk_min_rate = (u32)(clk_get_rate(dd->gclk) >> 8);

	if (mic_max_freq > clk_max_rate)
		mic_max_freq = clk_max_rate;

	if (mic_min_freq < clk_min_rate)
		mic_min_freq = clk_min_rate;

	*rate_min = DIV_ROUND_CLOSEST(mic_min_freq, 128);
	*rate_max = mic_max_freq >> 6;
}

/* PDMIC interrupt handler */
static irqreturn_t atmel_pdmic_interrupt(int irq, void *dev_id)
{
	struct atmel_pdmic *dd = (struct atmel_pdmic *)dev_id;
	u32 pdmic_isr;
	irqreturn_t ret = IRQ_NONE;

	regmap_read(dd->regmap, PDMIC_ISR, &pdmic_isr);

	if (pdmic_isr & PDMIC_ISR_OVRE) {
		regmap_update_bits(dd->regmap, PDMIC_CR, PDMIC_CR_ENPDM_MASK,
				   PDMIC_CR_ENPDM_DIS << PDMIC_CR_ENPDM_SHIFT);

		snd_pcm_stop_xrun(dd->substream);

		ret = IRQ_HANDLED;
	}

	return ret;
}

/* regmap configuration */
#define ATMEL_PDMIC_REG_MAX    0x124
static const struct regmap_config atmel_pdmic_regmap_config = {
	.reg_bits	= 32,
	.reg_stride	= 4,
	.val_bits	= 32,
	.max_register	= ATMEL_PDMIC_REG_MAX,
};

static int atmel_pdmic_probe(struct platform_device *pdev)
{
	struct device *dev = &pdev->dev;
	struct atmel_pdmic *dd;
	struct resource *res;
	void __iomem *io_base;
	const struct atmel_pdmic_pdata *pdata;
	struct snd_soc_card *card;
	unsigned int rate_min, rate_max;
	int ret;

	pdata = atmel_pdmic_dt_init(dev);
	if (IS_ERR(pdata))
		return PTR_ERR(pdata);

	dd = devm_kzalloc(dev, sizeof(*dd), GFP_KERNEL);
	if (!dd)
		return -ENOMEM;

	dd->pdata = pdata;
	dd->dev = dev;

	dd->irq = platform_get_irq(pdev, 0);
	if (dd->irq < 0)
		return dd->irq;

	dd->pclk = devm_clk_get(dev, "pclk");
	if (IS_ERR(dd->pclk)) {
		ret = PTR_ERR(dd->pclk);
		dev_err(dev, "failed to get peripheral clock: %d\n", ret);
		return ret;
	}

	dd->gclk = devm_clk_get(dev, "gclk");
	if (IS_ERR(dd->gclk)) {
		ret = PTR_ERR(dd->gclk);
		dev_err(dev, "failed to get GCK: %d\n", ret);
		return ret;
	}

	/* The gclk clock frequency must always be three times
	 * lower than the pclk clock frequency
	 */
	ret = clk_set_rate(dd->gclk, clk_get_rate(dd->pclk)/3);
	if (ret) {
		dev_err(dev, "failed to set GCK clock rate: %d\n", ret);
		return ret;
	}

	io_base = devm_platform_get_and_ioremap_resource(pdev, 0, &res);
	if (IS_ERR(io_base))
		return PTR_ERR(io_base);

	dd->phy_base = res->start;

	dd->regmap = devm_regmap_init_mmio(dev, io_base,
					   &atmel_pdmic_regmap_config);
	if (IS_ERR(dd->regmap)) {
		ret = PTR_ERR(dd->regmap);
		dev_err(dev, "failed to init register map: %d\n", ret);
		return ret;
	}

	ret =  devm_request_irq(dev, dd->irq, atmel_pdmic_interrupt, 0,
				"PDMIC", (void *)dd);
	if (ret < 0) {
		dev_err(dev, "can't register ISR for IRQ %u (ret=%i)\n",
			dd->irq, ret);
		return ret;
	}

	/* Get the minimal and maximal sample rate that the microphone supports */
	atmel_pdmic_get_sample_rate(dd, &rate_min, &rate_max);

	/* register cpu dai */
	atmel_pdmic_cpu_dai.capture.rate_min = rate_min;
	atmel_pdmic_cpu_dai.capture.rate_max = rate_max;
	ret = devm_snd_soc_register_component(dev,
					      &atmel_pdmic_cpu_dai_component,
					      &atmel_pdmic_cpu_dai, 1);
	if (ret) {
		dev_err(dev, "could not register CPU DAI: %d\n", ret);
		return ret;
	}

	/* register platform */
	ret = devm_snd_dmaengine_pcm_register(dev,
					     &atmel_pdmic_dmaengine_pcm_config,
					     0);
	if (ret) {
		dev_err(dev, "could not register platform: %d\n", ret);
		return ret;
	}

	/* register sound card */
	card = devm_kzalloc(dev, sizeof(*card), GFP_KERNEL);
	if (!card) {
		ret = -ENOMEM;
		goto unregister_codec;
	}

	snd_soc_card_set_drvdata(card, dd);

	ret = atmel_pdmic_asoc_card_init(dev, card);
	if (ret) {
		dev_err(dev, "failed to init sound card: %d\n", ret);
		goto unregister_codec;
	}

	ret = devm_snd_soc_register_card(dev, card);
	if (ret) {
		dev_err(dev, "failed to register sound card: %d\n", ret);
		goto unregister_codec;
	}

	return 0;

unregister_codec:
	return ret;
}

static int atmel_pdmic_remove(struct platform_device *pdev)
{
	return 0;
}

static struct platform_driver atmel_pdmic_driver = {
	.driver	= {
		.name		= "atmel-pdmic",
		.of_match_table	= of_match_ptr(atmel_pdmic_of_match),
		.pm		= &snd_soc_pm_ops,
	},
	.probe	= atmel_pdmic_probe,
	.remove	= atmel_pdmic_remove,
};
module_platform_driver(atmel_pdmic_driver);

MODULE_DESCRIPTION("Atmel PDMIC driver under ALSA SoC architecture");
MODULE_AUTHOR("Songjun Wu <songjun.wu@atmel.com>");
MODULE_LICENSE("GPL v2");<|MERGE_RESOLUTION|>--- conflicted
+++ resolved
@@ -481,10 +481,7 @@
 	.num_controls		= ARRAY_SIZE(atmel_pdmic_snd_controls),
 	.idle_bias_on		= 1,
 	.use_pmdown_time	= 1,
-<<<<<<< HEAD
-=======
 	.legacy_dai_naming	= 1,
->>>>>>> 7365df19
 };
 
 /* ASoC sound card */
