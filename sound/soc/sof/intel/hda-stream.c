// SPDX-License-Identifier: (GPL-2.0-only OR BSD-3-Clause)
//
// This file is provided under a dual BSD/GPLv2 license.  When using or
// redistributing this file, you may do so under either license.
//
// Copyright(c) 2018 Intel Corporation. All rights reserved.
//
// Authors: Liam Girdwood <liam.r.girdwood@linux.intel.com>
//	    Ranjani Sridharan <ranjani.sridharan@linux.intel.com>
//	    Rander Wang <rander.wang@intel.com>
//          Keyon Jie <yang.jie@linux.intel.com>
//

/*
 * Hardware interface for generic Intel audio DSP HDA IP
 */

#include <linux/pm_runtime.h>
#include <sound/hdaudio_ext.h>
#include <sound/hda_register.h>
#include <sound/sof.h>
#include "../ops.h"
#include "../sof-audio.h"
#include "hda.h"

#define HDA_LTRP_GB_VALUE_US	95

static inline const char *hda_hstream_direction_str(struct hdac_stream *hstream)
{
	if (hstream->direction == SNDRV_PCM_STREAM_PLAYBACK)
		return "Playback";
	else
		return "Capture";
}

static char *hda_hstream_dbg_get_stream_info_str(struct hdac_stream *hstream)
{
	struct snd_soc_pcm_runtime *rtd;

	if (hstream->substream)
		rtd = asoc_substream_to_rtd(hstream->substream);
	else if (hstream->cstream)
		rtd = hstream->cstream->private_data;
	else
		/* Non audio DMA user, like dma-trace */
		return kasprintf(GFP_KERNEL, "-- (%s, stream_tag: %u)",
				 hda_hstream_direction_str(hstream),
				 hstream->stream_tag);

	return kasprintf(GFP_KERNEL, "dai_link \"%s\" (%s, stream_tag: %u)",
			 rtd->dai_link->name, hda_hstream_direction_str(hstream),
			 hstream->stream_tag);
}

/*
 * set up one of BDL entries for a stream
 */
static int hda_setup_bdle(struct snd_sof_dev *sdev,
			  struct snd_dma_buffer *dmab,
			  struct hdac_stream *hstream,
			  struct sof_intel_dsp_bdl **bdlp,
			  int offset, int size, int ioc)
{
	struct hdac_bus *bus = sof_to_bus(sdev);
	struct sof_intel_dsp_bdl *bdl = *bdlp;

	while (size > 0) {
		dma_addr_t addr;
		int chunk;

		if (hstream->frags >= HDA_DSP_MAX_BDL_ENTRIES) {
			dev_err(sdev->dev, "error: stream frags exceeded\n");
			return -EINVAL;
		}

		addr = snd_sgbuf_get_addr(dmab, offset);
		/* program BDL addr */
		bdl->addr_l = cpu_to_le32(lower_32_bits(addr));
		bdl->addr_h = cpu_to_le32(upper_32_bits(addr));
		/* program BDL size */
		chunk = snd_sgbuf_get_chunk_size(dmab, offset, size);
		/* one BDLE should not cross 4K boundary */
		if (bus->align_bdle_4k) {
			u32 remain = 0x1000 - (offset & 0xfff);

			if (chunk > remain)
				chunk = remain;
		}
		bdl->size = cpu_to_le32(chunk);
		/* only program IOC when the whole segment is processed */
		size -= chunk;
		bdl->ioc = (size || !ioc) ? 0 : cpu_to_le32(0x01);
		bdl++;
		hstream->frags++;
		offset += chunk;

		dev_vdbg(sdev->dev, "bdl, frags:%d, chunk size:0x%x;\n",
			 hstream->frags, chunk);
	}

	*bdlp = bdl;
	return offset;
}

/*
 * set up Buffer Descriptor List (BDL) for host memory transfer
 * BDL describes the location of the individual buffers and is little endian.
 */
int hda_dsp_stream_setup_bdl(struct snd_sof_dev *sdev,
			     struct snd_dma_buffer *dmab,
			     struct hdac_stream *hstream)
{
	struct sof_intel_hda_dev *hda = sdev->pdata->hw_pdata;
	struct sof_intel_dsp_bdl *bdl;
	int i, offset, period_bytes, periods;
	int remain, ioc;

	period_bytes = hstream->period_bytes;
	dev_dbg(sdev->dev, "%s: period_bytes:0x%x\n", __func__, period_bytes);
	if (!period_bytes)
		period_bytes = hstream->bufsize;

	periods = hstream->bufsize / period_bytes;

	dev_dbg(sdev->dev, "%s: periods:%d\n", __func__, periods);

	remain = hstream->bufsize % period_bytes;
	if (remain)
		periods++;

	/* program the initial BDL entries */
	bdl = (struct sof_intel_dsp_bdl *)hstream->bdl.area;
	offset = 0;
	hstream->frags = 0;

	/*
	 * set IOC if don't use position IPC
	 * and period_wakeup needed.
	 */
	ioc = hda->no_ipc_position ?
	      !hstream->no_period_wakeup : 0;

	for (i = 0; i < periods; i++) {
		if (i == (periods - 1) && remain)
			/* set the last small entry */
			offset = hda_setup_bdle(sdev, dmab,
						hstream, &bdl, offset,
						remain, 0);
		else
			offset = hda_setup_bdle(sdev, dmab,
						hstream, &bdl, offset,
						period_bytes, ioc);
	}

	return offset;
}

int hda_dsp_stream_spib_config(struct snd_sof_dev *sdev,
			       struct hdac_ext_stream *hext_stream,
			       int enable, u32 size)
{
	struct hdac_stream *hstream = &hext_stream->hstream;
	u32 mask;

	if (!sdev->bar[HDA_DSP_SPIB_BAR]) {
		dev_err(sdev->dev, "error: address of spib capability is NULL\n");
		return -EINVAL;
	}

	mask = (1 << hstream->index);

	/* enable/disable SPIB for the stream */
	snd_sof_dsp_update_bits(sdev, HDA_DSP_SPIB_BAR,
				SOF_HDA_ADSP_REG_CL_SPBFIFO_SPBFCCTL, mask,
				enable << hstream->index);

	/* set the SPIB value */
	sof_io_write(sdev, hext_stream->spib_addr, size);

	return 0;
}

/* get next unused stream */
struct hdac_ext_stream *
hda_dsp_stream_get(struct snd_sof_dev *sdev, int direction, u32 flags)
{
	struct hdac_bus *bus = sof_to_bus(sdev);
	struct sof_intel_hda_stream *hda_stream;
	struct hdac_ext_stream *hext_stream = NULL;
	struct hdac_stream *s;

	spin_lock_irq(&bus->reg_lock);

	/* get an unused stream */
	list_for_each_entry(s, &bus->stream_list, list) {
		if (s->direction == direction && !s->opened) {
			hext_stream = stream_to_hdac_ext_stream(s);
			hda_stream = container_of(hext_stream,
						  struct sof_intel_hda_stream,
						  hext_stream);
			/* check if the host DMA channel is reserved */
			if (hda_stream->host_reserved)
				continue;

			s->opened = true;
			break;
		}
	}

	spin_unlock_irq(&bus->reg_lock);

	/* stream found ? */
	if (!hext_stream) {
		dev_err(sdev->dev, "error: no free %s streams\n",
			direction == SNDRV_PCM_STREAM_PLAYBACK ?
			"playback" : "capture");
		return hext_stream;
	}

	hda_stream->flags = flags;

	/*
	 * Prevent DMI Link L1 entry for streams that don't support it.
	 * Workaround to address a known issue with host DMA that results
	 * in xruns during pause/release in capture scenarios.
	 */
	if (!(flags & SOF_HDA_STREAM_DMI_L1_COMPATIBLE))
		snd_sof_dsp_update_bits(sdev, HDA_DSP_HDA_BAR,
					HDA_VS_INTEL_EM2,
					HDA_VS_INTEL_EM2_L1SEN, 0);

	return hext_stream;
}

/* free a stream */
int hda_dsp_stream_put(struct snd_sof_dev *sdev, int direction, int stream_tag)
{
	struct hdac_bus *bus = sof_to_bus(sdev);
	struct sof_intel_hda_stream *hda_stream;
	struct hdac_ext_stream *hext_stream;
	struct hdac_stream *s;
	bool dmi_l1_enable = true;
	bool found = false;

	spin_lock_irq(&bus->reg_lock);

	/*
	 * close stream matching the stream tag and check if there are any open streams
	 * that are DMI L1 incompatible.
	 */
	list_for_each_entry(s, &bus->stream_list, list) {
		hext_stream = stream_to_hdac_ext_stream(s);
		hda_stream = container_of(hext_stream, struct sof_intel_hda_stream, hext_stream);

		if (!s->opened)
			continue;

		if (s->direction == direction && s->stream_tag == stream_tag) {
			s->opened = false;
			found = true;
		} else if (!(hda_stream->flags & SOF_HDA_STREAM_DMI_L1_COMPATIBLE)) {
			dmi_l1_enable = false;
		}
	}

	spin_unlock_irq(&bus->reg_lock);

	/* Enable DMI L1 if permitted */
	if (dmi_l1_enable)
		snd_sof_dsp_update_bits(sdev, HDA_DSP_HDA_BAR, HDA_VS_INTEL_EM2,
					HDA_VS_INTEL_EM2_L1SEN, HDA_VS_INTEL_EM2_L1SEN);

	if (!found) {
		dev_dbg(sdev->dev, "%s: stream_tag %d not opened!\n",
			__func__, stream_tag);
		return -ENODEV;
	}

	return 0;
}

static int hda_dsp_stream_reset(struct snd_sof_dev *sdev, struct hdac_stream *hstream)
{
	int sd_offset = SOF_STREAM_SD_OFFSET(hstream);
	int timeout = HDA_DSP_STREAM_RESET_TIMEOUT;
	u32 val;

	/* enter stream reset */
	snd_sof_dsp_update_bits(sdev, HDA_DSP_HDA_BAR, sd_offset, SOF_STREAM_SD_OFFSET_CRST,
				SOF_STREAM_SD_OFFSET_CRST);
	do {
		val = snd_sof_dsp_read(sdev, HDA_DSP_HDA_BAR, sd_offset);
		if (val & SOF_STREAM_SD_OFFSET_CRST)
			break;
	} while (--timeout);
	if (timeout == 0) {
		dev_err(sdev->dev, "timeout waiting for stream reset\n");
		return -ETIMEDOUT;
	}

	timeout = HDA_DSP_STREAM_RESET_TIMEOUT;

	/* exit stream reset and wait to read a zero before reading any other register */
	snd_sof_dsp_update_bits(sdev, HDA_DSP_HDA_BAR, sd_offset, SOF_STREAM_SD_OFFSET_CRST, 0x0);

	/* wait for hardware to report that stream is out of reset */
	udelay(3);
	do {
		val = snd_sof_dsp_read(sdev, HDA_DSP_HDA_BAR, sd_offset);
		if ((val & SOF_STREAM_SD_OFFSET_CRST) == 0)
			break;
	} while (--timeout);
	if (timeout == 0) {
		dev_err(sdev->dev, "timeout waiting for stream to exit reset\n");
		return -ETIMEDOUT;
	}

	return 0;
}

int hda_dsp_stream_trigger(struct snd_sof_dev *sdev,
			   struct hdac_ext_stream *hext_stream, int cmd)
{
	struct hdac_stream *hstream = &hext_stream->hstream;
	int sd_offset = SOF_STREAM_SD_OFFSET(hstream);
	u32 dma_start = SOF_HDA_SD_CTL_DMA_START;
	int ret = 0;
	u32 run;

	/* cmd must be for audio stream */
	switch (cmd) {
	case SNDRV_PCM_TRIGGER_PAUSE_RELEASE:
	case SNDRV_PCM_TRIGGER_START:
		snd_sof_dsp_update_bits(sdev, HDA_DSP_HDA_BAR, SOF_HDA_INTCTL,
					1 << hstream->index,
					1 << hstream->index);

		snd_sof_dsp_update_bits(sdev, HDA_DSP_HDA_BAR,
					sd_offset,
					SOF_HDA_SD_CTL_DMA_START |
					SOF_HDA_CL_DMA_SD_INT_MASK,
					SOF_HDA_SD_CTL_DMA_START |
					SOF_HDA_CL_DMA_SD_INT_MASK);

		ret = snd_sof_dsp_read_poll_timeout(sdev,
					HDA_DSP_HDA_BAR,
					sd_offset, run,
					((run &	dma_start) == dma_start),
					HDA_DSP_REG_POLL_INTERVAL_US,
					HDA_DSP_STREAM_RUN_TIMEOUT);

		if (ret >= 0)
			hstream->running = true;

		break;
	case SNDRV_PCM_TRIGGER_SUSPEND:
	case SNDRV_PCM_TRIGGER_PAUSE_PUSH:
	case SNDRV_PCM_TRIGGER_STOP:
		snd_sof_dsp_update_bits(sdev, HDA_DSP_HDA_BAR,
					sd_offset,
					SOF_HDA_SD_CTL_DMA_START |
					SOF_HDA_CL_DMA_SD_INT_MASK, 0x0);

		ret = snd_sof_dsp_read_poll_timeout(sdev, HDA_DSP_HDA_BAR,
						sd_offset, run,
						!(run &	dma_start),
						HDA_DSP_REG_POLL_INTERVAL_US,
						HDA_DSP_STREAM_RUN_TIMEOUT);

		if (ret >= 0) {
			snd_sof_dsp_write(sdev, HDA_DSP_HDA_BAR,
					  sd_offset + SOF_HDA_ADSP_REG_CL_SD_STS,
					  SOF_HDA_CL_DMA_SD_INT_MASK);

			hstream->running = false;
			snd_sof_dsp_update_bits(sdev, HDA_DSP_HDA_BAR,
						SOF_HDA_INTCTL,
						1 << hstream->index, 0x0);
		}
		break;
	default:
		dev_err(sdev->dev, "error: unknown command: %d\n", cmd);
		return -EINVAL;
	}

	if (ret < 0) {
		char *stream_name = hda_hstream_dbg_get_stream_info_str(hstream);

		dev_err(sdev->dev,
			"%s: cmd %d on %s: timeout on STREAM_SD_OFFSET read\n",
			__func__, cmd, stream_name ? stream_name : "unknown stream");
		kfree(stream_name);
	}

	return ret;
}

/* minimal recommended programming for ICCMAX stream */
int hda_dsp_iccmax_stream_hw_params(struct snd_sof_dev *sdev, struct hdac_ext_stream *hext_stream,
				    struct snd_dma_buffer *dmab,
				    struct snd_pcm_hw_params *params)
{
	struct hdac_bus *bus = sof_to_bus(sdev);
	struct hdac_stream *hstream = &hext_stream->hstream;
	int sd_offset = SOF_STREAM_SD_OFFSET(hstream);
	int ret;
	u32 mask = 0x1 << hstream->index;

	if (!hext_stream) {
		dev_err(sdev->dev, "error: no stream available\n");
		return -ENODEV;
	}

	if (hstream->posbuf)
		*hstream->posbuf = 0;

	/* reset BDL address */
	snd_sof_dsp_write(sdev, HDA_DSP_HDA_BAR,
			  sd_offset + SOF_HDA_ADSP_REG_CL_SD_BDLPL,
			  0x0);
	snd_sof_dsp_write(sdev, HDA_DSP_HDA_BAR,
			  sd_offset + SOF_HDA_ADSP_REG_CL_SD_BDLPU,
			  0x0);

	hstream->frags = 0;

	ret = hda_dsp_stream_setup_bdl(sdev, dmab, hstream);
	if (ret < 0) {
		dev_err(sdev->dev, "error: set up of BDL failed\n");
		return ret;
	}

	/* program BDL address */
	snd_sof_dsp_write(sdev, HDA_DSP_HDA_BAR,
			  sd_offset + SOF_HDA_ADSP_REG_CL_SD_BDLPL,
			  (u32)hstream->bdl.addr);
	snd_sof_dsp_write(sdev, HDA_DSP_HDA_BAR,
			  sd_offset + SOF_HDA_ADSP_REG_CL_SD_BDLPU,
			  upper_32_bits(hstream->bdl.addr));

	/* program cyclic buffer length */
	snd_sof_dsp_write(sdev, HDA_DSP_HDA_BAR,
			  sd_offset + SOF_HDA_ADSP_REG_CL_SD_CBL,
			  hstream->bufsize);

	/* program last valid index */
	snd_sof_dsp_update_bits(sdev, HDA_DSP_HDA_BAR,
				sd_offset + SOF_HDA_ADSP_REG_CL_SD_LVI,
				0xffff, (hstream->frags - 1));

	/* decouple host and link DMA, enable DSP features */
	snd_sof_dsp_update_bits(sdev, HDA_DSP_PP_BAR, SOF_HDA_REG_PP_PPCTL,
				mask, mask);

	/* Follow HW recommendation to set the guardband value to 95us during FW boot */
	snd_hdac_chip_updateb(bus, VS_LTRP, HDA_VS_INTEL_LTRP_GB_MASK, HDA_LTRP_GB_VALUE_US);

	/* start DMA */
	snd_sof_dsp_update_bits(sdev, HDA_DSP_HDA_BAR, sd_offset,
				SOF_HDA_SD_CTL_DMA_START, SOF_HDA_SD_CTL_DMA_START);

	return 0;
}

/*
 * prepare for common hdac registers settings, for both code loader
 * and normal stream.
 */
int hda_dsp_stream_hw_params(struct snd_sof_dev *sdev,
			     struct hdac_ext_stream *hext_stream,
			     struct snd_dma_buffer *dmab,
			     struct snd_pcm_hw_params *params)
{
	const struct sof_intel_dsp_desc *chip = get_chip_info(sdev->pdata);
	struct hdac_bus *bus = sof_to_bus(sdev);
	struct hdac_stream *hstream = &hext_stream->hstream;
	int sd_offset = SOF_STREAM_SD_OFFSET(hstream);
	int ret;
	u32 dma_start = SOF_HDA_SD_CTL_DMA_START;
	u32 mask;
	u32 run;

	if (!hext_stream) {
		dev_err(sdev->dev, "error: no stream available\n");
		return -ENODEV;
	}

	/* decouple host and link DMA */
	mask = 0x1 << hstream->index;
	snd_sof_dsp_update_bits(sdev, HDA_DSP_PP_BAR, SOF_HDA_REG_PP_PPCTL,
				mask, mask);

	if (!dmab) {
		dev_err(sdev->dev, "error: no dma buffer allocated!\n");
		return -ENODEV;
	}

	/* clear stream status */
	snd_sof_dsp_update_bits(sdev, HDA_DSP_HDA_BAR, sd_offset,
				SOF_HDA_CL_DMA_SD_INT_MASK |
				SOF_HDA_SD_CTL_DMA_START, 0);

	ret = snd_sof_dsp_read_poll_timeout(sdev, HDA_DSP_HDA_BAR,
					    sd_offset, run,
					    !(run & dma_start),
					    HDA_DSP_REG_POLL_INTERVAL_US,
					    HDA_DSP_STREAM_RUN_TIMEOUT);

	if (ret < 0) {
		char *stream_name = hda_hstream_dbg_get_stream_info_str(hstream);

		dev_err(sdev->dev,
			"%s: on %s: timeout on STREAM_SD_OFFSET read1\n",
			__func__, stream_name ? stream_name : "unknown stream");
		kfree(stream_name);
		return ret;
	}

	snd_sof_dsp_update_bits(sdev, HDA_DSP_HDA_BAR,
				sd_offset + SOF_HDA_ADSP_REG_CL_SD_STS,
				SOF_HDA_CL_DMA_SD_INT_MASK,
				SOF_HDA_CL_DMA_SD_INT_MASK);

	/* stream reset */
	ret = hda_dsp_stream_reset(sdev, hstream);
	if (ret < 0)
		return ret;

	if (hstream->posbuf)
		*hstream->posbuf = 0;

	/* reset BDL address */
	snd_sof_dsp_write(sdev, HDA_DSP_HDA_BAR,
			  sd_offset + SOF_HDA_ADSP_REG_CL_SD_BDLPL,
			  0x0);
	snd_sof_dsp_write(sdev, HDA_DSP_HDA_BAR,
			  sd_offset + SOF_HDA_ADSP_REG_CL_SD_BDLPU,
			  0x0);

	/* clear stream status */
	snd_sof_dsp_update_bits(sdev, HDA_DSP_HDA_BAR, sd_offset,
				SOF_HDA_CL_DMA_SD_INT_MASK |
				SOF_HDA_SD_CTL_DMA_START, 0);

	ret = snd_sof_dsp_read_poll_timeout(sdev, HDA_DSP_HDA_BAR,
					    sd_offset, run,
					    !(run & dma_start),
					    HDA_DSP_REG_POLL_INTERVAL_US,
					    HDA_DSP_STREAM_RUN_TIMEOUT);

	if (ret < 0) {
		char *stream_name = hda_hstream_dbg_get_stream_info_str(hstream);

		dev_err(sdev->dev,
			"%s: on %s: timeout on STREAM_SD_OFFSET read1\n",
			__func__, stream_name ? stream_name : "unknown stream");
		kfree(stream_name);
		return ret;
	}

	snd_sof_dsp_update_bits(sdev, HDA_DSP_HDA_BAR,
				sd_offset + SOF_HDA_ADSP_REG_CL_SD_STS,
				SOF_HDA_CL_DMA_SD_INT_MASK,
				SOF_HDA_CL_DMA_SD_INT_MASK);

	hstream->frags = 0;

	ret = hda_dsp_stream_setup_bdl(sdev, dmab, hstream);
	if (ret < 0) {
		dev_err(sdev->dev, "error: set up of BDL failed\n");
		return ret;
	}

	/* program stream tag to set up stream descriptor for DMA */
	snd_sof_dsp_update_bits(sdev, HDA_DSP_HDA_BAR, sd_offset,
				SOF_HDA_CL_SD_CTL_STREAM_TAG_MASK,
				hstream->stream_tag <<
				SOF_HDA_CL_SD_CTL_STREAM_TAG_SHIFT);

	/* program cyclic buffer length */
	snd_sof_dsp_write(sdev, HDA_DSP_HDA_BAR,
			  sd_offset + SOF_HDA_ADSP_REG_CL_SD_CBL,
			  hstream->bufsize);

	/*
	 * Recommended hardware programming sequence for HDAudio DMA format
	 * on earlier platforms - this is not needed on newer platforms
	 *
	 * 1. Put DMA into coupled mode by clearing PPCTL.PROCEN bit
	 *    for corresponding stream index before the time of writing
	 *    format to SDxFMT register.
	 * 2. Write SDxFMT
	 * 3. Set PPCTL.PROCEN bit for corresponding stream index to
	 *    enable decoupled mode
	 */

	if (chip->quirks & SOF_INTEL_PROCEN_FMT_QUIRK) {
		/* couple host and link DMA, disable DSP features */
		snd_sof_dsp_update_bits(sdev, HDA_DSP_PP_BAR, SOF_HDA_REG_PP_PPCTL,
					mask, 0);
	}

	/* program stream format */
	snd_sof_dsp_update_bits(sdev, HDA_DSP_HDA_BAR,
				sd_offset +
				SOF_HDA_ADSP_REG_CL_SD_FORMAT,
				0xffff, hstream->format_val);

	if (chip->quirks & SOF_INTEL_PROCEN_FMT_QUIRK) {
		/* decouple host and link DMA, enable DSP features */
		snd_sof_dsp_update_bits(sdev, HDA_DSP_PP_BAR, SOF_HDA_REG_PP_PPCTL,
					mask, mask);
	}

	/* program last valid index */
	snd_sof_dsp_update_bits(sdev, HDA_DSP_HDA_BAR,
				sd_offset + SOF_HDA_ADSP_REG_CL_SD_LVI,
				0xffff, (hstream->frags - 1));

	/* program BDL address */
	snd_sof_dsp_write(sdev, HDA_DSP_HDA_BAR,
			  sd_offset + SOF_HDA_ADSP_REG_CL_SD_BDLPL,
			  (u32)hstream->bdl.addr);
	snd_sof_dsp_write(sdev, HDA_DSP_HDA_BAR,
			  sd_offset + SOF_HDA_ADSP_REG_CL_SD_BDLPU,
			  upper_32_bits(hstream->bdl.addr));

	/* enable position buffer, if needed */
	if (bus->use_posbuf && bus->posbuf.addr &&
	    !(snd_sof_dsp_read(sdev, HDA_DSP_HDA_BAR, SOF_HDA_ADSP_DPLBASE)
	      & SOF_HDA_ADSP_DPLBASE_ENABLE)) {
		snd_sof_dsp_write(sdev, HDA_DSP_HDA_BAR, SOF_HDA_ADSP_DPUBASE,
				  upper_32_bits(bus->posbuf.addr));
		snd_sof_dsp_write(sdev, HDA_DSP_HDA_BAR, SOF_HDA_ADSP_DPLBASE,
				  (u32)bus->posbuf.addr |
				  SOF_HDA_ADSP_DPLBASE_ENABLE);
	}

	/* set interrupt enable bits */
	snd_sof_dsp_update_bits(sdev, HDA_DSP_HDA_BAR, sd_offset,
				SOF_HDA_CL_DMA_SD_INT_MASK,
				SOF_HDA_CL_DMA_SD_INT_MASK);

	/* read FIFO size */
	if (hstream->direction == SNDRV_PCM_STREAM_PLAYBACK) {
		hstream->fifo_size =
			snd_sof_dsp_read(sdev, HDA_DSP_HDA_BAR,
					 sd_offset +
					 SOF_HDA_ADSP_REG_CL_SD_FIFOSIZE);
		hstream->fifo_size &= 0xffff;
		hstream->fifo_size += 1;
	} else {
		hstream->fifo_size = 0;
	}

	return ret;
}

int hda_dsp_stream_hw_free(struct snd_sof_dev *sdev,
			   struct snd_pcm_substream *substream)
{
	struct hdac_stream *hstream = substream->runtime->private_data;
	struct hdac_ext_stream *hext_stream = container_of(hstream,
							 struct hdac_ext_stream,
							 hstream);
	struct hdac_bus *bus = sof_to_bus(sdev);
<<<<<<< HEAD
	u32 mask = 0x1 << stream->index;
	int ret;

	ret = hda_dsp_stream_reset(sdev, stream);
=======
	u32 mask = 0x1 << hstream->index;
	int ret;

	ret = hda_dsp_stream_reset(sdev, hstream);
>>>>>>> 95cd2cdc
	if (ret < 0)
		return ret;

	spin_lock_irq(&bus->reg_lock);
	/* couple host and link DMA if link DMA channel is idle */
	if (!hext_stream->link_locked)
		snd_sof_dsp_update_bits(sdev, HDA_DSP_PP_BAR,
					SOF_HDA_REG_PP_PPCTL, mask, 0);
	spin_unlock_irq(&bus->reg_lock);

<<<<<<< HEAD
	hda_dsp_stream_spib_config(sdev, link_dev, HDA_DSP_SPIB_DISABLE, 0);

	stream->substream = NULL;
=======
	hda_dsp_stream_spib_config(sdev, hext_stream, HDA_DSP_SPIB_DISABLE, 0);

	hstream->substream = NULL;
>>>>>>> 95cd2cdc

	return 0;
}

bool hda_dsp_check_stream_irq(struct snd_sof_dev *sdev)
{
	struct hdac_bus *bus = sof_to_bus(sdev);
	bool ret = false;
	u32 status;

	/* The function can be called at irq thread, so use spin_lock_irq */
	spin_lock_irq(&bus->reg_lock);

	status = snd_hdac_chip_readl(bus, INTSTS);
	dev_vdbg(bus->dev, "stream irq, INTSTS status: 0x%x\n", status);

	/* if Register inaccessible, ignore it.*/
	if (status != 0xffffffff)
		ret = true;

	spin_unlock_irq(&bus->reg_lock);

	return ret;
}

static void
hda_dsp_set_bytes_transferred(struct hdac_stream *hstream, u64 buffer_size)
{
	u64 prev_pos, pos, num_bytes;

	div64_u64_rem(hstream->curr_pos, buffer_size, &prev_pos);
	pos = snd_hdac_stream_get_pos_posbuf(hstream);

	if (pos < prev_pos)
		num_bytes = (buffer_size - prev_pos) +  pos;
	else
		num_bytes = pos - prev_pos;

	hstream->curr_pos += num_bytes;
}

static bool hda_dsp_stream_check(struct hdac_bus *bus, u32 status)
{
	struct sof_intel_hda_dev *sof_hda = bus_to_sof_hda(bus);
	struct hdac_stream *s;
	bool active = false;
	u32 sd_status;

	list_for_each_entry(s, &bus->stream_list, list) {
		if (status & BIT(s->index) && s->opened) {
			sd_status = snd_hdac_stream_readb(s, SD_STS);

			dev_vdbg(bus->dev, "stream %d status 0x%x\n",
				 s->index, sd_status);

			snd_hdac_stream_writeb(s, SD_STS, sd_status);

			active = true;
			if ((!s->substream && !s->cstream) ||
			    !s->running ||
			    (sd_status & SOF_HDA_CL_DMA_SD_INT_COMPLETE) == 0)
				continue;

			/* Inform ALSA only in case not do that with IPC */
			if (s->substream && sof_hda->no_ipc_position) {
				snd_sof_pcm_period_elapsed(s->substream);
			} else if (s->cstream) {
				hda_dsp_set_bytes_transferred(s,
					s->cstream->runtime->buffer_size);
				snd_compr_fragment_elapsed(s->cstream);
			}
		}
	}

	return active;
}

irqreturn_t hda_dsp_stream_threaded_handler(int irq, void *context)
{
	struct snd_sof_dev *sdev = context;
	struct hdac_bus *bus = sof_to_bus(sdev);
#if IS_ENABLED(CONFIG_SND_SOC_SOF_HDA)
	u32 rirb_status;
#endif
	bool active;
	u32 status;
	int i;

	/*
	 * Loop 10 times to handle missed interrupts caused by
	 * unsolicited responses from the codec
	 */
	for (i = 0, active = true; i < 10 && active; i++) {
		spin_lock_irq(&bus->reg_lock);

		status = snd_hdac_chip_readl(bus, INTSTS);

		/* check streams */
		active = hda_dsp_stream_check(bus, status);

		/* check and clear RIRB interrupt */
#if IS_ENABLED(CONFIG_SND_SOC_SOF_HDA)
		if (status & AZX_INT_CTRL_EN) {
			rirb_status = snd_hdac_chip_readb(bus, RIRBSTS);
			if (rirb_status & RIRB_INT_MASK) {
				/*
				 * Clearing the interrupt status here ensures
				 * that no interrupt gets masked after the RIRB
				 * wp is read in snd_hdac_bus_update_rirb.
				 */
				snd_hdac_chip_writeb(bus, RIRBSTS,
						     RIRB_INT_MASK);
				active = true;
				if (rirb_status & RIRB_INT_RESPONSE)
					snd_hdac_bus_update_rirb(bus);
			}
		}
#endif
		spin_unlock_irq(&bus->reg_lock);
	}

	return IRQ_HANDLED;
}

int hda_dsp_stream_init(struct snd_sof_dev *sdev)
{
	struct hdac_bus *bus = sof_to_bus(sdev);
	struct hdac_ext_stream *hext_stream;
	struct hdac_stream *hstream;
	struct pci_dev *pci = to_pci_dev(sdev->dev);
	struct sof_intel_hda_dev *sof_hda = bus_to_sof_hda(bus);
	int sd_offset;
	int i, num_playback, num_capture, num_total, ret;
	u32 gcap;

	gcap = snd_sof_dsp_read(sdev, HDA_DSP_HDA_BAR, SOF_HDA_GCAP);
	dev_dbg(sdev->dev, "hda global caps = 0x%x\n", gcap);

	/* get stream count from GCAP */
	num_capture = (gcap >> 8) & 0x0f;
	num_playback = (gcap >> 12) & 0x0f;
	num_total = num_playback + num_capture;

	dev_dbg(sdev->dev, "detected %d playback and %d capture streams\n",
		num_playback, num_capture);

	if (num_playback >= SOF_HDA_PLAYBACK_STREAMS) {
		dev_err(sdev->dev, "error: too many playback streams %d\n",
			num_playback);
		return -EINVAL;
	}

	if (num_capture >= SOF_HDA_CAPTURE_STREAMS) {
		dev_err(sdev->dev, "error: too many capture streams %d\n",
			num_playback);
		return -EINVAL;
	}

	/*
	 * mem alloc for the position buffer
	 * TODO: check position buffer update
	 */
	ret = snd_dma_alloc_pages(SNDRV_DMA_TYPE_DEV, &pci->dev,
				  SOF_HDA_DPIB_ENTRY_SIZE * num_total,
				  &bus->posbuf);
	if (ret < 0) {
		dev_err(sdev->dev, "error: posbuffer dma alloc failed\n");
		return -ENOMEM;
	}

#if IS_ENABLED(CONFIG_SND_SOC_SOF_HDA)
	/* mem alloc for the CORB/RIRB ringbuffers */
	ret = snd_dma_alloc_pages(SNDRV_DMA_TYPE_DEV, &pci->dev,
				  PAGE_SIZE, &bus->rb);
	if (ret < 0) {
		dev_err(sdev->dev, "error: RB alloc failed\n");
		return -ENOMEM;
	}
#endif

	/* create capture streams */
	for (i = 0; i < num_capture; i++) {
		struct sof_intel_hda_stream *hda_stream;

		hda_stream = devm_kzalloc(sdev->dev, sizeof(*hda_stream),
					  GFP_KERNEL);
		if (!hda_stream)
			return -ENOMEM;

		hda_stream->sdev = sdev;

		hext_stream = &hda_stream->hext_stream;

		hext_stream->pphc_addr = sdev->bar[HDA_DSP_PP_BAR] +
			SOF_HDA_PPHC_BASE + SOF_HDA_PPHC_INTERVAL * i;

		hext_stream->pplc_addr = sdev->bar[HDA_DSP_PP_BAR] +
			SOF_HDA_PPLC_BASE + SOF_HDA_PPLC_MULTI * num_total +
			SOF_HDA_PPLC_INTERVAL * i;

		/* do we support SPIB */
		if (sdev->bar[HDA_DSP_SPIB_BAR]) {
			hext_stream->spib_addr = sdev->bar[HDA_DSP_SPIB_BAR] +
				SOF_HDA_SPIB_BASE + SOF_HDA_SPIB_INTERVAL * i +
				SOF_HDA_SPIB_SPIB;

			hext_stream->fifo_addr = sdev->bar[HDA_DSP_SPIB_BAR] +
				SOF_HDA_SPIB_BASE + SOF_HDA_SPIB_INTERVAL * i +
				SOF_HDA_SPIB_MAXFIFO;
		}

		hstream = &hext_stream->hstream;
		hstream->bus = bus;
		hstream->sd_int_sta_mask = 1 << i;
		hstream->index = i;
		sd_offset = SOF_STREAM_SD_OFFSET(hstream);
		hstream->sd_addr = sdev->bar[HDA_DSP_HDA_BAR] + sd_offset;
		hstream->stream_tag = i + 1;
		hstream->opened = false;
		hstream->running = false;
		hstream->direction = SNDRV_PCM_STREAM_CAPTURE;

		/* memory alloc for stream BDL */
		ret = snd_dma_alloc_pages(SNDRV_DMA_TYPE_DEV, &pci->dev,
					  HDA_DSP_BDL_SIZE, &hstream->bdl);
		if (ret < 0) {
			dev_err(sdev->dev, "error: stream bdl dma alloc failed\n");
			return -ENOMEM;
		}
		hstream->posbuf = (__le32 *)(bus->posbuf.area +
			(hstream->index) * 8);

		list_add_tail(&hstream->list, &bus->stream_list);
	}

	/* create playback streams */
	for (i = num_capture; i < num_total; i++) {
		struct sof_intel_hda_stream *hda_stream;

		hda_stream = devm_kzalloc(sdev->dev, sizeof(*hda_stream),
					  GFP_KERNEL);
		if (!hda_stream)
			return -ENOMEM;

		hda_stream->sdev = sdev;

		hext_stream = &hda_stream->hext_stream;

		/* we always have DSP support */
		hext_stream->pphc_addr = sdev->bar[HDA_DSP_PP_BAR] +
			SOF_HDA_PPHC_BASE + SOF_HDA_PPHC_INTERVAL * i;

		hext_stream->pplc_addr = sdev->bar[HDA_DSP_PP_BAR] +
			SOF_HDA_PPLC_BASE + SOF_HDA_PPLC_MULTI * num_total +
			SOF_HDA_PPLC_INTERVAL * i;

		/* do we support SPIB */
		if (sdev->bar[HDA_DSP_SPIB_BAR]) {
			hext_stream->spib_addr = sdev->bar[HDA_DSP_SPIB_BAR] +
				SOF_HDA_SPIB_BASE + SOF_HDA_SPIB_INTERVAL * i +
				SOF_HDA_SPIB_SPIB;

			hext_stream->fifo_addr = sdev->bar[HDA_DSP_SPIB_BAR] +
				SOF_HDA_SPIB_BASE + SOF_HDA_SPIB_INTERVAL * i +
				SOF_HDA_SPIB_MAXFIFO;
		}

		hstream = &hext_stream->hstream;
		hstream->bus = bus;
		hstream->sd_int_sta_mask = 1 << i;
		hstream->index = i;
		sd_offset = SOF_STREAM_SD_OFFSET(hstream);
		hstream->sd_addr = sdev->bar[HDA_DSP_HDA_BAR] + sd_offset;
		hstream->stream_tag = i - num_capture + 1;
		hstream->opened = false;
		hstream->running = false;
		hstream->direction = SNDRV_PCM_STREAM_PLAYBACK;

		/* mem alloc for stream BDL */
		ret = snd_dma_alloc_pages(SNDRV_DMA_TYPE_DEV, &pci->dev,
					  HDA_DSP_BDL_SIZE, &hstream->bdl);
		if (ret < 0) {
			dev_err(sdev->dev, "error: stream bdl dma alloc failed\n");
			return -ENOMEM;
		}

		hstream->posbuf = (__le32 *)(bus->posbuf.area +
			(hstream->index) * 8);

		list_add_tail(&hstream->list, &bus->stream_list);
	}

	/* store total stream count (playback + capture) from GCAP */
	sof_hda->stream_max = num_total;

	return 0;
}

void hda_dsp_stream_free(struct snd_sof_dev *sdev)
{
	struct hdac_bus *bus = sof_to_bus(sdev);
	struct hdac_stream *s, *_s;
	struct hdac_ext_stream *hext_stream;
	struct sof_intel_hda_stream *hda_stream;

	/* free position buffer */
	if (bus->posbuf.area)
		snd_dma_free_pages(&bus->posbuf);

#if IS_ENABLED(CONFIG_SND_SOC_SOF_HDA)
	/* free position buffer */
	if (bus->rb.area)
		snd_dma_free_pages(&bus->rb);
#endif

	list_for_each_entry_safe(s, _s, &bus->stream_list, list) {
		/* TODO: decouple */

		/* free bdl buffer */
		if (s->bdl.area)
			snd_dma_free_pages(&s->bdl);
		list_del(&s->list);
		hext_stream = stream_to_hdac_ext_stream(s);
		hda_stream = container_of(hext_stream, struct sof_intel_hda_stream,
					  hext_stream);
		devm_kfree(sdev->dev, hda_stream);
	}
}<|MERGE_RESOLUTION|>--- conflicted
+++ resolved
@@ -664,17 +664,10 @@
 							 struct hdac_ext_stream,
 							 hstream);
 	struct hdac_bus *bus = sof_to_bus(sdev);
-<<<<<<< HEAD
-	u32 mask = 0x1 << stream->index;
-	int ret;
-
-	ret = hda_dsp_stream_reset(sdev, stream);
-=======
 	u32 mask = 0x1 << hstream->index;
 	int ret;
 
 	ret = hda_dsp_stream_reset(sdev, hstream);
->>>>>>> 95cd2cdc
 	if (ret < 0)
 		return ret;
 
@@ -685,15 +678,9 @@
 					SOF_HDA_REG_PP_PPCTL, mask, 0);
 	spin_unlock_irq(&bus->reg_lock);
 
-<<<<<<< HEAD
-	hda_dsp_stream_spib_config(sdev, link_dev, HDA_DSP_SPIB_DISABLE, 0);
-
-	stream->substream = NULL;
-=======
 	hda_dsp_stream_spib_config(sdev, hext_stream, HDA_DSP_SPIB_DISABLE, 0);
 
 	hstream->substream = NULL;
->>>>>>> 95cd2cdc
 
 	return 0;
 }
