--- conflicted
+++ resolved
@@ -384,13 +384,9 @@
 	if (!ctx)
 		return -ENOMEM;
 
-<<<<<<< HEAD
-	damon_pa_set_primitives(ctx);
-=======
 	if (damon_select_ops(ctx, DAMON_OPS_PADDR))
 		return -EINVAL;
 
->>>>>>> 95cd2cdc
 	ctx->callback.after_aggregation = damon_reclaim_after_aggregation;
 
 	target = damon_new_target();
