// SPDX-License-Identifier: GPL-2.0
#define pr_fmt(fmt) KBUILD_MODNAME ": " fmt

#include <linux/mm.h>
#include <linux/sched.h>
#include <linux/sched/mm.h>
#include <linux/sched/coredump.h>
#include <linux/mmu_notifier.h>
#include <linux/rmap.h>
#include <linux/swap.h>
#include <linux/mm_inline.h>
#include <linux/kthread.h>
#include <linux/khugepaged.h>
#include <linux/freezer.h>
#include <linux/mman.h>
#include <linux/hashtable.h>
#include <linux/userfaultfd_k.h>
#include <linux/page_idle.h>
#include <linux/page_table_check.h>
#include <linux/swapops.h>
#include <linux/shmem_fs.h>

#include <asm/tlb.h>
#include <asm/pgalloc.h>
#include "internal.h"

enum scan_result {
	SCAN_FAIL,
	SCAN_SUCCEED,
	SCAN_PMD_NULL,
	SCAN_EXCEED_NONE_PTE,
	SCAN_EXCEED_SWAP_PTE,
	SCAN_EXCEED_SHARED_PTE,
	SCAN_PTE_NON_PRESENT,
	SCAN_PTE_UFFD_WP,
	SCAN_PAGE_RO,
	SCAN_LACK_REFERENCED_PAGE,
	SCAN_PAGE_NULL,
	SCAN_SCAN_ABORT,
	SCAN_PAGE_COUNT,
	SCAN_PAGE_LRU,
	SCAN_PAGE_LOCK,
	SCAN_PAGE_ANON,
	SCAN_PAGE_COMPOUND,
	SCAN_ANY_PROCESS,
	SCAN_VMA_NULL,
	SCAN_VMA_CHECK,
	SCAN_ADDRESS_RANGE,
	SCAN_DEL_PAGE_LRU,
	SCAN_ALLOC_HUGE_PAGE_FAIL,
	SCAN_CGROUP_CHARGE_FAIL,
	SCAN_TRUNCATED,
	SCAN_PAGE_HAS_PRIVATE,
};

#define CREATE_TRACE_POINTS
#include <trace/events/huge_memory.h>

static struct task_struct *khugepaged_thread __read_mostly;
static DEFINE_MUTEX(khugepaged_mutex);

/* default scan 8*512 pte (or vmas) every 30 second */
static unsigned int khugepaged_pages_to_scan __read_mostly;
static unsigned int khugepaged_pages_collapsed;
static unsigned int khugepaged_full_scans;
static unsigned int khugepaged_scan_sleep_millisecs __read_mostly = 10000;
/* during fragmentation poll the hugepage allocator once every minute */
static unsigned int khugepaged_alloc_sleep_millisecs __read_mostly = 60000;
static unsigned long khugepaged_sleep_expire;
static DEFINE_SPINLOCK(khugepaged_mm_lock);
static DECLARE_WAIT_QUEUE_HEAD(khugepaged_wait);
/*
 * default collapse hugepages if there is at least one pte mapped like
 * it would have happened if the vma was large enough during page
 * fault.
 */
static unsigned int khugepaged_max_ptes_none __read_mostly;
static unsigned int khugepaged_max_ptes_swap __read_mostly;
static unsigned int khugepaged_max_ptes_shared __read_mostly;

#define MM_SLOTS_HASH_BITS 10
static __read_mostly DEFINE_HASHTABLE(mm_slots_hash, MM_SLOTS_HASH_BITS);

static struct kmem_cache *mm_slot_cache __read_mostly;

#define MAX_PTE_MAPPED_THP 8

/**
 * struct mm_slot - hash lookup from mm to mm_slot
 * @hash: hash collision list
 * @mm_node: khugepaged scan list headed in khugepaged_scan.mm_head
 * @mm: the mm that this information is valid for
 * @nr_pte_mapped_thp: number of pte mapped THP
 * @pte_mapped_thp: address array corresponding pte mapped THP
 */
struct mm_slot {
	struct hlist_node hash;
	struct list_head mm_node;
	struct mm_struct *mm;

	/* pte-mapped THP in this mm */
	int nr_pte_mapped_thp;
	unsigned long pte_mapped_thp[MAX_PTE_MAPPED_THP];
};

/**
 * struct khugepaged_scan - cursor for scanning
 * @mm_head: the head of the mm list to scan
 * @mm_slot: the current mm_slot we are scanning
 * @address: the next address inside that to be scanned
 *
 * There is only the one khugepaged_scan instance of this cursor structure.
 */
struct khugepaged_scan {
	struct list_head mm_head;
	struct mm_slot *mm_slot;
	unsigned long address;
};

static struct khugepaged_scan khugepaged_scan = {
	.mm_head = LIST_HEAD_INIT(khugepaged_scan.mm_head),
};

#ifdef CONFIG_SYSFS
static ssize_t scan_sleep_millisecs_show(struct kobject *kobj,
					 struct kobj_attribute *attr,
					 char *buf)
{
	return sysfs_emit(buf, "%u\n", khugepaged_scan_sleep_millisecs);
}

static ssize_t scan_sleep_millisecs_store(struct kobject *kobj,
					  struct kobj_attribute *attr,
					  const char *buf, size_t count)
{
	unsigned int msecs;
	int err;

	err = kstrtouint(buf, 10, &msecs);
	if (err)
		return -EINVAL;

	khugepaged_scan_sleep_millisecs = msecs;
	khugepaged_sleep_expire = 0;
	wake_up_interruptible(&khugepaged_wait);

	return count;
}
static struct kobj_attribute scan_sleep_millisecs_attr =
	__ATTR(scan_sleep_millisecs, 0644, scan_sleep_millisecs_show,
	       scan_sleep_millisecs_store);

static ssize_t alloc_sleep_millisecs_show(struct kobject *kobj,
					  struct kobj_attribute *attr,
					  char *buf)
{
	return sysfs_emit(buf, "%u\n", khugepaged_alloc_sleep_millisecs);
}

static ssize_t alloc_sleep_millisecs_store(struct kobject *kobj,
					   struct kobj_attribute *attr,
					   const char *buf, size_t count)
{
	unsigned int msecs;
	int err;

	err = kstrtouint(buf, 10, &msecs);
	if (err)
		return -EINVAL;

	khugepaged_alloc_sleep_millisecs = msecs;
	khugepaged_sleep_expire = 0;
	wake_up_interruptible(&khugepaged_wait);

	return count;
}
static struct kobj_attribute alloc_sleep_millisecs_attr =
	__ATTR(alloc_sleep_millisecs, 0644, alloc_sleep_millisecs_show,
	       alloc_sleep_millisecs_store);

static ssize_t pages_to_scan_show(struct kobject *kobj,
				  struct kobj_attribute *attr,
				  char *buf)
{
	return sysfs_emit(buf, "%u\n", khugepaged_pages_to_scan);
}
static ssize_t pages_to_scan_store(struct kobject *kobj,
				   struct kobj_attribute *attr,
				   const char *buf, size_t count)
{
	unsigned int pages;
	int err;

	err = kstrtouint(buf, 10, &pages);
	if (err || !pages)
		return -EINVAL;

	khugepaged_pages_to_scan = pages;

	return count;
}
static struct kobj_attribute pages_to_scan_attr =
	__ATTR(pages_to_scan, 0644, pages_to_scan_show,
	       pages_to_scan_store);

static ssize_t pages_collapsed_show(struct kobject *kobj,
				    struct kobj_attribute *attr,
				    char *buf)
{
	return sysfs_emit(buf, "%u\n", khugepaged_pages_collapsed);
}
static struct kobj_attribute pages_collapsed_attr =
	__ATTR_RO(pages_collapsed);

static ssize_t full_scans_show(struct kobject *kobj,
			       struct kobj_attribute *attr,
			       char *buf)
{
	return sysfs_emit(buf, "%u\n", khugepaged_full_scans);
}
static struct kobj_attribute full_scans_attr =
	__ATTR_RO(full_scans);

static ssize_t khugepaged_defrag_show(struct kobject *kobj,
				      struct kobj_attribute *attr, char *buf)
{
	return single_hugepage_flag_show(kobj, attr, buf,
					 TRANSPARENT_HUGEPAGE_DEFRAG_KHUGEPAGED_FLAG);
}
static ssize_t khugepaged_defrag_store(struct kobject *kobj,
				       struct kobj_attribute *attr,
				       const char *buf, size_t count)
{
	return single_hugepage_flag_store(kobj, attr, buf, count,
				 TRANSPARENT_HUGEPAGE_DEFRAG_KHUGEPAGED_FLAG);
}
static struct kobj_attribute khugepaged_defrag_attr =
	__ATTR(defrag, 0644, khugepaged_defrag_show,
	       khugepaged_defrag_store);

/*
 * max_ptes_none controls if khugepaged should collapse hugepages over
 * any unmapped ptes in turn potentially increasing the memory
 * footprint of the vmas. When max_ptes_none is 0 khugepaged will not
 * reduce the available free memory in the system as it
 * runs. Increasing max_ptes_none will instead potentially reduce the
 * free memory in the system during the khugepaged scan.
 */
static ssize_t khugepaged_max_ptes_none_show(struct kobject *kobj,
					     struct kobj_attribute *attr,
					     char *buf)
{
	return sysfs_emit(buf, "%u\n", khugepaged_max_ptes_none);
}
static ssize_t khugepaged_max_ptes_none_store(struct kobject *kobj,
					      struct kobj_attribute *attr,
					      const char *buf, size_t count)
{
	int err;
	unsigned long max_ptes_none;

	err = kstrtoul(buf, 10, &max_ptes_none);
	if (err || max_ptes_none > HPAGE_PMD_NR-1)
		return -EINVAL;

	khugepaged_max_ptes_none = max_ptes_none;

	return count;
}
static struct kobj_attribute khugepaged_max_ptes_none_attr =
	__ATTR(max_ptes_none, 0644, khugepaged_max_ptes_none_show,
	       khugepaged_max_ptes_none_store);

static ssize_t khugepaged_max_ptes_swap_show(struct kobject *kobj,
					     struct kobj_attribute *attr,
					     char *buf)
{
	return sysfs_emit(buf, "%u\n", khugepaged_max_ptes_swap);
}

static ssize_t khugepaged_max_ptes_swap_store(struct kobject *kobj,
					      struct kobj_attribute *attr,
					      const char *buf, size_t count)
{
	int err;
	unsigned long max_ptes_swap;

	err  = kstrtoul(buf, 10, &max_ptes_swap);
	if (err || max_ptes_swap > HPAGE_PMD_NR-1)
		return -EINVAL;

	khugepaged_max_ptes_swap = max_ptes_swap;

	return count;
}

static struct kobj_attribute khugepaged_max_ptes_swap_attr =
	__ATTR(max_ptes_swap, 0644, khugepaged_max_ptes_swap_show,
	       khugepaged_max_ptes_swap_store);

static ssize_t khugepaged_max_ptes_shared_show(struct kobject *kobj,
					       struct kobj_attribute *attr,
					       char *buf)
{
	return sysfs_emit(buf, "%u\n", khugepaged_max_ptes_shared);
}

static ssize_t khugepaged_max_ptes_shared_store(struct kobject *kobj,
					      struct kobj_attribute *attr,
					      const char *buf, size_t count)
{
	int err;
	unsigned long max_ptes_shared;

	err  = kstrtoul(buf, 10, &max_ptes_shared);
	if (err || max_ptes_shared > HPAGE_PMD_NR-1)
		return -EINVAL;

	khugepaged_max_ptes_shared = max_ptes_shared;

	return count;
}

static struct kobj_attribute khugepaged_max_ptes_shared_attr =
	__ATTR(max_ptes_shared, 0644, khugepaged_max_ptes_shared_show,
	       khugepaged_max_ptes_shared_store);

static struct attribute *khugepaged_attr[] = {
	&khugepaged_defrag_attr.attr,
	&khugepaged_max_ptes_none_attr.attr,
	&khugepaged_max_ptes_swap_attr.attr,
	&khugepaged_max_ptes_shared_attr.attr,
	&pages_to_scan_attr.attr,
	&pages_collapsed_attr.attr,
	&full_scans_attr.attr,
	&scan_sleep_millisecs_attr.attr,
	&alloc_sleep_millisecs_attr.attr,
	NULL,
};

struct attribute_group khugepaged_attr_group = {
	.attrs = khugepaged_attr,
	.name = "khugepaged",
};
#endif /* CONFIG_SYSFS */

int hugepage_madvise(struct vm_area_struct *vma,
		     unsigned long *vm_flags, int advice)
{
	switch (advice) {
	case MADV_HUGEPAGE:
#ifdef CONFIG_S390
		/*
		 * qemu blindly sets MADV_HUGEPAGE on all allocations, but s390
		 * can't handle this properly after s390_enable_sie, so we simply
		 * ignore the madvise to prevent qemu from causing a SIGSEGV.
		 */
		if (mm_has_pgste(vma->vm_mm))
			return 0;
#endif
		*vm_flags &= ~VM_NOHUGEPAGE;
		*vm_flags |= VM_HUGEPAGE;
		/*
		 * If the vma become good for khugepaged to scan,
		 * register it here without waiting a page fault that
		 * may not happen any time soon.
		 */
		if (!(*vm_flags & VM_NO_KHUGEPAGED) &&
				khugepaged_enter_vma_merge(vma, *vm_flags))
			return -ENOMEM;
		break;
	case MADV_NOHUGEPAGE:
		*vm_flags &= ~VM_HUGEPAGE;
		*vm_flags |= VM_NOHUGEPAGE;
		/*
		 * Setting VM_NOHUGEPAGE will prevent khugepaged from scanning
		 * this vma even if we leave the mm registered in khugepaged if
		 * it got registered before VM_NOHUGEPAGE was set.
		 */
		break;
	}

	return 0;
}

int __init khugepaged_init(void)
{
	mm_slot_cache = kmem_cache_create("khugepaged_mm_slot",
					  sizeof(struct mm_slot),
					  __alignof__(struct mm_slot), 0, NULL);
	if (!mm_slot_cache)
		return -ENOMEM;

	khugepaged_pages_to_scan = HPAGE_PMD_NR * 8;
	khugepaged_max_ptes_none = HPAGE_PMD_NR - 1;
	khugepaged_max_ptes_swap = HPAGE_PMD_NR / 8;
	khugepaged_max_ptes_shared = HPAGE_PMD_NR / 2;

	return 0;
}

void __init khugepaged_destroy(void)
{
	kmem_cache_destroy(mm_slot_cache);
}

static inline struct mm_slot *alloc_mm_slot(void)
{
	if (!mm_slot_cache)	/* initialization failed */
		return NULL;
	return kmem_cache_zalloc(mm_slot_cache, GFP_KERNEL);
}

static inline void free_mm_slot(struct mm_slot *mm_slot)
{
	kmem_cache_free(mm_slot_cache, mm_slot);
}

static struct mm_slot *get_mm_slot(struct mm_struct *mm)
{
	struct mm_slot *mm_slot;

	hash_for_each_possible(mm_slots_hash, mm_slot, hash, (unsigned long)mm)
		if (mm == mm_slot->mm)
			return mm_slot;

	return NULL;
}

static void insert_to_mm_slots_hash(struct mm_struct *mm,
				    struct mm_slot *mm_slot)
{
	mm_slot->mm = mm;
	hash_add(mm_slots_hash, &mm_slot->hash, (long)mm);
}

static inline int khugepaged_test_exit(struct mm_struct *mm)
{
	return atomic_read(&mm->mm_users) == 0;
}

static bool hugepage_vma_check(struct vm_area_struct *vma,
			       unsigned long vm_flags)
{
	if (!transhuge_vma_enabled(vma, vm_flags))
		return false;

	if (vma->vm_file && !IS_ALIGNED((vma->vm_start >> PAGE_SHIFT) -
				vma->vm_pgoff, HPAGE_PMD_NR))
		return false;

	/* Enabled via shmem mount options or sysfs settings. */
	if (shmem_file(vma->vm_file))
		return shmem_huge_enabled(vma);

	/* THP settings require madvise. */
	if (!(vm_flags & VM_HUGEPAGE) && !khugepaged_always())
		return false;

	/* Only regular file is valid */
	if (IS_ENABLED(CONFIG_READ_ONLY_THP_FOR_FS) && vma->vm_file &&
	    (vm_flags & VM_EXEC)) {
		struct inode *inode = vma->vm_file->f_inode;

		return !inode_is_open_for_write(inode) &&
			S_ISREG(inode->i_mode);
	}

	if (!vma->anon_vma || vma->vm_ops)
		return false;
	if (vma_is_temporary_stack(vma))
		return false;
	return !(vm_flags & VM_NO_KHUGEPAGED);
}

int __khugepaged_enter(struct mm_struct *mm)
{
	struct mm_slot *mm_slot;
	int wakeup;

	mm_slot = alloc_mm_slot();
	if (!mm_slot)
		return -ENOMEM;

	/* __khugepaged_exit() must not run from under us */
	VM_BUG_ON_MM(khugepaged_test_exit(mm), mm);
	if (unlikely(test_and_set_bit(MMF_VM_HUGEPAGE, &mm->flags))) {
		free_mm_slot(mm_slot);
		return 0;
	}

	spin_lock(&khugepaged_mm_lock);
	insert_to_mm_slots_hash(mm, mm_slot);
	/*
	 * Insert just behind the scanning cursor, to let the area settle
	 * down a little.
	 */
	wakeup = list_empty(&khugepaged_scan.mm_head);
	list_add_tail(&mm_slot->mm_node, &khugepaged_scan.mm_head);
	spin_unlock(&khugepaged_mm_lock);

	mmgrab(mm);
	if (wakeup)
		wake_up_interruptible(&khugepaged_wait);

	return 0;
}

int khugepaged_enter_vma_merge(struct vm_area_struct *vma,
			       unsigned long vm_flags)
{
	unsigned long hstart, hend;

	/*
	 * khugepaged only supports read-only files for non-shmem files.
	 * khugepaged does not yet work on special mappings. And
	 * file-private shmem THP is not supported.
	 */
	if (!hugepage_vma_check(vma, vm_flags))
		return 0;

	hstart = (vma->vm_start + ~HPAGE_PMD_MASK) & HPAGE_PMD_MASK;
	hend = vma->vm_end & HPAGE_PMD_MASK;
	if (hstart < hend)
		return khugepaged_enter(vma, vm_flags);
	return 0;
}

void __khugepaged_exit(struct mm_struct *mm)
{
	struct mm_slot *mm_slot;
	int free = 0;

	spin_lock(&khugepaged_mm_lock);
	mm_slot = get_mm_slot(mm);
	if (mm_slot && khugepaged_scan.mm_slot != mm_slot) {
		hash_del(&mm_slot->hash);
		list_del(&mm_slot->mm_node);
		free = 1;
	}
	spin_unlock(&khugepaged_mm_lock);

	if (free) {
		clear_bit(MMF_VM_HUGEPAGE, &mm->flags);
		free_mm_slot(mm_slot);
		mmdrop(mm);
	} else if (mm_slot) {
		/*
		 * This is required to serialize against
		 * khugepaged_test_exit() (which is guaranteed to run
		 * under mmap sem read mode). Stop here (after we
		 * return all pagetables will be destroyed) until
		 * khugepaged has finished working on the pagetables
		 * under the mmap_lock.
		 */
		mmap_write_lock(mm);
		mmap_write_unlock(mm);
	}
}

static void release_pte_page(struct page *page)
{
	mod_node_page_state(page_pgdat(page),
			NR_ISOLATED_ANON + page_is_file_lru(page),
			-compound_nr(page));
	unlock_page(page);
	putback_lru_page(page);
}

static void release_pte_pages(pte_t *pte, pte_t *_pte,
		struct list_head *compound_pagelist)
{
	struct page *page, *tmp;

	while (--_pte >= pte) {
		pte_t pteval = *_pte;

		page = pte_page(pteval);
		if (!pte_none(pteval) && !is_zero_pfn(pte_pfn(pteval)) &&
				!PageCompound(page))
			release_pte_page(page);
	}

	list_for_each_entry_safe(page, tmp, compound_pagelist, lru) {
		list_del(&page->lru);
		release_pte_page(page);
	}
}

static bool is_refcount_suitable(struct page *page)
{
	int expected_refcount;

	expected_refcount = total_mapcount(page);
	if (PageSwapCache(page))
		expected_refcount += compound_nr(page);

	return page_count(page) == expected_refcount;
}

static int __collapse_huge_page_isolate(struct vm_area_struct *vma,
					unsigned long address,
					pte_t *pte,
					struct list_head *compound_pagelist)
{
	struct page *page = NULL;
	pte_t *_pte;
	int none_or_zero = 0, shared = 0, result = 0, referenced = 0;
	bool writable = false;

	for (_pte = pte; _pte < pte+HPAGE_PMD_NR;
	     _pte++, address += PAGE_SIZE) {
		pte_t pteval = *_pte;
		if (pte_none(pteval) || (pte_present(pteval) &&
				is_zero_pfn(pte_pfn(pteval)))) {
			if (!userfaultfd_armed(vma) &&
			    ++none_or_zero <= khugepaged_max_ptes_none) {
				continue;
			} else {
				result = SCAN_EXCEED_NONE_PTE;
				count_vm_event(THP_SCAN_EXCEED_NONE_PTE);
				goto out;
			}
		}
		if (!pte_present(pteval)) {
			result = SCAN_PTE_NON_PRESENT;
			goto out;
		}
		page = vm_normal_page(vma, address, pteval);
		if (unlikely(!page)) {
			result = SCAN_PAGE_NULL;
			goto out;
		}

		VM_BUG_ON_PAGE(!PageAnon(page), page);

		if (page_mapcount(page) > 1 &&
				++shared > khugepaged_max_ptes_shared) {
			result = SCAN_EXCEED_SHARED_PTE;
			count_vm_event(THP_SCAN_EXCEED_SHARED_PTE);
			goto out;
		}

		if (PageCompound(page)) {
			struct page *p;
			page = compound_head(page);

			/*
			 * Check if we have dealt with the compound page
			 * already
			 */
			list_for_each_entry(p, compound_pagelist, lru) {
				if (page == p)
					goto next;
			}
		}

		/*
		 * We can do it before isolate_lru_page because the
		 * page can't be freed from under us. NOTE: PG_lock
		 * is needed to serialize against split_huge_page
		 * when invoked from the VM.
		 */
		if (!trylock_page(page)) {
			result = SCAN_PAGE_LOCK;
			goto out;
		}

		/*
		 * Check if the page has any GUP (or other external) pins.
		 *
		 * The page table that maps the page has been already unlinked
		 * from the page table tree and this process cannot get
		 * an additional pin on the page.
		 *
		 * New pins can come later if the page is shared across fork,
		 * but not from this process. The other process cannot write to
		 * the page, only trigger CoW.
		 */
		if (!is_refcount_suitable(page)) {
			unlock_page(page);
			result = SCAN_PAGE_COUNT;
			goto out;
		}
<<<<<<< HEAD
		if (!pte_write(pteval) && PageSwapCache(page) &&
				!reuse_swap_page(page)) {
			/*
			 * Page is in the swap cache and cannot be re-used.
			 * It cannot be collapsed into a THP.
			 */
			unlock_page(page);
			result = SCAN_SWAP_CACHE_PAGE;
			goto out;
		}
=======
>>>>>>> 95cd2cdc

		/*
		 * Isolate the page to avoid collapsing an hugepage
		 * currently in use by the VM.
		 */
		if (isolate_lru_page(page)) {
			unlock_page(page);
			result = SCAN_DEL_PAGE_LRU;
			goto out;
		}
		mod_node_page_state(page_pgdat(page),
				NR_ISOLATED_ANON + page_is_file_lru(page),
				compound_nr(page));
		VM_BUG_ON_PAGE(!PageLocked(page), page);
		VM_BUG_ON_PAGE(PageLRU(page), page);

		if (PageCompound(page))
			list_add_tail(&page->lru, compound_pagelist);
next:
		/* There should be enough young pte to collapse the page */
		if (pte_young(pteval) ||
		    page_is_young(page) || PageReferenced(page) ||
		    mmu_notifier_test_young(vma->vm_mm, address))
			referenced++;

		if (pte_write(pteval))
			writable = true;
	}

	if (unlikely(!writable)) {
		result = SCAN_PAGE_RO;
	} else if (unlikely(!referenced)) {
		result = SCAN_LACK_REFERENCED_PAGE;
	} else {
		result = SCAN_SUCCEED;
		trace_mm_collapse_huge_page_isolate(page, none_or_zero,
						    referenced, writable, result);
		return 1;
	}
out:
	release_pte_pages(pte, _pte, compound_pagelist);
	trace_mm_collapse_huge_page_isolate(page, none_or_zero,
					    referenced, writable, result);
	return 0;
}

static void __collapse_huge_page_copy(pte_t *pte, struct page *page,
				      struct vm_area_struct *vma,
				      unsigned long address,
				      spinlock_t *ptl,
				      struct list_head *compound_pagelist)
{
	struct page *src_page, *tmp;
	pte_t *_pte;
	for (_pte = pte; _pte < pte + HPAGE_PMD_NR;
				_pte++, page++, address += PAGE_SIZE) {
		pte_t pteval = *_pte;

		if (pte_none(pteval) || is_zero_pfn(pte_pfn(pteval))) {
			clear_user_highpage(page, address);
			add_mm_counter(vma->vm_mm, MM_ANONPAGES, 1);
			if (is_zero_pfn(pte_pfn(pteval))) {
				/*
				 * ptl mostly unnecessary.
				 */
				spin_lock(ptl);
				ptep_clear(vma->vm_mm, address, _pte);
				spin_unlock(ptl);
			}
		} else {
			src_page = pte_page(pteval);
			copy_user_highpage(page, src_page, address, vma);
			if (!PageCompound(src_page))
				release_pte_page(src_page);
			/*
			 * ptl mostly unnecessary, but preempt has to
			 * be disabled to update the per-cpu stats
			 * inside page_remove_rmap().
			 */
			spin_lock(ptl);
			ptep_clear(vma->vm_mm, address, _pte);
<<<<<<< HEAD
			page_remove_rmap(src_page, false);
=======
			page_remove_rmap(src_page, vma, false);
>>>>>>> 95cd2cdc
			spin_unlock(ptl);
			free_page_and_swap_cache(src_page);
		}
	}

	list_for_each_entry_safe(src_page, tmp, compound_pagelist, lru) {
		list_del(&src_page->lru);
		release_pte_page(src_page);
	}
}

static void khugepaged_alloc_sleep(void)
{
	DEFINE_WAIT(wait);

	add_wait_queue(&khugepaged_wait, &wait);
	freezable_schedule_timeout_interruptible(
		msecs_to_jiffies(khugepaged_alloc_sleep_millisecs));
	remove_wait_queue(&khugepaged_wait, &wait);
}

static int khugepaged_node_load[MAX_NUMNODES];

static bool khugepaged_scan_abort(int nid)
{
	int i;

	/*
	 * If node_reclaim_mode is disabled, then no extra effort is made to
	 * allocate memory locally.
	 */
	if (!node_reclaim_enabled())
		return false;

	/* If there is a count for this node already, it must be acceptable */
	if (khugepaged_node_load[nid])
		return false;

	for (i = 0; i < MAX_NUMNODES; i++) {
		if (!khugepaged_node_load[i])
			continue;
		if (node_distance(nid, i) > node_reclaim_distance)
			return true;
	}
	return false;
}

/* Defrag for khugepaged will enter direct reclaim/compaction if necessary */
static inline gfp_t alloc_hugepage_khugepaged_gfpmask(void)
{
	return khugepaged_defrag() ? GFP_TRANSHUGE : GFP_TRANSHUGE_LIGHT;
}

#ifdef CONFIG_NUMA
static int khugepaged_find_target_node(void)
{
	static int last_khugepaged_target_node = NUMA_NO_NODE;
	int nid, target_node = 0, max_value = 0;

	/* find first node with max normal pages hit */
	for (nid = 0; nid < MAX_NUMNODES; nid++)
		if (khugepaged_node_load[nid] > max_value) {
			max_value = khugepaged_node_load[nid];
			target_node = nid;
		}

	/* do some balance if several nodes have the same hit record */
	if (target_node <= last_khugepaged_target_node)
		for (nid = last_khugepaged_target_node + 1; nid < MAX_NUMNODES;
				nid++)
			if (max_value == khugepaged_node_load[nid]) {
				target_node = nid;
				break;
			}

	last_khugepaged_target_node = target_node;
	return target_node;
}

static bool khugepaged_prealloc_page(struct page **hpage, bool *wait)
{
	if (IS_ERR(*hpage)) {
		if (!*wait)
			return false;

		*wait = false;
		*hpage = NULL;
		khugepaged_alloc_sleep();
	} else if (*hpage) {
		put_page(*hpage);
		*hpage = NULL;
	}

	return true;
}

static struct page *
khugepaged_alloc_page(struct page **hpage, gfp_t gfp, int node)
{
	VM_BUG_ON_PAGE(*hpage, *hpage);

	*hpage = __alloc_pages_node(node, gfp, HPAGE_PMD_ORDER);
	if (unlikely(!*hpage)) {
		count_vm_event(THP_COLLAPSE_ALLOC_FAILED);
		*hpage = ERR_PTR(-ENOMEM);
		return NULL;
	}

	prep_transhuge_page(*hpage);
	count_vm_event(THP_COLLAPSE_ALLOC);
	return *hpage;
}
#else
static int khugepaged_find_target_node(void)
{
	return 0;
}

static inline struct page *alloc_khugepaged_hugepage(void)
{
	struct page *page;

	page = alloc_pages(alloc_hugepage_khugepaged_gfpmask(),
			   HPAGE_PMD_ORDER);
	if (page)
		prep_transhuge_page(page);
	return page;
}

static struct page *khugepaged_alloc_hugepage(bool *wait)
{
	struct page *hpage;

	do {
		hpage = alloc_khugepaged_hugepage();
		if (!hpage) {
			count_vm_event(THP_COLLAPSE_ALLOC_FAILED);
			if (!*wait)
				return NULL;

			*wait = false;
			khugepaged_alloc_sleep();
		} else
			count_vm_event(THP_COLLAPSE_ALLOC);
	} while (unlikely(!hpage) && likely(khugepaged_enabled()));

	return hpage;
}

static bool khugepaged_prealloc_page(struct page **hpage, bool *wait)
{
	/*
	 * If the hpage allocated earlier was briefly exposed in page cache
	 * before collapse_file() failed, it is possible that racing lookups
	 * have not yet completed, and would then be unpleasantly surprised by
	 * finding the hpage reused for the same mapping at a different offset.
	 * Just release the previous allocation if there is any danger of that.
	 */
	if (*hpage && page_count(*hpage) > 1) {
		put_page(*hpage);
		*hpage = NULL;
	}

	if (!*hpage)
		*hpage = khugepaged_alloc_hugepage(wait);

	if (unlikely(!*hpage))
		return false;

	return true;
}

static struct page *
khugepaged_alloc_page(struct page **hpage, gfp_t gfp, int node)
{
	VM_BUG_ON(!*hpage);

	return  *hpage;
}
#endif

/*
 * If mmap_lock temporarily dropped, revalidate vma
 * before taking mmap_lock.
 * Return 0 if succeeds, otherwise return none-zero
 * value (scan code).
 */

static int hugepage_vma_revalidate(struct mm_struct *mm, unsigned long address,
		struct vm_area_struct **vmap)
{
	struct vm_area_struct *vma;
	unsigned long hstart, hend;

	if (unlikely(khugepaged_test_exit(mm)))
		return SCAN_ANY_PROCESS;

	*vmap = vma = find_vma(mm, address);
	if (!vma)
		return SCAN_VMA_NULL;

	hstart = (vma->vm_start + ~HPAGE_PMD_MASK) & HPAGE_PMD_MASK;
	hend = vma->vm_end & HPAGE_PMD_MASK;
	if (address < hstart || address + HPAGE_PMD_SIZE > hend)
		return SCAN_ADDRESS_RANGE;
	if (!hugepage_vma_check(vma, vma->vm_flags))
		return SCAN_VMA_CHECK;
	/* Anon VMA expected */
	if (!vma->anon_vma || vma->vm_ops)
		return SCAN_VMA_CHECK;
	return 0;
}

/*
 * Bring missing pages in from swap, to complete THP collapse.
 * Only done if khugepaged_scan_pmd believes it is worthwhile.
 *
 * Called and returns without pte mapped or spinlocks held,
 * but with mmap_lock held to protect against vma changes.
 */

static bool __collapse_huge_page_swapin(struct mm_struct *mm,
					struct vm_area_struct *vma,
					unsigned long haddr, pmd_t *pmd,
					int referenced)
{
	int swapped_in = 0;
	vm_fault_t ret = 0;
	unsigned long address, end = haddr + (HPAGE_PMD_NR * PAGE_SIZE);

	for (address = haddr; address < end; address += PAGE_SIZE) {
		struct vm_fault vmf = {
			.vma = vma,
			.address = address,
			.pgoff = linear_page_index(vma, haddr),
			.flags = FAULT_FLAG_ALLOW_RETRY,
			.pmd = pmd,
		};

		vmf.pte = pte_offset_map(pmd, address);
		vmf.orig_pte = *vmf.pte;
		if (!is_swap_pte(vmf.orig_pte)) {
			pte_unmap(vmf.pte);
			continue;
		}
		swapped_in++;
		ret = do_swap_page(&vmf);

		/* do_swap_page returns VM_FAULT_RETRY with released mmap_lock */
		if (ret & VM_FAULT_RETRY) {
			mmap_read_lock(mm);
			if (hugepage_vma_revalidate(mm, haddr, &vma)) {
				/* vma is no longer available, don't continue to swapin */
				trace_mm_collapse_huge_page_swapin(mm, swapped_in, referenced, 0);
				return false;
			}
			/* check if the pmd is still valid */
			if (mm_find_pmd(mm, haddr) != pmd) {
				trace_mm_collapse_huge_page_swapin(mm, swapped_in, referenced, 0);
				return false;
			}
		}
		if (ret & VM_FAULT_ERROR) {
			trace_mm_collapse_huge_page_swapin(mm, swapped_in, referenced, 0);
			return false;
		}
	}

	/* Drain LRU add pagevec to remove extra pin on the swapped in pages */
	if (swapped_in)
		lru_add_drain();

	trace_mm_collapse_huge_page_swapin(mm, swapped_in, referenced, 1);
	return true;
}

static void collapse_huge_page(struct mm_struct *mm,
				   unsigned long address,
				   struct page **hpage,
				   int node, int referenced, int unmapped)
{
	LIST_HEAD(compound_pagelist);
	pmd_t *pmd, _pmd;
	pte_t *pte;
	pgtable_t pgtable;
	struct page *new_page;
	spinlock_t *pmd_ptl, *pte_ptl;
	int isolated = 0, result = 0;
	struct vm_area_struct *vma;
	struct mmu_notifier_range range;
	gfp_t gfp;

	VM_BUG_ON(address & ~HPAGE_PMD_MASK);

	/* Only allocate from the target node */
	gfp = alloc_hugepage_khugepaged_gfpmask() | __GFP_THISNODE;

	/*
	 * Before allocating the hugepage, release the mmap_lock read lock.
	 * The allocation can take potentially a long time if it involves
	 * sync compaction, and we do not need to hold the mmap_lock during
	 * that. We will recheck the vma after taking it again in write mode.
	 */
	mmap_read_unlock(mm);
	new_page = khugepaged_alloc_page(hpage, gfp, node);
	if (!new_page) {
		result = SCAN_ALLOC_HUGE_PAGE_FAIL;
		goto out_nolock;
	}

	if (unlikely(mem_cgroup_charge(page_folio(new_page), mm, gfp))) {
		result = SCAN_CGROUP_CHARGE_FAIL;
		goto out_nolock;
	}
	count_memcg_page_event(new_page, THP_COLLAPSE_ALLOC);

	mmap_read_lock(mm);
	result = hugepage_vma_revalidate(mm, address, &vma);
	if (result) {
		mmap_read_unlock(mm);
		goto out_nolock;
	}

	pmd = mm_find_pmd(mm, address);
	if (!pmd) {
		result = SCAN_PMD_NULL;
		mmap_read_unlock(mm);
		goto out_nolock;
	}

	/*
	 * __collapse_huge_page_swapin always returns with mmap_lock locked.
	 * If it fails, we release mmap_lock and jump out_nolock.
	 * Continuing to collapse causes inconsistency.
	 */
	if (unmapped && !__collapse_huge_page_swapin(mm, vma, address,
						     pmd, referenced)) {
		mmap_read_unlock(mm);
		goto out_nolock;
	}

	mmap_read_unlock(mm);
	/*
	 * Prevent all access to pagetables with the exception of
	 * gup_fast later handled by the ptep_clear_flush and the VM
	 * handled by the anon_vma lock + PG_lock.
	 */
	mmap_write_lock(mm);
	result = hugepage_vma_revalidate(mm, address, &vma);
	if (result)
		goto out_up_write;
	/* check if the pmd is still valid */
	if (mm_find_pmd(mm, address) != pmd)
		goto out_up_write;

	anon_vma_lock_write(vma->anon_vma);

	mmu_notifier_range_init(&range, MMU_NOTIFY_CLEAR, 0, NULL, mm,
				address, address + HPAGE_PMD_SIZE);
	mmu_notifier_invalidate_range_start(&range);

	pte = pte_offset_map(pmd, address);
	pte_ptl = pte_lockptr(mm, pmd);

	pmd_ptl = pmd_lock(mm, pmd); /* probably unnecessary */
	/*
	 * After this gup_fast can't run anymore. This also removes
	 * any huge TLB entry from the CPU so we won't allow
	 * huge and small TLB entries for the same virtual address
	 * to avoid the risk of CPU bugs in that area.
	 */
	_pmd = pmdp_collapse_flush(vma, address, pmd);
	spin_unlock(pmd_ptl);
	mmu_notifier_invalidate_range_end(&range);

	spin_lock(pte_ptl);
	isolated = __collapse_huge_page_isolate(vma, address, pte,
			&compound_pagelist);
	spin_unlock(pte_ptl);

	if (unlikely(!isolated)) {
		pte_unmap(pte);
		spin_lock(pmd_ptl);
		BUG_ON(!pmd_none(*pmd));
		/*
		 * We can only use set_pmd_at when establishing
		 * hugepmds and never for establishing regular pmds that
		 * points to regular pagetables. Use pmd_populate for that
		 */
		pmd_populate(mm, pmd, pmd_pgtable(_pmd));
		spin_unlock(pmd_ptl);
		anon_vma_unlock_write(vma->anon_vma);
		result = SCAN_FAIL;
		goto out_up_write;
	}

	/*
	 * All pages are isolated and locked so anon_vma rmap
	 * can't run anymore.
	 */
	anon_vma_unlock_write(vma->anon_vma);

	__collapse_huge_page_copy(pte, new_page, vma, address, pte_ptl,
			&compound_pagelist);
	pte_unmap(pte);
	/*
	 * spin_lock() below is not the equivalent of smp_wmb(), but
	 * the smp_wmb() inside __SetPageUptodate() can be reused to
	 * avoid the copy_huge_page writes to become visible after
	 * the set_pmd_at() write.
	 */
	__SetPageUptodate(new_page);
	pgtable = pmd_pgtable(_pmd);

	_pmd = mk_huge_pmd(new_page, vma->vm_page_prot);
	_pmd = maybe_pmd_mkwrite(pmd_mkdirty(_pmd), vma);

	spin_lock(pmd_ptl);
	BUG_ON(!pmd_none(*pmd));
	page_add_new_anon_rmap(new_page, vma, address, true);
	lru_cache_add_inactive_or_unevictable(new_page, vma);
	pgtable_trans_huge_deposit(mm, pmd, pgtable);
	set_pmd_at(mm, address, pmd, _pmd);
	update_mmu_cache_pmd(vma, address, pmd);
	spin_unlock(pmd_ptl);

	*hpage = NULL;

	khugepaged_pages_collapsed++;
	result = SCAN_SUCCEED;
out_up_write:
	mmap_write_unlock(mm);
out_nolock:
	if (!IS_ERR_OR_NULL(*hpage))
		mem_cgroup_uncharge(page_folio(*hpage));
	trace_mm_collapse_huge_page(mm, isolated, result);
	return;
}

static int khugepaged_scan_pmd(struct mm_struct *mm,
			       struct vm_area_struct *vma,
			       unsigned long address,
			       struct page **hpage)
{
	pmd_t *pmd;
	pte_t *pte, *_pte;
	int ret = 0, result = 0, referenced = 0;
	int none_or_zero = 0, shared = 0;
	struct page *page = NULL;
	unsigned long _address;
	spinlock_t *ptl;
	int node = NUMA_NO_NODE, unmapped = 0;
	bool writable = false;

	VM_BUG_ON(address & ~HPAGE_PMD_MASK);

	pmd = mm_find_pmd(mm, address);
	if (!pmd) {
		result = SCAN_PMD_NULL;
		goto out;
	}

	memset(khugepaged_node_load, 0, sizeof(khugepaged_node_load));
	pte = pte_offset_map_lock(mm, pmd, address, &ptl);
	for (_address = address, _pte = pte; _pte < pte+HPAGE_PMD_NR;
	     _pte++, _address += PAGE_SIZE) {
		pte_t pteval = *_pte;
		if (is_swap_pte(pteval)) {
			if (++unmapped <= khugepaged_max_ptes_swap) {
				/*
				 * Always be strict with uffd-wp
				 * enabled swap entries.  Please see
				 * comment below for pte_uffd_wp().
				 */
				if (pte_swp_uffd_wp(pteval)) {
					result = SCAN_PTE_UFFD_WP;
					goto out_unmap;
				}
				continue;
			} else {
				result = SCAN_EXCEED_SWAP_PTE;
				count_vm_event(THP_SCAN_EXCEED_SWAP_PTE);
				goto out_unmap;
			}
		}
		if (pte_none(pteval) || is_zero_pfn(pte_pfn(pteval))) {
			if (!userfaultfd_armed(vma) &&
			    ++none_or_zero <= khugepaged_max_ptes_none) {
				continue;
			} else {
				result = SCAN_EXCEED_NONE_PTE;
				count_vm_event(THP_SCAN_EXCEED_NONE_PTE);
				goto out_unmap;
			}
		}
		if (pte_uffd_wp(pteval)) {
			/*
			 * Don't collapse the page if any of the small
			 * PTEs are armed with uffd write protection.
			 * Here we can also mark the new huge pmd as
			 * write protected if any of the small ones is
			 * marked but that could bring unknown
			 * userfault messages that falls outside of
			 * the registered range.  So, just be simple.
			 */
			result = SCAN_PTE_UFFD_WP;
			goto out_unmap;
		}
		if (pte_write(pteval))
			writable = true;

		page = vm_normal_page(vma, _address, pteval);
		if (unlikely(!page)) {
			result = SCAN_PAGE_NULL;
			goto out_unmap;
		}

		if (page_mapcount(page) > 1 &&
				++shared > khugepaged_max_ptes_shared) {
			result = SCAN_EXCEED_SHARED_PTE;
			count_vm_event(THP_SCAN_EXCEED_SHARED_PTE);
			goto out_unmap;
		}

		page = compound_head(page);

		/*
		 * Record which node the original page is from and save this
		 * information to khugepaged_node_load[].
		 * Khugepaged will allocate hugepage from the node has the max
		 * hit record.
		 */
		node = page_to_nid(page);
		if (khugepaged_scan_abort(node)) {
			result = SCAN_SCAN_ABORT;
			goto out_unmap;
		}
		khugepaged_node_load[node]++;
		if (!PageLRU(page)) {
			result = SCAN_PAGE_LRU;
			goto out_unmap;
		}
		if (PageLocked(page)) {
			result = SCAN_PAGE_LOCK;
			goto out_unmap;
		}
		if (!PageAnon(page)) {
			result = SCAN_PAGE_ANON;
			goto out_unmap;
		}

		/*
		 * Check if the page has any GUP (or other external) pins.
		 *
		 * Here the check is racy it may see totmal_mapcount > refcount
		 * in some cases.
		 * For example, one process with one forked child process.
		 * The parent has the PMD split due to MADV_DONTNEED, then
		 * the child is trying unmap the whole PMD, but khugepaged
		 * may be scanning the parent between the child has
		 * PageDoubleMap flag cleared and dec the mapcount.  So
		 * khugepaged may see total_mapcount > refcount.
		 *
		 * But such case is ephemeral we could always retry collapse
		 * later.  However it may report false positive if the page
		 * has excessive GUP pins (i.e. 512).  Anyway the same check
		 * will be done again later the risk seems low.
		 */
		if (!is_refcount_suitable(page)) {
			result = SCAN_PAGE_COUNT;
			goto out_unmap;
		}
		if (pte_young(pteval) ||
		    page_is_young(page) || PageReferenced(page) ||
		    mmu_notifier_test_young(vma->vm_mm, address))
			referenced++;
	}
	if (!writable) {
		result = SCAN_PAGE_RO;
	} else if (!referenced || (unmapped && referenced < HPAGE_PMD_NR/2)) {
		result = SCAN_LACK_REFERENCED_PAGE;
	} else {
		result = SCAN_SUCCEED;
		ret = 1;
	}
out_unmap:
	pte_unmap_unlock(pte, ptl);
	if (ret) {
		node = khugepaged_find_target_node();
		/* collapse_huge_page will return with the mmap_lock released */
		collapse_huge_page(mm, address, hpage, node,
				referenced, unmapped);
	}
out:
	trace_mm_khugepaged_scan_pmd(mm, page, writable, referenced,
				     none_or_zero, result, unmapped);
	return ret;
}

static void collect_mm_slot(struct mm_slot *mm_slot)
{
	struct mm_struct *mm = mm_slot->mm;

	lockdep_assert_held(&khugepaged_mm_lock);

	if (khugepaged_test_exit(mm)) {
		/* free mm_slot */
		hash_del(&mm_slot->hash);
		list_del(&mm_slot->mm_node);

		/*
		 * Not strictly needed because the mm exited already.
		 *
		 * clear_bit(MMF_VM_HUGEPAGE, &mm->flags);
		 */

		/* khugepaged_mm_lock actually not necessary for the below */
		free_mm_slot(mm_slot);
		mmdrop(mm);
	}
}

#ifdef CONFIG_SHMEM
/*
 * Notify khugepaged that given addr of the mm is pte-mapped THP. Then
 * khugepaged should try to collapse the page table.
 */
static int khugepaged_add_pte_mapped_thp(struct mm_struct *mm,
					 unsigned long addr)
{
	struct mm_slot *mm_slot;

	VM_BUG_ON(addr & ~HPAGE_PMD_MASK);

	spin_lock(&khugepaged_mm_lock);
	mm_slot = get_mm_slot(mm);
	if (likely(mm_slot && mm_slot->nr_pte_mapped_thp < MAX_PTE_MAPPED_THP))
		mm_slot->pte_mapped_thp[mm_slot->nr_pte_mapped_thp++] = addr;
	spin_unlock(&khugepaged_mm_lock);
	return 0;
}

static void collapse_and_free_pmd(struct mm_struct *mm, struct vm_area_struct *vma,
				  unsigned long addr, pmd_t *pmdp)
{
	spinlock_t *ptl;
	pmd_t pmd;

	mmap_assert_write_locked(mm);
	ptl = pmd_lock(vma->vm_mm, pmdp);
	pmd = pmdp_collapse_flush(vma, addr, pmdp);
	spin_unlock(ptl);
	mm_dec_nr_ptes(mm);
	page_table_check_pte_clear_range(mm, addr, pmd);
	pte_free(mm, pmd_pgtable(pmd));
}

/**
 * collapse_pte_mapped_thp - Try to collapse a pte-mapped THP for mm at
 * address haddr.
 *
 * @mm: process address space where collapse happens
 * @addr: THP collapse address
 *
 * This function checks whether all the PTEs in the PMD are pointing to the
 * right THP. If so, retract the page table so the THP can refault in with
 * as pmd-mapped.
 */
void collapse_pte_mapped_thp(struct mm_struct *mm, unsigned long addr)
{
	unsigned long haddr = addr & HPAGE_PMD_MASK;
	struct vm_area_struct *vma = find_vma(mm, haddr);
	struct page *hpage;
	pte_t *start_pte, *pte;
	pmd_t *pmd;
	spinlock_t *ptl;
	int count = 0;
	int i;

	if (!vma || !vma->vm_file ||
	    !range_in_vma(vma, haddr, haddr + HPAGE_PMD_SIZE))
		return;

	/*
	 * This vm_flags may not have VM_HUGEPAGE if the page was not
	 * collapsed by this mm. But we can still collapse if the page is
	 * the valid THP. Add extra VM_HUGEPAGE so hugepage_vma_check()
	 * will not fail the vma for missing VM_HUGEPAGE
	 */
	if (!hugepage_vma_check(vma, vma->vm_flags | VM_HUGEPAGE))
		return;

	hpage = find_lock_page(vma->vm_file->f_mapping,
			       linear_page_index(vma, haddr));
	if (!hpage)
		return;

	if (!PageHead(hpage))
		goto drop_hpage;

	pmd = mm_find_pmd(mm, haddr);
	if (!pmd)
		goto drop_hpage;

	start_pte = pte_offset_map_lock(mm, pmd, haddr, &ptl);

	/* step 1: check all mapped PTEs are to the right huge page */
	for (i = 0, addr = haddr, pte = start_pte;
	     i < HPAGE_PMD_NR; i++, addr += PAGE_SIZE, pte++) {
		struct page *page;

		/* empty pte, skip */
		if (pte_none(*pte))
			continue;

		/* page swapped out, abort */
		if (!pte_present(*pte))
			goto abort;

		page = vm_normal_page(vma, addr, *pte);

		/*
		 * Note that uprobe, debugger, or MAP_PRIVATE may change the
		 * page table, but the new page will not be a subpage of hpage.
		 */
		if (hpage + i != page)
			goto abort;
		count++;
	}

	/* step 2: adjust rmap */
	for (i = 0, addr = haddr, pte = start_pte;
	     i < HPAGE_PMD_NR; i++, addr += PAGE_SIZE, pte++) {
		struct page *page;

		if (pte_none(*pte))
			continue;
		page = vm_normal_page(vma, addr, *pte);
		page_remove_rmap(page, vma, false);
	}

	pte_unmap_unlock(start_pte, ptl);

	/* step 3: set proper refcount and mm_counters. */
	if (count) {
		page_ref_sub(hpage, count);
		add_mm_counter(vma->vm_mm, mm_counter_file(hpage), -count);
	}

	/* step 4: collapse pmd */
	collapse_and_free_pmd(mm, vma, haddr, pmd);
drop_hpage:
	unlock_page(hpage);
	put_page(hpage);
	return;

abort:
	pte_unmap_unlock(start_pte, ptl);
	goto drop_hpage;
}

static void khugepaged_collapse_pte_mapped_thps(struct mm_slot *mm_slot)
{
	struct mm_struct *mm = mm_slot->mm;
	int i;

	if (likely(mm_slot->nr_pte_mapped_thp == 0))
		return;

	if (!mmap_write_trylock(mm))
		return;

	if (unlikely(khugepaged_test_exit(mm)))
		goto out;

	for (i = 0; i < mm_slot->nr_pte_mapped_thp; i++)
		collapse_pte_mapped_thp(mm, mm_slot->pte_mapped_thp[i]);

out:
	mm_slot->nr_pte_mapped_thp = 0;
	mmap_write_unlock(mm);
}

static void retract_page_tables(struct address_space *mapping, pgoff_t pgoff)
{
	struct vm_area_struct *vma;
	struct mm_struct *mm;
	unsigned long addr;
	pmd_t *pmd;

	i_mmap_lock_write(mapping);
	vma_interval_tree_foreach(vma, &mapping->i_mmap, pgoff, pgoff) {
		/*
		 * Check vma->anon_vma to exclude MAP_PRIVATE mappings that
		 * got written to. These VMAs are likely not worth investing
		 * mmap_write_lock(mm) as PMD-mapping is likely to be split
		 * later.
		 *
		 * Not that vma->anon_vma check is racy: it can be set up after
		 * the check but before we took mmap_lock by the fault path.
		 * But page lock would prevent establishing any new ptes of the
		 * page, so we are safe.
		 *
		 * An alternative would be drop the check, but check that page
		 * table is clear before calling pmdp_collapse_flush() under
		 * ptl. It has higher chance to recover THP for the VMA, but
		 * has higher cost too.
		 */
		if (vma->anon_vma)
			continue;
		addr = vma->vm_start + ((pgoff - vma->vm_pgoff) << PAGE_SHIFT);
		if (addr & ~HPAGE_PMD_MASK)
			continue;
		if (vma->vm_end < addr + HPAGE_PMD_SIZE)
			continue;
		mm = vma->vm_mm;
		pmd = mm_find_pmd(mm, addr);
		if (!pmd)
			continue;
		/*
		 * We need exclusive mmap_lock to retract page table.
		 *
		 * We use trylock due to lock inversion: we need to acquire
		 * mmap_lock while holding page lock. Fault path does it in
		 * reverse order. Trylock is a way to avoid deadlock.
		 */
		if (mmap_write_trylock(mm)) {
			if (!khugepaged_test_exit(mm))
				collapse_and_free_pmd(mm, vma, addr, pmd);
			mmap_write_unlock(mm);
		} else {
			/* Try again later */
			khugepaged_add_pte_mapped_thp(mm, addr);
		}
	}
	i_mmap_unlock_write(mapping);
}

/**
 * collapse_file - collapse filemap/tmpfs/shmem pages into huge one.
 *
 * @mm: process address space where collapse happens
 * @file: file that collapse on
 * @start: collapse start address
 * @hpage: new allocated huge page for collapse
 * @node: appointed node the new huge page allocate from
 *
 * Basic scheme is simple, details are more complex:
 *  - allocate and lock a new huge page;
 *  - scan page cache replacing old pages with the new one
 *    + swap/gup in pages if necessary;
 *    + fill in gaps;
 *    + keep old pages around in case rollback is required;
 *  - if replacing succeeds:
 *    + copy data over;
 *    + free old pages;
 *    + unlock huge page;
 *  - if replacing failed;
 *    + put all pages back and unfreeze them;
 *    + restore gaps in the page cache;
 *    + unlock and free huge page;
 */
static void collapse_file(struct mm_struct *mm,
		struct file *file, pgoff_t start,
		struct page **hpage, int node)
{
	struct address_space *mapping = file->f_mapping;
	gfp_t gfp;
	struct page *new_page;
	pgoff_t index, end = start + HPAGE_PMD_NR;
	LIST_HEAD(pagelist);
	XA_STATE_ORDER(xas, &mapping->i_pages, start, HPAGE_PMD_ORDER);
	int nr_none = 0, result = SCAN_SUCCEED;
	bool is_shmem = shmem_file(file);
	int nr;

	VM_BUG_ON(!IS_ENABLED(CONFIG_READ_ONLY_THP_FOR_FS) && !is_shmem);
	VM_BUG_ON(start & (HPAGE_PMD_NR - 1));

	/* Only allocate from the target node */
	gfp = alloc_hugepage_khugepaged_gfpmask() | __GFP_THISNODE;

	new_page = khugepaged_alloc_page(hpage, gfp, node);
	if (!new_page) {
		result = SCAN_ALLOC_HUGE_PAGE_FAIL;
		goto out;
	}

	if (unlikely(mem_cgroup_charge(page_folio(new_page), mm, gfp))) {
		result = SCAN_CGROUP_CHARGE_FAIL;
		goto out;
	}
	count_memcg_page_event(new_page, THP_COLLAPSE_ALLOC);

	/*
	 * Ensure we have slots for all the pages in the range.  This is
	 * almost certainly a no-op because most of the pages must be present
	 */
	do {
		xas_lock_irq(&xas);
		xas_create_range(&xas);
		if (!xas_error(&xas))
			break;
		xas_unlock_irq(&xas);
		if (!xas_nomem(&xas, GFP_KERNEL)) {
			result = SCAN_FAIL;
			goto out;
		}
	} while (1);

	__SetPageLocked(new_page);
	if (is_shmem)
		__SetPageSwapBacked(new_page);
	new_page->index = start;
	new_page->mapping = mapping;

	/*
	 * At this point the new_page is locked and not up-to-date.
	 * It's safe to insert it into the page cache, because nobody would
	 * be able to map it or use it in another way until we unlock it.
	 */

	xas_set(&xas, start);
	for (index = start; index < end; index++) {
		struct page *page = xas_next(&xas);

		VM_BUG_ON(index != xas.xa_index);
		if (is_shmem) {
			if (!page) {
				/*
				 * Stop if extent has been truncated or
				 * hole-punched, and is now completely
				 * empty.
				 */
				if (index == start) {
					if (!xas_next_entry(&xas, end - 1)) {
						result = SCAN_TRUNCATED;
						goto xa_locked;
					}
					xas_set(&xas, index);
				}
				if (!shmem_charge(mapping->host, 1)) {
					result = SCAN_FAIL;
					goto xa_locked;
				}
				xas_store(&xas, new_page);
				nr_none++;
				continue;
			}

			if (xa_is_value(page) || !PageUptodate(page)) {
				xas_unlock_irq(&xas);
				/* swap in or instantiate fallocated page */
				if (shmem_getpage(mapping->host, index, &page,
						  SGP_NOALLOC)) {
					result = SCAN_FAIL;
					goto xa_unlocked;
				}
			} else if (trylock_page(page)) {
				get_page(page);
				xas_unlock_irq(&xas);
			} else {
				result = SCAN_PAGE_LOCK;
				goto xa_locked;
			}
		} else {	/* !is_shmem */
			if (!page || xa_is_value(page)) {
				xas_unlock_irq(&xas);
				page_cache_sync_readahead(mapping, &file->f_ra,
							  file, index,
							  end - index);
				/* drain pagevecs to help isolate_lru_page() */
				lru_add_drain();
				page = find_lock_page(mapping, index);
				if (unlikely(page == NULL)) {
					result = SCAN_FAIL;
					goto xa_unlocked;
				}
			} else if (PageDirty(page)) {
				/*
				 * khugepaged only works on read-only fd,
				 * so this page is dirty because it hasn't
				 * been flushed since first write. There
				 * won't be new dirty pages.
				 *
				 * Trigger async flush here and hope the
				 * writeback is done when khugepaged
				 * revisits this page.
				 *
				 * This is a one-off situation. We are not
				 * forcing writeback in loop.
				 */
				xas_unlock_irq(&xas);
				filemap_flush(mapping);
				result = SCAN_FAIL;
				goto xa_unlocked;
			} else if (PageWriteback(page)) {
				xas_unlock_irq(&xas);
				result = SCAN_FAIL;
				goto xa_unlocked;
			} else if (trylock_page(page)) {
				get_page(page);
				xas_unlock_irq(&xas);
			} else {
				result = SCAN_PAGE_LOCK;
				goto xa_locked;
			}
		}

		/*
		 * The page must be locked, so we can drop the i_pages lock
		 * without racing with truncate.
		 */
		VM_BUG_ON_PAGE(!PageLocked(page), page);

		/* make sure the page is up to date */
		if (unlikely(!PageUptodate(page))) {
			result = SCAN_FAIL;
			goto out_unlock;
		}

		/*
		 * If file was truncated then extended, or hole-punched, before
		 * we locked the first page, then a THP might be there already.
		 */
		if (PageTransCompound(page)) {
			result = SCAN_PAGE_COMPOUND;
			goto out_unlock;
		}

		if (page_mapping(page) != mapping) {
			result = SCAN_TRUNCATED;
			goto out_unlock;
		}

		if (!is_shmem && (PageDirty(page) ||
				  PageWriteback(page))) {
			/*
			 * khugepaged only works on read-only fd, so this
			 * page is dirty because it hasn't been flushed
			 * since first write.
			 */
			result = SCAN_FAIL;
			goto out_unlock;
		}

		if (isolate_lru_page(page)) {
			result = SCAN_DEL_PAGE_LRU;
			goto out_unlock;
		}

		if (page_has_private(page) &&
		    !try_to_release_page(page, GFP_KERNEL)) {
			result = SCAN_PAGE_HAS_PRIVATE;
			putback_lru_page(page);
			goto out_unlock;
		}

		if (page_mapped(page))
			try_to_unmap(page_folio(page),
					TTU_IGNORE_MLOCK | TTU_BATCH_FLUSH);

		xas_lock_irq(&xas);
		xas_set(&xas, index);

		VM_BUG_ON_PAGE(page != xas_load(&xas), page);

		/*
		 * The page is expected to have page_count() == 3:
		 *  - we hold a pin on it;
		 *  - one reference from page cache;
		 *  - one from isolate_lru_page;
		 */
		if (!page_ref_freeze(page, 3)) {
			result = SCAN_PAGE_COUNT;
			xas_unlock_irq(&xas);
			putback_lru_page(page);
			goto out_unlock;
		}

		/*
		 * Add the page to the list to be able to undo the collapse if
		 * something go wrong.
		 */
		list_add_tail(&page->lru, &pagelist);

		/* Finally, replace with the new page. */
		xas_store(&xas, new_page);
		continue;
out_unlock:
		unlock_page(page);
		put_page(page);
		goto xa_unlocked;
	}
	nr = thp_nr_pages(new_page);

	if (is_shmem)
		__mod_lruvec_page_state(new_page, NR_SHMEM_THPS, nr);
	else {
		__mod_lruvec_page_state(new_page, NR_FILE_THPS, nr);
		filemap_nr_thps_inc(mapping);
		/*
		 * Paired with smp_mb() in do_dentry_open() to ensure
		 * i_writecount is up to date and the update to nr_thps is
		 * visible. Ensures the page cache will be truncated if the
		 * file is opened writable.
		 */
		smp_mb();
		if (inode_is_open_for_write(mapping->host)) {
			result = SCAN_FAIL;
			__mod_lruvec_page_state(new_page, NR_FILE_THPS, -nr);
			filemap_nr_thps_dec(mapping);
			goto xa_locked;
		}
	}

	if (nr_none) {
		__mod_lruvec_page_state(new_page, NR_FILE_PAGES, nr_none);
		if (is_shmem)
			__mod_lruvec_page_state(new_page, NR_SHMEM, nr_none);
	}

	/* Join all the small entries into a single multi-index entry */
	xas_set_order(&xas, start, HPAGE_PMD_ORDER);
	xas_store(&xas, new_page);
xa_locked:
	xas_unlock_irq(&xas);
xa_unlocked:

	/*
	 * If collapse is successful, flush must be done now before copying.
	 * If collapse is unsuccessful, does flush actually need to be done?
	 * Do it anyway, to clear the state.
	 */
	try_to_unmap_flush();

	if (result == SCAN_SUCCEED) {
		struct page *page, *tmp;

		/*
		 * Replacing old pages with new one has succeeded, now we
		 * need to copy the content and free the old pages.
		 */
		index = start;
		list_for_each_entry_safe(page, tmp, &pagelist, lru) {
			while (index < page->index) {
				clear_highpage(new_page + (index % HPAGE_PMD_NR));
				index++;
			}
			copy_highpage(new_page + (page->index % HPAGE_PMD_NR),
					page);
			list_del(&page->lru);
			page->mapping = NULL;
			page_ref_unfreeze(page, 1);
			ClearPageActive(page);
			ClearPageUnevictable(page);
			unlock_page(page);
			put_page(page);
			index++;
		}
		while (index < end) {
			clear_highpage(new_page + (index % HPAGE_PMD_NR));
			index++;
		}

		SetPageUptodate(new_page);
		page_ref_add(new_page, HPAGE_PMD_NR - 1);
		if (is_shmem)
			set_page_dirty(new_page);
		lru_cache_add(new_page);

		/*
		 * Remove pte page tables, so we can re-fault the page as huge.
		 */
		retract_page_tables(mapping, start);
		*hpage = NULL;

		khugepaged_pages_collapsed++;
	} else {
		struct page *page;

		/* Something went wrong: roll back page cache changes */
		xas_lock_irq(&xas);
		mapping->nrpages -= nr_none;

		if (is_shmem)
			shmem_uncharge(mapping->host, nr_none);

		xas_set(&xas, start);
		xas_for_each(&xas, page, end - 1) {
			page = list_first_entry_or_null(&pagelist,
					struct page, lru);
			if (!page || xas.xa_index < page->index) {
				if (!nr_none)
					break;
				nr_none--;
				/* Put holes back where they were */
				xas_store(&xas, NULL);
				continue;
			}

			VM_BUG_ON_PAGE(page->index != xas.xa_index, page);

			/* Unfreeze the page. */
			list_del(&page->lru);
			page_ref_unfreeze(page, 2);
			xas_store(&xas, page);
			xas_pause(&xas);
			xas_unlock_irq(&xas);
			unlock_page(page);
			putback_lru_page(page);
			xas_lock_irq(&xas);
		}
		VM_BUG_ON(nr_none);
		xas_unlock_irq(&xas);

		new_page->mapping = NULL;
	}

	unlock_page(new_page);
out:
	VM_BUG_ON(!list_empty(&pagelist));
	if (!IS_ERR_OR_NULL(*hpage))
		mem_cgroup_uncharge(page_folio(*hpage));
	/* TODO: tracepoints */
}

static void khugepaged_scan_file(struct mm_struct *mm,
		struct file *file, pgoff_t start, struct page **hpage)
{
	struct page *page = NULL;
	struct address_space *mapping = file->f_mapping;
	XA_STATE(xas, &mapping->i_pages, start);
	int present, swap;
	int node = NUMA_NO_NODE;
	int result = SCAN_SUCCEED;

	present = 0;
	swap = 0;
	memset(khugepaged_node_load, 0, sizeof(khugepaged_node_load));
	rcu_read_lock();
	xas_for_each(&xas, page, start + HPAGE_PMD_NR - 1) {
		if (xas_retry(&xas, page))
			continue;

		if (xa_is_value(page)) {
			if (++swap > khugepaged_max_ptes_swap) {
				result = SCAN_EXCEED_SWAP_PTE;
				count_vm_event(THP_SCAN_EXCEED_SWAP_PTE);
				break;
			}
			continue;
		}

		/*
		 * XXX: khugepaged should compact smaller compound pages
		 * into a PMD sized page
		 */
		if (PageTransCompound(page)) {
			result = SCAN_PAGE_COMPOUND;
			break;
		}

		node = page_to_nid(page);
		if (khugepaged_scan_abort(node)) {
			result = SCAN_SCAN_ABORT;
			break;
		}
		khugepaged_node_load[node]++;

		if (!PageLRU(page)) {
			result = SCAN_PAGE_LRU;
			break;
		}

		if (page_count(page) !=
		    1 + page_mapcount(page) + page_has_private(page)) {
			result = SCAN_PAGE_COUNT;
			break;
		}

		/*
		 * We probably should check if the page is referenced here, but
		 * nobody would transfer pte_young() to PageReferenced() for us.
		 * And rmap walk here is just too costly...
		 */

		present++;

		if (need_resched()) {
			xas_pause(&xas);
			cond_resched_rcu();
		}
	}
	rcu_read_unlock();

	if (result == SCAN_SUCCEED) {
		if (present < HPAGE_PMD_NR - khugepaged_max_ptes_none) {
			result = SCAN_EXCEED_NONE_PTE;
			count_vm_event(THP_SCAN_EXCEED_NONE_PTE);
		} else {
			node = khugepaged_find_target_node();
			collapse_file(mm, file, start, hpage, node);
		}
	}

	/* TODO: tracepoints */
}
#else
static void khugepaged_scan_file(struct mm_struct *mm,
		struct file *file, pgoff_t start, struct page **hpage)
{
	BUILD_BUG();
}

static void khugepaged_collapse_pte_mapped_thps(struct mm_slot *mm_slot)
{
}
#endif

static unsigned int khugepaged_scan_mm_slot(unsigned int pages,
					    struct page **hpage)
	__releases(&khugepaged_mm_lock)
	__acquires(&khugepaged_mm_lock)
{
	struct mm_slot *mm_slot;
	struct mm_struct *mm;
	struct vm_area_struct *vma;
	int progress = 0;

	VM_BUG_ON(!pages);
	lockdep_assert_held(&khugepaged_mm_lock);

	if (khugepaged_scan.mm_slot)
		mm_slot = khugepaged_scan.mm_slot;
	else {
		mm_slot = list_entry(khugepaged_scan.mm_head.next,
				     struct mm_slot, mm_node);
		khugepaged_scan.address = 0;
		khugepaged_scan.mm_slot = mm_slot;
	}
	spin_unlock(&khugepaged_mm_lock);
	khugepaged_collapse_pte_mapped_thps(mm_slot);

	mm = mm_slot->mm;
	/*
	 * Don't wait for semaphore (to avoid long wait times).  Just move to
	 * the next mm on the list.
	 */
	vma = NULL;
	if (unlikely(!mmap_read_trylock(mm)))
		goto breakouterloop_mmap_lock;
	if (likely(!khugepaged_test_exit(mm)))
		vma = find_vma(mm, khugepaged_scan.address);

	progress++;
	for (; vma; vma = vma->vm_next) {
		unsigned long hstart, hend;

		cond_resched();
		if (unlikely(khugepaged_test_exit(mm))) {
			progress++;
			break;
		}
		if (!hugepage_vma_check(vma, vma->vm_flags)) {
skip:
			progress++;
			continue;
		}
		hstart = (vma->vm_start + ~HPAGE_PMD_MASK) & HPAGE_PMD_MASK;
		hend = vma->vm_end & HPAGE_PMD_MASK;
		if (hstart >= hend)
			goto skip;
		if (khugepaged_scan.address > hend)
			goto skip;
		if (khugepaged_scan.address < hstart)
			khugepaged_scan.address = hstart;
		VM_BUG_ON(khugepaged_scan.address & ~HPAGE_PMD_MASK);
		if (shmem_file(vma->vm_file) && !shmem_huge_enabled(vma))
			goto skip;

		while (khugepaged_scan.address < hend) {
			int ret;
			cond_resched();
			if (unlikely(khugepaged_test_exit(mm)))
				goto breakouterloop;

			VM_BUG_ON(khugepaged_scan.address < hstart ||
				  khugepaged_scan.address + HPAGE_PMD_SIZE >
				  hend);
			if (IS_ENABLED(CONFIG_SHMEM) && vma->vm_file) {
				struct file *file = get_file(vma->vm_file);
				pgoff_t pgoff = linear_page_index(vma,
						khugepaged_scan.address);

				mmap_read_unlock(mm);
				ret = 1;
				khugepaged_scan_file(mm, file, pgoff, hpage);
				fput(file);
			} else {
				ret = khugepaged_scan_pmd(mm, vma,
						khugepaged_scan.address,
						hpage);
			}
			/* move to next address */
			khugepaged_scan.address += HPAGE_PMD_SIZE;
			progress += HPAGE_PMD_NR;
			if (ret)
				/* we released mmap_lock so break loop */
				goto breakouterloop_mmap_lock;
			if (progress >= pages)
				goto breakouterloop;
		}
	}
breakouterloop:
	mmap_read_unlock(mm); /* exit_mmap will destroy ptes after this */
breakouterloop_mmap_lock:

	spin_lock(&khugepaged_mm_lock);
	VM_BUG_ON(khugepaged_scan.mm_slot != mm_slot);
	/*
	 * Release the current mm_slot if this mm is about to die, or
	 * if we scanned all vmas of this mm.
	 */
	if (khugepaged_test_exit(mm) || !vma) {
		/*
		 * Make sure that if mm_users is reaching zero while
		 * khugepaged runs here, khugepaged_exit will find
		 * mm_slot not pointing to the exiting mm.
		 */
		if (mm_slot->mm_node.next != &khugepaged_scan.mm_head) {
			khugepaged_scan.mm_slot = list_entry(
				mm_slot->mm_node.next,
				struct mm_slot, mm_node);
			khugepaged_scan.address = 0;
		} else {
			khugepaged_scan.mm_slot = NULL;
			khugepaged_full_scans++;
		}

		collect_mm_slot(mm_slot);
	}

	return progress;
}

static int khugepaged_has_work(void)
{
	return !list_empty(&khugepaged_scan.mm_head) &&
		khugepaged_enabled();
}

static int khugepaged_wait_event(void)
{
	return !list_empty(&khugepaged_scan.mm_head) ||
		kthread_should_stop();
}

static void khugepaged_do_scan(void)
{
	struct page *hpage = NULL;
	unsigned int progress = 0, pass_through_head = 0;
	unsigned int pages = READ_ONCE(khugepaged_pages_to_scan);
	bool wait = true;

	lru_add_drain_all();

	while (progress < pages) {
		if (!khugepaged_prealloc_page(&hpage, &wait))
			break;

		cond_resched();

		if (unlikely(kthread_should_stop() || try_to_freeze()))
			break;

		spin_lock(&khugepaged_mm_lock);
		if (!khugepaged_scan.mm_slot)
			pass_through_head++;
		if (khugepaged_has_work() &&
		    pass_through_head < 2)
			progress += khugepaged_scan_mm_slot(pages - progress,
							    &hpage);
		else
			progress = pages;
		spin_unlock(&khugepaged_mm_lock);
	}

	if (!IS_ERR_OR_NULL(hpage))
		put_page(hpage);
}

static bool khugepaged_should_wakeup(void)
{
	return kthread_should_stop() ||
	       time_after_eq(jiffies, khugepaged_sleep_expire);
}

static void khugepaged_wait_work(void)
{
	if (khugepaged_has_work()) {
		const unsigned long scan_sleep_jiffies =
			msecs_to_jiffies(khugepaged_scan_sleep_millisecs);

		if (!scan_sleep_jiffies)
			return;

		khugepaged_sleep_expire = jiffies + scan_sleep_jiffies;
		wait_event_freezable_timeout(khugepaged_wait,
					     khugepaged_should_wakeup(),
					     scan_sleep_jiffies);
		return;
	}

	if (khugepaged_enabled())
		wait_event_freezable(khugepaged_wait, khugepaged_wait_event());
}

static int khugepaged(void *none)
{
	struct mm_slot *mm_slot;

	set_freezable();
	set_user_nice(current, MAX_NICE);

	while (!kthread_should_stop()) {
		khugepaged_do_scan();
		khugepaged_wait_work();
	}

	spin_lock(&khugepaged_mm_lock);
	mm_slot = khugepaged_scan.mm_slot;
	khugepaged_scan.mm_slot = NULL;
	if (mm_slot)
		collect_mm_slot(mm_slot);
	spin_unlock(&khugepaged_mm_lock);
	return 0;
}

static void set_recommended_min_free_kbytes(void)
{
	struct zone *zone;
	int nr_zones = 0;
	unsigned long recommended_min;

	if (!khugepaged_enabled()) {
		calculate_min_free_kbytes();
		goto update_wmarks;
	}

	for_each_populated_zone(zone) {
		/*
		 * We don't need to worry about fragmentation of
		 * ZONE_MOVABLE since it only has movable pages.
		 */
		if (zone_idx(zone) > gfp_zone(GFP_USER))
			continue;

		nr_zones++;
	}

	/* Ensure 2 pageblocks are free to assist fragmentation avoidance */
	recommended_min = pageblock_nr_pages * nr_zones * 2;

	/*
	 * Make sure that on average at least two pageblocks are almost free
	 * of another type, one for a migratetype to fall back to and a
	 * second to avoid subsequent fallbacks of other types There are 3
	 * MIGRATE_TYPES we care about.
	 */
	recommended_min += pageblock_nr_pages * nr_zones *
			   MIGRATE_PCPTYPES * MIGRATE_PCPTYPES;

	/* don't ever allow to reserve more than 5% of the lowmem */
	recommended_min = min(recommended_min,
			      (unsigned long) nr_free_buffer_pages() / 20);
	recommended_min <<= (PAGE_SHIFT-10);

	if (recommended_min > min_free_kbytes) {
		if (user_min_free_kbytes >= 0)
			pr_info("raising min_free_kbytes from %d to %lu to help transparent hugepage allocations\n",
				min_free_kbytes, recommended_min);

		min_free_kbytes = recommended_min;
	}

update_wmarks:
	setup_per_zone_wmarks();
}

int start_stop_khugepaged(void)
{
	int err = 0;

	mutex_lock(&khugepaged_mutex);
	if (khugepaged_enabled()) {
		if (!khugepaged_thread)
			khugepaged_thread = kthread_run(khugepaged, NULL,
							"khugepaged");
		if (IS_ERR(khugepaged_thread)) {
			pr_err("khugepaged: kthread_run(khugepaged) failed\n");
			err = PTR_ERR(khugepaged_thread);
			khugepaged_thread = NULL;
			goto fail;
		}

		if (!list_empty(&khugepaged_scan.mm_head))
			wake_up_interruptible(&khugepaged_wait);
	} else if (khugepaged_thread) {
		kthread_stop(khugepaged_thread);
		khugepaged_thread = NULL;
	}
	set_recommended_min_free_kbytes();
fail:
	mutex_unlock(&khugepaged_mutex);
	return err;
}

void khugepaged_min_free_kbytes_update(void)
{
	mutex_lock(&khugepaged_mutex);
	if (khugepaged_enabled() && khugepaged_thread)
		set_recommended_min_free_kbytes();
	mutex_unlock(&khugepaged_mutex);
}<|MERGE_RESOLUTION|>--- conflicted
+++ resolved
@@ -682,19 +682,6 @@
 			result = SCAN_PAGE_COUNT;
 			goto out;
 		}
-<<<<<<< HEAD
-		if (!pte_write(pteval) && PageSwapCache(page) &&
-				!reuse_swap_page(page)) {
-			/*
-			 * Page is in the swap cache and cannot be re-used.
-			 * It cannot be collapsed into a THP.
-			 */
-			unlock_page(page);
-			result = SCAN_SWAP_CACHE_PAGE;
-			goto out;
-		}
-=======
->>>>>>> 95cd2cdc
 
 		/*
 		 * Isolate the page to avoid collapsing an hugepage
@@ -776,11 +763,7 @@
 			 */
 			spin_lock(ptl);
 			ptep_clear(vma->vm_mm, address, _pte);
-<<<<<<< HEAD
-			page_remove_rmap(src_page, false);
-=======
 			page_remove_rmap(src_page, vma, false);
->>>>>>> 95cd2cdc
 			spin_unlock(ptl);
 			free_page_and_swap_cache(src_page);
 		}
