--- conflicted
+++ resolved
@@ -1973,11 +1973,7 @@
 	if (copy_from_user(kmsg, umsg, sizeof(struct msghdr)))
 		return -EFAULT;
 	if (kmsg->msg_namelen > sizeof(struct sockaddr_storage))
-<<<<<<< HEAD
-		return -EINVAL;
-=======
 		kmsg->msg_namelen = sizeof(struct sockaddr_storage);
->>>>>>> d8ec26d7
 	return 0;
 }
 
