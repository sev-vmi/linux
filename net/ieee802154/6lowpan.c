/*
 * Copyright 2011, Siemens AG
 * written by Alexander Smirnov <alex.bluesman.smirnov@gmail.com>
 */

/*
 * Based on patches from Jon Smirl <jonsmirl@gmail.com>
 * Copyright (c) 2011 Jon Smirl <jonsmirl@gmail.com>
 *
 * This program is free software; you can redistribute it and/or modify
 * it under the terms of the GNU General Public License version 2
 * as published by the Free Software Foundation.
 *
 * This program is distributed in the hope that it will be useful,
 * but WITHOUT ANY WARRANTY; without even the implied warranty of
 * MERCHANTABILITY or FITNESS FOR A PARTICULAR PURPOSE.  See the
 * GNU General Public License for more details.
 *
 * You should have received a copy of the GNU General Public License along
 * with this program; if not, write to the Free Software Foundation, Inc.,
 * 51 Franklin Street, Fifth Floor, Boston, MA 02110-1301 USA.
 */

/* Jon's code is based on 6lowpan implementation for Contiki which is:
 * Copyright (c) 2008, Swedish Institute of Computer Science.
 * All rights reserved.
 *
 * Redistribution and use in source and binary forms, with or without
 * modification, are permitted provided that the following conditions
 * are met:
 * 1. Redistributions of source code must retain the above copyright
 *    notice, this list of conditions and the following disclaimer.
 * 2. Redistributions in binary form must reproduce the above copyright
 *    notice, this list of conditions and the following disclaimer in the
 *    documentation and/or other materials provided with the distribution.
 * 3. Neither the name of the Institute nor the names of its contributors
 *    may be used to endorse or promote products derived from this software
 *    without specific prior written permission.
 *
 * THIS SOFTWARE IS PROVIDED BY THE INSTITUTE AND CONTRIBUTORS ``AS IS'' AND
 * ANY EXPRESS OR IMPLIED WARRANTIES, INCLUDING, BUT NOT LIMITED TO, THE
 * IMPLIED WARRANTIES OF MERCHANTABILITY AND FITNESS FOR A PARTICULAR PURPOSE
 * ARE DISCLAIMED.  IN NO EVENT SHALL THE INSTITUTE OR CONTRIBUTORS BE LIABLE
 * FOR ANY DIRECT, INDIRECT, INCIDENTAL, SPECIAL, EXEMPLARY, OR CONSEQUENTIAL
 * DAMAGES (INCLUDING, BUT NOT LIMITED TO, PROCUREMENT OF SUBSTITUTE GOODS
 * OR SERVICES; LOSS OF USE, DATA, OR PROFITS; OR BUSINESS INTERRUPTION)
 * HOWEVER CAUSED AND ON ANY THEORY OF LIABILITY, WHETHER IN CONTRACT, STRICT
 * LIABILITY, OR TORT (INCLUDING NEGLIGENCE OR OTHERWISE) ARISING IN ANY WAY
 * OUT OF THE USE OF THIS SOFTWARE, EVEN IF ADVISED OF THE POSSIBILITY OF
 * SUCH DAMAGE.
 */

#include <linux/bitops.h>
#include <linux/if_arp.h>
#include <linux/module.h>
#include <linux/moduleparam.h>
#include <linux/netdevice.h>
#include <net/af_ieee802154.h>
#include <net/ieee802154.h>
#include <net/ieee802154_netdev.h>
#include <net/ipv6.h>

#include "6lowpan.h"

static LIST_HEAD(lowpan_devices);

/* private device info */
struct lowpan_dev_info {
	struct net_device	*real_dev; /* real WPAN device ptr */
	struct mutex		dev_list_mtx; /* mutex for list ops */
	unsigned short		fragment_tag;
};

struct lowpan_dev_record {
	struct net_device *ldev;
	struct list_head list;
};

struct lowpan_fragment {
	struct sk_buff		*skb;		/* skb to be assembled */
	u16			length;		/* length to be assemled */
	u32			bytes_rcv;	/* bytes received */
	u16			tag;		/* current fragment tag */
	struct timer_list	timer;		/* assembling timer */
	struct list_head	list;		/* fragments list */
};

static LIST_HEAD(lowpan_fragments);
static DEFINE_SPINLOCK(flist_lock);

static inline struct
lowpan_dev_info *lowpan_dev_info(const struct net_device *dev)
{
	return netdev_priv(dev);
}

static inline void lowpan_address_flip(u8 *src, u8 *dest)
{
	int i;
	for (i = 0; i < IEEE802154_ADDR_LEN; i++)
		(dest)[IEEE802154_ADDR_LEN - i - 1] = (src)[i];
}

static int lowpan_header_create(struct sk_buff *skb,
			   struct net_device *dev,
			   unsigned short type, const void *_daddr,
			   const void *_saddr, unsigned int len)
{
	struct ipv6hdr *hdr;
	const u8 *saddr = _saddr;
	const u8 *daddr = _daddr;
	struct ieee802154_addr sa, da;

	/* TODO:
	 * if this package isn't ipv6 one, where should it be routed?
	 */
	if (type != ETH_P_IPV6)
		return 0;

	hdr = ipv6_hdr(skb);

	if (!saddr)
		saddr = dev->dev_addr;

	raw_dump_inline(__func__, "saddr", (unsigned char *)saddr, 8);
	raw_dump_inline(__func__, "daddr", (unsigned char *)daddr, 8);

<<<<<<< HEAD
	lowpan_raw_dump_inline(__func__, "daddr", (unsigned char *)daddr, 8);

	/*
	 * Traffic class, flow label
	 * If flow label is 0, compress it. If traffic class is 0, compress it
	 * We have to process both in the same time as the offset of traffic
	 * class depends on the presence of version and flow label
	 */

	/* hc06 format of TC is ECN | DSCP , original one is DSCP | ECN */
	tmp = (hdr->priority << 4) | (hdr->flow_lbl[0] >> 4);
	tmp = ((tmp & 0x03) << 6) | (tmp >> 2);

	if (((hdr->flow_lbl[0] & 0x0F) == 0) &&
	     (hdr->flow_lbl[1] == 0) && (hdr->flow_lbl[2] == 0)) {
		/* flow label can be compressed */
		iphc0 |= LOWPAN_IPHC_FL_C;
		if ((hdr->priority == 0) &&
		   ((hdr->flow_lbl[0] & 0xF0) == 0)) {
			/* compress (elide) all */
			iphc0 |= LOWPAN_IPHC_TC_C;
		} else {
			/* compress only the flow label */
			*hc06_ptr = tmp;
			hc06_ptr += 1;
		}
	} else {
		/* Flow label cannot be compressed */
		if ((hdr->priority == 0) &&
		   ((hdr->flow_lbl[0] & 0xF0) == 0)) {
			/* compress only traffic class */
			iphc0 |= LOWPAN_IPHC_TC_C;
			*hc06_ptr = (tmp & 0xc0) | (hdr->flow_lbl[0] & 0x0F);
			memcpy(hc06_ptr + 1, &hdr->flow_lbl[1], 2);
			hc06_ptr += 3;
		} else {
			/* compress nothing */
			memcpy(hc06_ptr, hdr, 4);
			/* replace the top byte with new ECN | DSCP format */
			*hc06_ptr = tmp;
			hc06_ptr += 4;
		}
	}

	/* NOTE: payload length is always compressed */

	/* Next Header is compress if UDP */
	if (hdr->nexthdr == UIP_PROTO_UDP)
		iphc0 |= LOWPAN_IPHC_NH_C;

	if ((iphc0 & LOWPAN_IPHC_NH_C) == 0) {
		*hc06_ptr = hdr->nexthdr;
		hc06_ptr += 1;
	}

	/*
	 * Hop limit
	 * if 1:   compress, encoding is 01
	 * if 64:  compress, encoding is 10
	 * if 255: compress, encoding is 11
	 * else do not compress
	 */
	switch (hdr->hop_limit) {
	case 1:
		iphc0 |= LOWPAN_IPHC_TTL_1;
		break;
	case 64:
		iphc0 |= LOWPAN_IPHC_TTL_64;
		break;
	case 255:
		iphc0 |= LOWPAN_IPHC_TTL_255;
		break;
	default:
		*hc06_ptr = hdr->hop_limit;
		hc06_ptr += 1;
		break;
	}

	/* source address compression */
	if (is_addr_unspecified(&hdr->saddr)) {
		pr_debug("source address is unspecified, setting SAC\n");
		iphc1 |= LOWPAN_IPHC_SAC;
	/* TODO: context lookup */
	} else if (is_addr_link_local(&hdr->saddr)) {
		pr_debug("source address is link-local\n");
		iphc1 |= lowpan_compress_addr_64(&hc06_ptr,
				LOWPAN_IPHC_SAM_BIT, &hdr->saddr, saddr);
	} else {
		pr_debug("send the full source address\n");
		memcpy(hc06_ptr, &hdr->saddr.s6_addr16[0], 16);
		hc06_ptr += 16;
	}

	/* destination address compression */
	if (is_addr_mcast(&hdr->daddr)) {
		pr_debug("destination address is multicast: ");
		iphc1 |= LOWPAN_IPHC_M;
		if (lowpan_is_mcast_addr_compressable8(&hdr->daddr)) {
			pr_debug("compressed to 1 octet\n");
			iphc1 |= LOWPAN_IPHC_DAM_11;
			/* use last byte */
			*hc06_ptr = hdr->daddr.s6_addr[15];
			hc06_ptr += 1;
		} else if (lowpan_is_mcast_addr_compressable32(&hdr->daddr)) {
			pr_debug("compressed to 4 octets\n");
			iphc1 |= LOWPAN_IPHC_DAM_10;
			/* second byte + the last three */
			*hc06_ptr = hdr->daddr.s6_addr[1];
			memcpy(hc06_ptr + 1, &hdr->daddr.s6_addr[13], 3);
			hc06_ptr += 4;
		} else if (lowpan_is_mcast_addr_compressable48(&hdr->daddr)) {
			pr_debug("compressed to 6 octets\n");
			iphc1 |= LOWPAN_IPHC_DAM_01;
			/* second byte + the last five */
			*hc06_ptr = hdr->daddr.s6_addr[1];
			memcpy(hc06_ptr + 1, &hdr->daddr.s6_addr[11], 5);
			hc06_ptr += 6;
		} else {
			pr_debug("using full address\n");
			iphc1 |= LOWPAN_IPHC_DAM_00;
			memcpy(hc06_ptr, &hdr->daddr.s6_addr[0], 16);
			hc06_ptr += 16;
		}
	} else {
		/* TODO: context lookup */
		if (is_addr_link_local(&hdr->daddr)) {
			pr_debug("dest address is unicast and link-local\n");
			iphc1 |= lowpan_compress_addr_64(&hc06_ptr,
				LOWPAN_IPHC_DAM_BIT, &hdr->daddr, daddr);
		} else {
			pr_debug("dest address is unicast: using full one\n");
			memcpy(hc06_ptr, &hdr->daddr.s6_addr16[0], 16);
			hc06_ptr += 16;
		}
	}

	/* UDP header compression */
	if (hdr->nexthdr == UIP_PROTO_UDP)
		lowpan_compress_udp_header(&hc06_ptr, skb);

	head[0] = iphc0;
	head[1] = iphc1;

	skb_pull(skb, sizeof(struct ipv6hdr));
	skb_reset_transport_header(skb);
	memcpy(skb_push(skb, hc06_ptr - head), head, hc06_ptr - head);
	skb_reset_network_header(skb);

	lowpan_raw_dump_table(__func__, "raw skb data dump", skb->data,
				skb->len);
=======
	lowpan_header_compress(skb, dev, type, daddr, saddr, len);
>>>>>>> 1e2f9295

	/*
	 * NOTE1: I'm still unsure about the fact that compression and WPAN
	 * header are created here and not later in the xmit. So wait for
	 * an opinion of net maintainers.
	 */
	/*
	 * NOTE2: to be absolutely correct, we must derive PANid information
	 * from MAC subif of the 'dev' and 'real_dev' network devices, but
	 * this isn't implemented in mainline yet, so currently we assign 0xff
	 */
	mac_cb(skb)->flags = IEEE802154_FC_TYPE_DATA;
	mac_cb(skb)->seq = ieee802154_mlme_ops(dev)->get_dsn(dev);

	/* prepare wpan address data */
	sa.addr_type = IEEE802154_ADDR_LONG;
	sa.pan_id = ieee802154_mlme_ops(dev)->get_pan_id(dev);

	memcpy(&(sa.hwaddr), saddr, 8);
	/* intra-PAN communications */
	da.pan_id = ieee802154_mlme_ops(dev)->get_pan_id(dev);

	/*
	 * if the destination address is the broadcast address, use the
	 * corresponding short address
	 */
	if (lowpan_is_addr_broadcast(daddr)) {
		da.addr_type = IEEE802154_ADDR_SHORT;
		da.short_addr = IEEE802154_ADDR_BROADCAST;
	} else {
		da.addr_type = IEEE802154_ADDR_LONG;
		memcpy(&(da.hwaddr), daddr, IEEE802154_ADDR_LEN);

		/* request acknowledgment */
		mac_cb(skb)->flags |= MAC_CB_FLAG_ACKREQ;
	}

	return dev_hard_header(skb, lowpan_dev_info(dev)->real_dev,
			type, (void *)&da, (void *)&sa, skb->len);
}

static int lowpan_give_skb_to_devices(struct sk_buff *skb,
					struct net_device *dev)
{
	struct lowpan_dev_record *entry;
	struct sk_buff *skb_cp;
	int stat = NET_RX_SUCCESS;

	rcu_read_lock();
	list_for_each_entry_rcu(entry, &lowpan_devices, list)
		if (lowpan_dev_info(entry->ldev)->real_dev == skb->dev) {
			skb_cp = skb_copy(skb, GFP_ATOMIC);
			if (!skb_cp) {
				stat = -ENOMEM;
				break;
			}

			skb_cp->dev = entry->ldev;
			stat = netif_rx(skb_cp);
		}
	rcu_read_unlock();

	return stat;
}

static void lowpan_fragment_timer_expired(unsigned long entry_addr)
{
	struct lowpan_fragment *entry = (struct lowpan_fragment *)entry_addr;

	pr_debug("timer expired for frame with tag %d\n", entry->tag);

	list_del(&entry->list);
	dev_kfree_skb(entry->skb);
	kfree(entry);
}

static struct lowpan_fragment *
lowpan_alloc_new_frame(struct sk_buff *skb, u16 len, u16 tag)
{
	struct lowpan_fragment *frame;

	frame = kzalloc(sizeof(struct lowpan_fragment),
			GFP_ATOMIC);
	if (!frame)
		goto frame_err;

	INIT_LIST_HEAD(&frame->list);

	frame->length = len;
	frame->tag = tag;

	/* allocate buffer for frame assembling */
	frame->skb = netdev_alloc_skb_ip_align(skb->dev, frame->length +
					       sizeof(struct ipv6hdr));

	if (!frame->skb)
		goto skb_err;

	frame->skb->priority = skb->priority;

	/* reserve headroom for uncompressed ipv6 header */
	skb_reserve(frame->skb, sizeof(struct ipv6hdr));
	skb_put(frame->skb, frame->length);

	/* copy the first control block to keep a
	 * trace of the link-layer addresses in case
	 * of a link-local compressed address
	 */
	memcpy(frame->skb->cb, skb->cb, sizeof(skb->cb));

	init_timer(&frame->timer);
	/* time out is the same as for ipv6 - 60 sec */
	frame->timer.expires = jiffies + LOWPAN_FRAG_TIMEOUT;
	frame->timer.data = (unsigned long)frame;
	frame->timer.function = lowpan_fragment_timer_expired;

	add_timer(&frame->timer);

	list_add_tail(&frame->list, &lowpan_fragments);

	return frame;

skb_err:
	kfree(frame);
frame_err:
	return NULL;
}

static int process_data(struct sk_buff *skb)
{
	u8 iphc0, iphc1;
	const struct ieee802154_addr *_saddr, *_daddr;

	raw_dump_table(__func__, "raw skb data dump", skb->data, skb->len);
	/* at least two bytes will be used for the encoding */
	if (skb->len < 2)
		goto drop;

	if (lowpan_fetch_skb_u8(skb, &iphc0))
		goto drop;

	/* fragments assembling */
	switch (iphc0 & LOWPAN_DISPATCH_MASK) {
	case LOWPAN_DISPATCH_FRAG1:
	case LOWPAN_DISPATCH_FRAGN:
	{
		struct lowpan_fragment *frame;
		/* slen stores the rightmost 8 bits of the 11 bits length */
		u8 slen, offset = 0;
		u16 len, tag;
		bool found = false;

		if (lowpan_fetch_skb_u8(skb, &slen) || /* frame length */
		    lowpan_fetch_skb_u16(skb, &tag))  /* fragment tag */
			goto drop;

		/* adds the 3 MSB to the 8 LSB to retrieve the 11 bits length */
		len = ((iphc0 & 7) << 8) | slen;

		if ((iphc0 & LOWPAN_DISPATCH_MASK) == LOWPAN_DISPATCH_FRAG1) {
			pr_debug("%s received a FRAG1 packet (tag: %d, "
				 "size of the entire IP packet: %d)",
				 __func__, tag, len);
		} else { /* FRAGN */
			if (lowpan_fetch_skb_u8(skb, &offset))
				goto unlock_and_drop;
			pr_debug("%s received a FRAGN packet (tag: %d, "
				 "size of the entire IP packet: %d, "
				 "offset: %d)", __func__, tag, len, offset * 8);
		}

		/*
		 * check if frame assembling with the same tag is
		 * already in progress
		 */
		spin_lock_bh(&flist_lock);

		list_for_each_entry(frame, &lowpan_fragments, list)
			if (frame->tag == tag) {
				found = true;
				break;
			}

		/* alloc new frame structure */
		if (!found) {
			pr_debug("%s first fragment received for tag %d, "
				 "begin packet reassembly", __func__, tag);
			frame = lowpan_alloc_new_frame(skb, len, tag);
			if (!frame)
				goto unlock_and_drop;
		}

		/* if payload fits buffer, copy it */
		if (likely((offset * 8 + skb->len) <= frame->length))
			skb_copy_to_linear_data_offset(frame->skb, offset * 8,
							skb->data, skb->len);
		else
			goto unlock_and_drop;

		frame->bytes_rcv += skb->len;

		/* frame assembling complete */
		if ((frame->bytes_rcv == frame->length) &&
		     frame->timer.expires > jiffies) {
			/* if timer haven't expired - first of all delete it */
			del_timer_sync(&frame->timer);
			list_del(&frame->list);
			spin_unlock_bh(&flist_lock);

			pr_debug("%s successfully reassembled fragment "
				 "(tag %d)", __func__, tag);

			dev_kfree_skb(skb);
			skb = frame->skb;
			kfree(frame);

			if (lowpan_fetch_skb_u8(skb, &iphc0))
				goto drop;

			break;
		}
		spin_unlock_bh(&flist_lock);

		return kfree_skb(skb), 0;
	}
	default:
		break;
	}

	if (lowpan_fetch_skb_u8(skb, &iphc1))
		goto drop;

	_saddr = &mac_cb(skb)->sa;
	_daddr = &mac_cb(skb)->da;

	return lowpan_process_data(skb, skb->dev, (u8 *)_saddr->hwaddr,
				_saddr->addr_type, IEEE802154_ADDR_LEN,
				(u8 *)_daddr->hwaddr, _daddr->addr_type,
				IEEE802154_ADDR_LEN, iphc0, iphc1,
				lowpan_give_skb_to_devices);

unlock_and_drop:
	spin_unlock_bh(&flist_lock);
drop:
	kfree_skb(skb);
	return -EINVAL;
}

static int lowpan_set_address(struct net_device *dev, void *p)
{
	struct sockaddr *sa = p;

	if (netif_running(dev))
		return -EBUSY;

	/* TODO: validate addr */
	memcpy(dev->dev_addr, sa->sa_data, dev->addr_len);

	return 0;
}

static int
lowpan_fragment_xmit(struct sk_buff *skb, u8 *head,
			int mlen, int plen, int offset, int type)
{
	struct sk_buff *frag;
	int hlen;

	hlen = (type == LOWPAN_DISPATCH_FRAG1) ?
			LOWPAN_FRAG1_HEAD_SIZE : LOWPAN_FRAGN_HEAD_SIZE;

	raw_dump_inline(__func__, "6lowpan fragment header", head, hlen);

	frag = netdev_alloc_skb(skb->dev,
				hlen + mlen + plen + IEEE802154_MFR_SIZE);
	if (!frag)
		return -ENOMEM;

	frag->priority = skb->priority;

	/* copy header, MFR and payload */
	skb_put(frag, mlen);
	skb_copy_to_linear_data(frag, skb_mac_header(skb), mlen);

	skb_put(frag, hlen);
	skb_copy_to_linear_data_offset(frag, mlen, head, hlen);

	skb_put(frag, plen);
	skb_copy_to_linear_data_offset(frag, mlen + hlen,
				       skb_network_header(skb) + offset, plen);

	raw_dump_table(__func__, " raw fragment dump", frag->data, frag->len);

	return dev_queue_xmit(frag);
}

static int
lowpan_skb_fragmentation(struct sk_buff *skb, struct net_device *dev)
{
	int  err, header_length, payload_length, tag, offset = 0;
	u8 head[5];

	header_length = skb->mac_len;
	payload_length = skb->len - header_length;
	tag = lowpan_dev_info(dev)->fragment_tag++;

	/* first fragment header */
	head[0] = LOWPAN_DISPATCH_FRAG1 | ((payload_length >> 8) & 0x7);
	head[1] = payload_length & 0xff;
	head[2] = tag >> 8;
	head[3] = tag & 0xff;

	err = lowpan_fragment_xmit(skb, head, header_length, LOWPAN_FRAG_SIZE,
				   0, LOWPAN_DISPATCH_FRAG1);

	if (err) {
		pr_debug("%s unable to send FRAG1 packet (tag: %d)",
			 __func__, tag);
		goto exit;
	}

	offset = LOWPAN_FRAG_SIZE;

	/* next fragment header */
	head[0] &= ~LOWPAN_DISPATCH_FRAG1;
	head[0] |= LOWPAN_DISPATCH_FRAGN;

	while (payload_length - offset > 0) {
		int len = LOWPAN_FRAG_SIZE;

		head[4] = offset / 8;

		if (payload_length - offset < len)
			len = payload_length - offset;

		err = lowpan_fragment_xmit(skb, head, header_length,
					   len, offset, LOWPAN_DISPATCH_FRAGN);
		if (err) {
			pr_debug("%s unable to send a subsequent FRAGN packet "
				 "(tag: %d, offset: %d", __func__, tag, offset);
			goto exit;
		}

		offset += len;
	}

exit:
	return err;
}

static netdev_tx_t lowpan_xmit(struct sk_buff *skb, struct net_device *dev)
{
	int err = -1;

	pr_debug("package xmit\n");

	skb->dev = lowpan_dev_info(dev)->real_dev;
	if (skb->dev == NULL) {
		pr_debug("ERROR: no real wpan device found\n");
		goto error;
	}

	/* Send directly if less than the MTU minus the 2 checksum bytes. */
	if (skb->len <= IEEE802154_MTU - IEEE802154_MFR_SIZE) {
		err = dev_queue_xmit(skb);
		goto out;
	}

	pr_debug("frame is too big, fragmentation is needed\n");
	err = lowpan_skb_fragmentation(skb, dev);
error:
	dev_kfree_skb(skb);
out:
	if (err)
		pr_debug("ERROR: xmit failed\n");

	return (err < 0) ? NET_XMIT_DROP : err;
}

static struct wpan_phy *lowpan_get_phy(const struct net_device *dev)
{
	struct net_device *real_dev = lowpan_dev_info(dev)->real_dev;
	return ieee802154_mlme_ops(real_dev)->get_phy(real_dev);
}

static u16 lowpan_get_pan_id(const struct net_device *dev)
{
	struct net_device *real_dev = lowpan_dev_info(dev)->real_dev;
	return ieee802154_mlme_ops(real_dev)->get_pan_id(real_dev);
}

static u16 lowpan_get_short_addr(const struct net_device *dev)
{
	struct net_device *real_dev = lowpan_dev_info(dev)->real_dev;
	return ieee802154_mlme_ops(real_dev)->get_short_addr(real_dev);
}

static u8 lowpan_get_dsn(const struct net_device *dev)
{
	struct net_device *real_dev = lowpan_dev_info(dev)->real_dev;
	return ieee802154_mlme_ops(real_dev)->get_dsn(real_dev);
}

static struct header_ops lowpan_header_ops = {
	.create	= lowpan_header_create,
};

static const struct net_device_ops lowpan_netdev_ops = {
	.ndo_start_xmit		= lowpan_xmit,
	.ndo_set_mac_address	= lowpan_set_address,
};

static struct ieee802154_mlme_ops lowpan_mlme = {
	.get_pan_id = lowpan_get_pan_id,
	.get_phy = lowpan_get_phy,
	.get_short_addr = lowpan_get_short_addr,
	.get_dsn = lowpan_get_dsn,
};

static void lowpan_setup(struct net_device *dev)
{
	dev->addr_len		= IEEE802154_ADDR_LEN;
	memset(dev->broadcast, 0xff, IEEE802154_ADDR_LEN);
	dev->type		= ARPHRD_IEEE802154;
	/* Frame Control + Sequence Number + Address fields + Security Header */
	dev->hard_header_len	= 2 + 1 + 20 + 14;
	dev->needed_tailroom	= 2; /* FCS */
	dev->mtu		= 1281;
	dev->tx_queue_len	= 0;
	dev->flags		= IFF_BROADCAST | IFF_MULTICAST;
	dev->watchdog_timeo	= 0;

	dev->netdev_ops		= &lowpan_netdev_ops;
	dev->header_ops		= &lowpan_header_ops;
	dev->ml_priv		= &lowpan_mlme;
	dev->destructor		= free_netdev;
}

static int lowpan_validate(struct nlattr *tb[], struct nlattr *data[])
{
	if (tb[IFLA_ADDRESS]) {
		if (nla_len(tb[IFLA_ADDRESS]) != IEEE802154_ADDR_LEN)
			return -EINVAL;
	}
	return 0;
}

static int lowpan_rcv(struct sk_buff *skb, struct net_device *dev,
	struct packet_type *pt, struct net_device *orig_dev)
{
	struct sk_buff *local_skb;

	if (!netif_running(dev))
		goto drop;

	if (dev->type != ARPHRD_IEEE802154)
		goto drop;

	/* check that it's our buffer */
	if (skb->data[0] == LOWPAN_DISPATCH_IPV6) {
		/* Copy the packet so that the IPv6 header is
		 * properly aligned.
		 */
		local_skb = skb_copy_expand(skb, NET_SKB_PAD - 1,
					    skb_tailroom(skb), GFP_ATOMIC);
		if (!local_skb)
			goto drop;

		local_skb->protocol = htons(ETH_P_IPV6);
		local_skb->pkt_type = PACKET_HOST;

		/* Pull off the 1-byte of 6lowpan header. */
		skb_pull(local_skb, 1);

		lowpan_give_skb_to_devices(local_skb, NULL);

		kfree_skb(local_skb);
		kfree_skb(skb);
	} else {
		switch (skb->data[0] & 0xe0) {
		case LOWPAN_DISPATCH_IPHC:	/* ipv6 datagram */
		case LOWPAN_DISPATCH_FRAG1:	/* first fragment header */
		case LOWPAN_DISPATCH_FRAGN:	/* next fragments headers */
			local_skb = skb_clone(skb, GFP_ATOMIC);
			if (!local_skb)
				goto drop;
			process_data(local_skb);

			kfree_skb(skb);
			break;
		default:
			break;
		}
	}

	return NET_RX_SUCCESS;

drop:
	kfree_skb(skb);
	return NET_RX_DROP;
}

static int lowpan_newlink(struct net *src_net, struct net_device *dev,
			  struct nlattr *tb[], struct nlattr *data[])
{
	struct net_device *real_dev;
	struct lowpan_dev_record *entry;

	pr_debug("adding new link\n");

	if (!tb[IFLA_LINK])
		return -EINVAL;
	/* find and hold real wpan device */
	real_dev = dev_get_by_index(src_net, nla_get_u32(tb[IFLA_LINK]));
	if (!real_dev)
		return -ENODEV;
	if (real_dev->type != ARPHRD_IEEE802154) {
		dev_put(real_dev);
		return -EINVAL;
	}

	lowpan_dev_info(dev)->real_dev = real_dev;
	lowpan_dev_info(dev)->fragment_tag = 0;
	mutex_init(&lowpan_dev_info(dev)->dev_list_mtx);

	entry = kzalloc(sizeof(struct lowpan_dev_record), GFP_KERNEL);
	if (!entry) {
		dev_put(real_dev);
		lowpan_dev_info(dev)->real_dev = NULL;
		return -ENOMEM;
	}

	entry->ldev = dev;

	/* Set the lowpan harware address to the wpan hardware address. */
	memcpy(dev->dev_addr, real_dev->dev_addr, IEEE802154_ADDR_LEN);

	mutex_lock(&lowpan_dev_info(dev)->dev_list_mtx);
	INIT_LIST_HEAD(&entry->list);
	list_add_tail(&entry->list, &lowpan_devices);
	mutex_unlock(&lowpan_dev_info(dev)->dev_list_mtx);

	register_netdevice(dev);

	return 0;
}

static void lowpan_dellink(struct net_device *dev, struct list_head *head)
{
	struct lowpan_dev_info *lowpan_dev = lowpan_dev_info(dev);
	struct net_device *real_dev = lowpan_dev->real_dev;
	struct lowpan_dev_record *entry, *tmp;

	ASSERT_RTNL();

	mutex_lock(&lowpan_dev_info(dev)->dev_list_mtx);
	list_for_each_entry_safe(entry, tmp, &lowpan_devices, list) {
		if (entry->ldev == dev) {
			list_del(&entry->list);
			kfree(entry);
		}
	}
	mutex_unlock(&lowpan_dev_info(dev)->dev_list_mtx);

	mutex_destroy(&lowpan_dev_info(dev)->dev_list_mtx);

	unregister_netdevice_queue(dev, head);

	dev_put(real_dev);
}

static struct rtnl_link_ops lowpan_link_ops __read_mostly = {
	.kind		= "lowpan",
	.priv_size	= sizeof(struct lowpan_dev_info),
	.setup		= lowpan_setup,
	.newlink	= lowpan_newlink,
	.dellink	= lowpan_dellink,
	.validate	= lowpan_validate,
};

static inline int __init lowpan_netlink_init(void)
{
	return rtnl_link_register(&lowpan_link_ops);
}

static inline void lowpan_netlink_fini(void)
{
	rtnl_link_unregister(&lowpan_link_ops);
}

static int lowpan_device_event(struct notifier_block *unused,
			       unsigned long event, void *ptr)
{
	struct net_device *dev = netdev_notifier_info_to_dev(ptr);
	LIST_HEAD(del_list);
	struct lowpan_dev_record *entry, *tmp;

	if (dev->type != ARPHRD_IEEE802154)
		goto out;

	if (event == NETDEV_UNREGISTER) {
		list_for_each_entry_safe(entry, tmp, &lowpan_devices, list) {
			if (lowpan_dev_info(entry->ldev)->real_dev == dev)
				lowpan_dellink(entry->ldev, &del_list);
		}

		unregister_netdevice_many(&del_list);
	}

out:
	return NOTIFY_DONE;
}

static struct notifier_block lowpan_dev_notifier = {
	.notifier_call = lowpan_device_event,
};

static struct packet_type lowpan_packet_type = {
	.type = __constant_htons(ETH_P_IEEE802154),
	.func = lowpan_rcv,
};

static int __init lowpan_init_module(void)
{
	int err = 0;

	err = lowpan_netlink_init();
	if (err < 0)
		goto out;

	dev_add_pack(&lowpan_packet_type);

	err = register_netdevice_notifier(&lowpan_dev_notifier);
	if (err < 0) {
		dev_remove_pack(&lowpan_packet_type);
		lowpan_netlink_fini();
	}
out:
	return err;
}

static void __exit lowpan_cleanup_module(void)
{
	struct lowpan_fragment *frame, *tframe;

	lowpan_netlink_fini();

	dev_remove_pack(&lowpan_packet_type);

	unregister_netdevice_notifier(&lowpan_dev_notifier);

	/* Now 6lowpan packet_type is removed, so no new fragments are
	 * expected on RX, therefore that's the time to clean incomplete
	 * fragments.
	 */
	spin_lock_bh(&flist_lock);
	list_for_each_entry_safe(frame, tframe, &lowpan_fragments, list) {
		del_timer_sync(&frame->timer);
		list_del(&frame->list);
		dev_kfree_skb(frame->skb);
		kfree(frame);
	}
	spin_unlock_bh(&flist_lock);
}

module_init(lowpan_init_module);
module_exit(lowpan_cleanup_module);
MODULE_LICENSE("GPL");
MODULE_ALIAS_RTNL_LINK("lowpan");<|MERGE_RESOLUTION|>--- conflicted
+++ resolved
@@ -125,160 +125,7 @@
 	raw_dump_inline(__func__, "saddr", (unsigned char *)saddr, 8);
 	raw_dump_inline(__func__, "daddr", (unsigned char *)daddr, 8);
 
-<<<<<<< HEAD
-	lowpan_raw_dump_inline(__func__, "daddr", (unsigned char *)daddr, 8);
-
-	/*
-	 * Traffic class, flow label
-	 * If flow label is 0, compress it. If traffic class is 0, compress it
-	 * We have to process both in the same time as the offset of traffic
-	 * class depends on the presence of version and flow label
-	 */
-
-	/* hc06 format of TC is ECN | DSCP , original one is DSCP | ECN */
-	tmp = (hdr->priority << 4) | (hdr->flow_lbl[0] >> 4);
-	tmp = ((tmp & 0x03) << 6) | (tmp >> 2);
-
-	if (((hdr->flow_lbl[0] & 0x0F) == 0) &&
-	     (hdr->flow_lbl[1] == 0) && (hdr->flow_lbl[2] == 0)) {
-		/* flow label can be compressed */
-		iphc0 |= LOWPAN_IPHC_FL_C;
-		if ((hdr->priority == 0) &&
-		   ((hdr->flow_lbl[0] & 0xF0) == 0)) {
-			/* compress (elide) all */
-			iphc0 |= LOWPAN_IPHC_TC_C;
-		} else {
-			/* compress only the flow label */
-			*hc06_ptr = tmp;
-			hc06_ptr += 1;
-		}
-	} else {
-		/* Flow label cannot be compressed */
-		if ((hdr->priority == 0) &&
-		   ((hdr->flow_lbl[0] & 0xF0) == 0)) {
-			/* compress only traffic class */
-			iphc0 |= LOWPAN_IPHC_TC_C;
-			*hc06_ptr = (tmp & 0xc0) | (hdr->flow_lbl[0] & 0x0F);
-			memcpy(hc06_ptr + 1, &hdr->flow_lbl[1], 2);
-			hc06_ptr += 3;
-		} else {
-			/* compress nothing */
-			memcpy(hc06_ptr, hdr, 4);
-			/* replace the top byte with new ECN | DSCP format */
-			*hc06_ptr = tmp;
-			hc06_ptr += 4;
-		}
-	}
-
-	/* NOTE: payload length is always compressed */
-
-	/* Next Header is compress if UDP */
-	if (hdr->nexthdr == UIP_PROTO_UDP)
-		iphc0 |= LOWPAN_IPHC_NH_C;
-
-	if ((iphc0 & LOWPAN_IPHC_NH_C) == 0) {
-		*hc06_ptr = hdr->nexthdr;
-		hc06_ptr += 1;
-	}
-
-	/*
-	 * Hop limit
-	 * if 1:   compress, encoding is 01
-	 * if 64:  compress, encoding is 10
-	 * if 255: compress, encoding is 11
-	 * else do not compress
-	 */
-	switch (hdr->hop_limit) {
-	case 1:
-		iphc0 |= LOWPAN_IPHC_TTL_1;
-		break;
-	case 64:
-		iphc0 |= LOWPAN_IPHC_TTL_64;
-		break;
-	case 255:
-		iphc0 |= LOWPAN_IPHC_TTL_255;
-		break;
-	default:
-		*hc06_ptr = hdr->hop_limit;
-		hc06_ptr += 1;
-		break;
-	}
-
-	/* source address compression */
-	if (is_addr_unspecified(&hdr->saddr)) {
-		pr_debug("source address is unspecified, setting SAC\n");
-		iphc1 |= LOWPAN_IPHC_SAC;
-	/* TODO: context lookup */
-	} else if (is_addr_link_local(&hdr->saddr)) {
-		pr_debug("source address is link-local\n");
-		iphc1 |= lowpan_compress_addr_64(&hc06_ptr,
-				LOWPAN_IPHC_SAM_BIT, &hdr->saddr, saddr);
-	} else {
-		pr_debug("send the full source address\n");
-		memcpy(hc06_ptr, &hdr->saddr.s6_addr16[0], 16);
-		hc06_ptr += 16;
-	}
-
-	/* destination address compression */
-	if (is_addr_mcast(&hdr->daddr)) {
-		pr_debug("destination address is multicast: ");
-		iphc1 |= LOWPAN_IPHC_M;
-		if (lowpan_is_mcast_addr_compressable8(&hdr->daddr)) {
-			pr_debug("compressed to 1 octet\n");
-			iphc1 |= LOWPAN_IPHC_DAM_11;
-			/* use last byte */
-			*hc06_ptr = hdr->daddr.s6_addr[15];
-			hc06_ptr += 1;
-		} else if (lowpan_is_mcast_addr_compressable32(&hdr->daddr)) {
-			pr_debug("compressed to 4 octets\n");
-			iphc1 |= LOWPAN_IPHC_DAM_10;
-			/* second byte + the last three */
-			*hc06_ptr = hdr->daddr.s6_addr[1];
-			memcpy(hc06_ptr + 1, &hdr->daddr.s6_addr[13], 3);
-			hc06_ptr += 4;
-		} else if (lowpan_is_mcast_addr_compressable48(&hdr->daddr)) {
-			pr_debug("compressed to 6 octets\n");
-			iphc1 |= LOWPAN_IPHC_DAM_01;
-			/* second byte + the last five */
-			*hc06_ptr = hdr->daddr.s6_addr[1];
-			memcpy(hc06_ptr + 1, &hdr->daddr.s6_addr[11], 5);
-			hc06_ptr += 6;
-		} else {
-			pr_debug("using full address\n");
-			iphc1 |= LOWPAN_IPHC_DAM_00;
-			memcpy(hc06_ptr, &hdr->daddr.s6_addr[0], 16);
-			hc06_ptr += 16;
-		}
-	} else {
-		/* TODO: context lookup */
-		if (is_addr_link_local(&hdr->daddr)) {
-			pr_debug("dest address is unicast and link-local\n");
-			iphc1 |= lowpan_compress_addr_64(&hc06_ptr,
-				LOWPAN_IPHC_DAM_BIT, &hdr->daddr, daddr);
-		} else {
-			pr_debug("dest address is unicast: using full one\n");
-			memcpy(hc06_ptr, &hdr->daddr.s6_addr16[0], 16);
-			hc06_ptr += 16;
-		}
-	}
-
-	/* UDP header compression */
-	if (hdr->nexthdr == UIP_PROTO_UDP)
-		lowpan_compress_udp_header(&hc06_ptr, skb);
-
-	head[0] = iphc0;
-	head[1] = iphc1;
-
-	skb_pull(skb, sizeof(struct ipv6hdr));
-	skb_reset_transport_header(skb);
-	memcpy(skb_push(skb, hc06_ptr - head), head, hc06_ptr - head);
-	skb_reset_network_header(skb);
-
-	lowpan_raw_dump_table(__func__, "raw skb data dump", skb->data,
-				skb->len);
-=======
 	lowpan_header_compress(skb, dev, type, daddr, saddr, len);
->>>>>>> 1e2f9295
 
 	/*
 	 * NOTE1: I'm still unsure about the fact that compression and WPAN
