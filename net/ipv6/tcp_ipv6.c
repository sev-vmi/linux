--- conflicted
+++ resolved
@@ -1803,15 +1803,9 @@
 		if (!xfrm6_policy_check(sk, XFRM_POLICY_IN, skb))
 			drop_reason = SKB_DROP_REASON_XFRM_POLICY;
 		else
-<<<<<<< HEAD
-			drop_reason = tcp_inbound_md5_hash(sk, skb,
-							   &hdr->saddr, &hdr->daddr,
-							   AF_INET6, dif, sdif);
-=======
 			drop_reason = tcp_inbound_hash(sk, req, skb,
 						       &hdr->saddr, &hdr->daddr,
 						       AF_INET6, dif, sdif);
->>>>>>> 740329d7
 		if (drop_reason) {
 			sk_drops_add(sk, skb);
 			reqsk_put(req);
