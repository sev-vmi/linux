// SPDX-License-Identifier: GPL-2.0-only
/*
 * linux/net/sunrpc/svc_xprt.c
 *
 * Author: Tom Tucker <tom@opengridcomputing.com>
 */

#include <linux/sched.h>
#include <linux/sched/mm.h>
#include <linux/errno.h>
#include <linux/freezer.h>
#include <linux/kthread.h>
#include <linux/slab.h>
#include <net/sock.h>
#include <linux/sunrpc/addr.h>
#include <linux/sunrpc/stats.h>
#include <linux/sunrpc/svc_xprt.h>
#include <linux/sunrpc/svcsock.h>
#include <linux/sunrpc/xprt.h>
#include <linux/module.h>
#include <linux/netdevice.h>
#include <trace/events/sunrpc.h>

#define RPCDBG_FACILITY	RPCDBG_SVCXPRT

static unsigned int svc_rpc_per_connection_limit __read_mostly;
module_param(svc_rpc_per_connection_limit, uint, 0644);


static struct svc_deferred_req *svc_deferred_dequeue(struct svc_xprt *xprt);
static int svc_deferred_recv(struct svc_rqst *rqstp);
static struct cache_deferred_req *svc_defer(struct cache_req *req);
static void svc_age_temp_xprts(struct timer_list *t);
static void svc_delete_xprt(struct svc_xprt *xprt);

/* apparently the "standard" is that clients close
 * idle connections after 5 minutes, servers after
 * 6 minutes
 *   http://nfsv4bat.org/Documents/ConnectAThon/1996/nfstcp.pdf
 */
static int svc_conn_age_period = 6*60;

/* List of registered transport classes */
static DEFINE_SPINLOCK(svc_xprt_class_lock);
static LIST_HEAD(svc_xprt_class_list);

/* SMP locking strategy:
 *
 *	svc_pool->sp_lock protects most of the fields of that pool.
 *	svc_serv->sv_lock protects sv_tempsocks, sv_permsocks, sv_tmpcnt.
 *	when both need to be taken (rare), svc_serv->sv_lock is first.
 *	The "service mutex" protects svc_serv->sv_nrthread.
 *	svc_sock->sk_lock protects the svc_sock->sk_deferred list
 *             and the ->sk_info_authunix cache.
 *
 *	The XPT_BUSY bit in xprt->xpt_flags prevents a transport being
 *	enqueued multiply. During normal transport processing this bit
 *	is set by svc_xprt_enqueue and cleared by svc_xprt_received.
 *	Providers should not manipulate this bit directly.
 *
 *	Some flags can be set to certain values at any time
 *	providing that certain rules are followed:
 *
 *	XPT_CONN, XPT_DATA:
 *		- Can be set or cleared at any time.
 *		- After a set, svc_xprt_enqueue must be called to enqueue
 *		  the transport for processing.
 *		- After a clear, the transport must be read/accepted.
 *		  If this succeeds, it must be set again.
 *	XPT_CLOSE:
 *		- Can set at any time. It is never cleared.
 *      XPT_DEAD:
 *		- Can only be set while XPT_BUSY is held which ensures
 *		  that no other thread will be using the transport or will
 *		  try to set XPT_DEAD.
 */
int svc_reg_xprt_class(struct svc_xprt_class *xcl)
{
	struct svc_xprt_class *cl;
	int res = -EEXIST;

	dprintk("svc: Adding svc transport class '%s'\n", xcl->xcl_name);

	INIT_LIST_HEAD(&xcl->xcl_list);
	spin_lock(&svc_xprt_class_lock);
	/* Make sure there isn't already a class with the same name */
	list_for_each_entry(cl, &svc_xprt_class_list, xcl_list) {
		if (strcmp(xcl->xcl_name, cl->xcl_name) == 0)
			goto out;
	}
	list_add_tail(&xcl->xcl_list, &svc_xprt_class_list);
	res = 0;
out:
	spin_unlock(&svc_xprt_class_lock);
	return res;
}
EXPORT_SYMBOL_GPL(svc_reg_xprt_class);

void svc_unreg_xprt_class(struct svc_xprt_class *xcl)
{
	dprintk("svc: Removing svc transport class '%s'\n", xcl->xcl_name);
	spin_lock(&svc_xprt_class_lock);
	list_del_init(&xcl->xcl_list);
	spin_unlock(&svc_xprt_class_lock);
}
EXPORT_SYMBOL_GPL(svc_unreg_xprt_class);

/**
 * svc_print_xprts - Format the transport list for printing
 * @buf: target buffer for formatted address
 * @maxlen: length of target buffer
 *
 * Fills in @buf with a string containing a list of transport names, each name
 * terminated with '\n'. If the buffer is too small, some entries may be
 * missing, but it is guaranteed that all lines in the output buffer are
 * complete.
 *
 * Returns positive length of the filled-in string.
 */
int svc_print_xprts(char *buf, int maxlen)
{
	struct svc_xprt_class *xcl;
	char tmpstr[80];
	int len = 0;
	buf[0] = '\0';

	spin_lock(&svc_xprt_class_lock);
	list_for_each_entry(xcl, &svc_xprt_class_list, xcl_list) {
		int slen;

		slen = snprintf(tmpstr, sizeof(tmpstr), "%s %d\n",
				xcl->xcl_name, xcl->xcl_max_payload);
		if (slen >= sizeof(tmpstr) || len + slen >= maxlen)
			break;
		len += slen;
		strcat(buf, tmpstr);
	}
	spin_unlock(&svc_xprt_class_lock);

	return len;
}

/**
 * svc_xprt_deferred_close - Close a transport
 * @xprt: transport instance
 *
 * Used in contexts that need to defer the work of shutting down
 * the transport to an nfsd thread.
 */
void svc_xprt_deferred_close(struct svc_xprt *xprt)
{
	if (!test_and_set_bit(XPT_CLOSE, &xprt->xpt_flags))
		svc_xprt_enqueue(xprt);
}
EXPORT_SYMBOL_GPL(svc_xprt_deferred_close);

static void svc_xprt_free(struct kref *kref)
{
	struct svc_xprt *xprt =
		container_of(kref, struct svc_xprt, xpt_ref);
	struct module *owner = xprt->xpt_class->xcl_owner;
	if (test_bit(XPT_CACHE_AUTH, &xprt->xpt_flags))
		svcauth_unix_info_release(xprt);
	put_cred(xprt->xpt_cred);
	put_net_track(xprt->xpt_net, &xprt->ns_tracker);
	/* See comment on corresponding get in xs_setup_bc_tcp(): */
	if (xprt->xpt_bc_xprt)
		xprt_put(xprt->xpt_bc_xprt);
	if (xprt->xpt_bc_xps)
		xprt_switch_put(xprt->xpt_bc_xps);
	trace_svc_xprt_free(xprt);
	xprt->xpt_ops->xpo_free(xprt);
	module_put(owner);
}

void svc_xprt_put(struct svc_xprt *xprt)
{
	kref_put(&xprt->xpt_ref, svc_xprt_free);
}
EXPORT_SYMBOL_GPL(svc_xprt_put);

/*
 * Called by transport drivers to initialize the transport independent
 * portion of the transport instance.
 */
void svc_xprt_init(struct net *net, struct svc_xprt_class *xcl,
		   struct svc_xprt *xprt, struct svc_serv *serv)
{
	memset(xprt, 0, sizeof(*xprt));
	xprt->xpt_class = xcl;
	xprt->xpt_ops = xcl->xcl_ops;
	kref_init(&xprt->xpt_ref);
	xprt->xpt_server = serv;
	INIT_LIST_HEAD(&xprt->xpt_list);
	INIT_LIST_HEAD(&xprt->xpt_ready);
	INIT_LIST_HEAD(&xprt->xpt_deferred);
	INIT_LIST_HEAD(&xprt->xpt_users);
	mutex_init(&xprt->xpt_mutex);
	spin_lock_init(&xprt->xpt_lock);
	set_bit(XPT_BUSY, &xprt->xpt_flags);
	xprt->xpt_net = get_net_track(net, &xprt->ns_tracker, GFP_ATOMIC);
	strcpy(xprt->xpt_remotebuf, "uninitialized");
}
EXPORT_SYMBOL_GPL(svc_xprt_init);

static struct svc_xprt *__svc_xpo_create(struct svc_xprt_class *xcl,
					 struct svc_serv *serv,
					 struct net *net,
					 const int family,
					 const unsigned short port,
					 int flags)
{
	struct sockaddr_in sin = {
		.sin_family		= AF_INET,
		.sin_addr.s_addr	= htonl(INADDR_ANY),
		.sin_port		= htons(port),
	};
#if IS_ENABLED(CONFIG_IPV6)
	struct sockaddr_in6 sin6 = {
		.sin6_family		= AF_INET6,
		.sin6_addr		= IN6ADDR_ANY_INIT,
		.sin6_port		= htons(port),
	};
#endif
	struct svc_xprt *xprt;
	struct sockaddr *sap;
	size_t len;

	switch (family) {
	case PF_INET:
		sap = (struct sockaddr *)&sin;
		len = sizeof(sin);
		break;
#if IS_ENABLED(CONFIG_IPV6)
	case PF_INET6:
		sap = (struct sockaddr *)&sin6;
		len = sizeof(sin6);
		break;
#endif
	default:
		return ERR_PTR(-EAFNOSUPPORT);
	}

	xprt = xcl->xcl_ops->xpo_create(serv, net, sap, len, flags);
	if (IS_ERR(xprt))
		trace_svc_xprt_create_err(serv->sv_program->pg_name,
					  xcl->xcl_name, sap, len, xprt);
	return xprt;
}

/**
 * svc_xprt_received - start next receiver thread
 * @xprt: controlling transport
 *
 * The caller must hold the XPT_BUSY bit and must
 * not thereafter touch transport data.
 *
 * Note: XPT_DATA only gets cleared when a read-attempt finds no (or
 * insufficient) data.
 */
void svc_xprt_received(struct svc_xprt *xprt)
{
	if (!test_bit(XPT_BUSY, &xprt->xpt_flags)) {
		WARN_ONCE(1, "xprt=0x%p already busy!", xprt);
		return;
	}

	/* As soon as we clear busy, the xprt could be closed and
	 * 'put', so we need a reference to call svc_xprt_enqueue with:
	 */
	svc_xprt_get(xprt);
	smp_mb__before_atomic();
	clear_bit(XPT_BUSY, &xprt->xpt_flags);
	svc_xprt_enqueue(xprt);
	svc_xprt_put(xprt);
}
EXPORT_SYMBOL_GPL(svc_xprt_received);

void svc_add_new_perm_xprt(struct svc_serv *serv, struct svc_xprt *new)
{
	clear_bit(XPT_TEMP, &new->xpt_flags);
	spin_lock_bh(&serv->sv_lock);
	list_add(&new->xpt_list, &serv->sv_permsocks);
	spin_unlock_bh(&serv->sv_lock);
	svc_xprt_received(new);
}

static int _svc_xprt_create(struct svc_serv *serv, const char *xprt_name,
			    struct net *net, const int family,
			    const unsigned short port, int flags,
			    const struct cred *cred)
{
	struct svc_xprt_class *xcl;

	spin_lock(&svc_xprt_class_lock);
	list_for_each_entry(xcl, &svc_xprt_class_list, xcl_list) {
		struct svc_xprt *newxprt;
		unsigned short newport;

		if (strcmp(xprt_name, xcl->xcl_name))
			continue;

		if (!try_module_get(xcl->xcl_owner))
			goto err;

		spin_unlock(&svc_xprt_class_lock);
		newxprt = __svc_xpo_create(xcl, serv, net, family, port, flags);
		if (IS_ERR(newxprt)) {
			module_put(xcl->xcl_owner);
			return PTR_ERR(newxprt);
		}
		newxprt->xpt_cred = get_cred(cred);
		svc_add_new_perm_xprt(serv, newxprt);
		newport = svc_xprt_local_port(newxprt);
		return newport;
	}
 err:
	spin_unlock(&svc_xprt_class_lock);
	/* This errno is exposed to user space.  Provide a reasonable
	 * perror msg for a bad transport. */
	return -EPROTONOSUPPORT;
}

/**
 * svc_xprt_create - Add a new listener to @serv
 * @serv: target RPC service
 * @xprt_name: transport class name
 * @net: network namespace
 * @family: network address family
 * @port: listener port
 * @flags: SVC_SOCK flags
 * @cred: credential to bind to this transport
 *
 * Return values:
 *   %0: New listener added successfully
 *   %-EPROTONOSUPPORT: Requested transport type not supported
 */
int svc_xprt_create(struct svc_serv *serv, const char *xprt_name,
		    struct net *net, const int family,
		    const unsigned short port, int flags,
		    const struct cred *cred)
{
	int err;

	err = _svc_xprt_create(serv, xprt_name, net, family, port, flags, cred);
	if (err == -EPROTONOSUPPORT) {
		request_module("svc%s", xprt_name);
		err = _svc_xprt_create(serv, xprt_name, net, family, port, flags, cred);
	}
	return err;
}
EXPORT_SYMBOL_GPL(svc_xprt_create);

/*
 * Copy the local and remote xprt addresses to the rqstp structure
 */
void svc_xprt_copy_addrs(struct svc_rqst *rqstp, struct svc_xprt *xprt)
{
	memcpy(&rqstp->rq_addr, &xprt->xpt_remote, xprt->xpt_remotelen);
	rqstp->rq_addrlen = xprt->xpt_remotelen;

	/*
	 * Destination address in request is needed for binding the
	 * source address in RPC replies/callbacks later.
	 */
	memcpy(&rqstp->rq_daddr, &xprt->xpt_local, xprt->xpt_locallen);
	rqstp->rq_daddrlen = xprt->xpt_locallen;
}
EXPORT_SYMBOL_GPL(svc_xprt_copy_addrs);

/**
 * svc_print_addr - Format rq_addr field for printing
 * @rqstp: svc_rqst struct containing address to print
 * @buf: target buffer for formatted address
 * @len: length of target buffer
 *
 */
char *svc_print_addr(struct svc_rqst *rqstp, char *buf, size_t len)
{
	return __svc_print_addr(svc_addr(rqstp), buf, len);
}
EXPORT_SYMBOL_GPL(svc_print_addr);

static bool svc_xprt_slots_in_range(struct svc_xprt *xprt)
{
	unsigned int limit = svc_rpc_per_connection_limit;
	int nrqsts = atomic_read(&xprt->xpt_nr_rqsts);

	return limit == 0 || (nrqsts >= 0 && nrqsts < limit);
}

static bool svc_xprt_reserve_slot(struct svc_rqst *rqstp, struct svc_xprt *xprt)
{
	if (!test_bit(RQ_DATA, &rqstp->rq_flags)) {
		if (!svc_xprt_slots_in_range(xprt))
			return false;
		atomic_inc(&xprt->xpt_nr_rqsts);
		set_bit(RQ_DATA, &rqstp->rq_flags);
	}
	return true;
}

static void svc_xprt_release_slot(struct svc_rqst *rqstp)
{
	struct svc_xprt	*xprt = rqstp->rq_xprt;
	if (test_and_clear_bit(RQ_DATA, &rqstp->rq_flags)) {
		atomic_dec(&xprt->xpt_nr_rqsts);
		smp_wmb(); /* See smp_rmb() in svc_xprt_ready() */
		svc_xprt_enqueue(xprt);
	}
}

static bool svc_xprt_ready(struct svc_xprt *xprt)
{
	unsigned long xpt_flags;

	/*
	 * If another cpu has recently updated xpt_flags,
	 * sk_sock->flags, xpt_reserved, or xpt_nr_rqsts, we need to
	 * know about it; otherwise it's possible that both that cpu and
	 * this one could call svc_xprt_enqueue() without either
	 * svc_xprt_enqueue() recognizing that the conditions below
	 * are satisfied, and we could stall indefinitely:
	 */
	smp_rmb();
	xpt_flags = READ_ONCE(xprt->xpt_flags);

	if (xpt_flags & BIT(XPT_BUSY))
		return false;
	if (xpt_flags & (BIT(XPT_CONN) | BIT(XPT_CLOSE)))
		return true;
	if (xpt_flags & (BIT(XPT_DATA) | BIT(XPT_DEFERRED))) {
		if (xprt->xpt_ops->xpo_has_wspace(xprt) &&
		    svc_xprt_slots_in_range(xprt))
			return true;
		trace_svc_xprt_no_write_space(xprt);
		return false;
	}
	return false;
}

/**
 * svc_xprt_enqueue - Queue a transport on an idle nfsd thread
 * @xprt: transport with data pending
 *
 */
void svc_xprt_enqueue(struct svc_xprt *xprt)
{
	struct svc_pool *pool;
	struct svc_rqst	*rqstp = NULL;
	int cpu;

	if (!svc_xprt_ready(xprt))
		return;

	/* Mark transport as busy. It will remain in this state until
	 * the provider calls svc_xprt_received. We update XPT_BUSY
	 * atomically because it also guards against trying to enqueue
	 * the transport twice.
	 */
	if (test_and_set_bit(XPT_BUSY, &xprt->xpt_flags))
		return;

	cpu = get_cpu();
	pool = svc_pool_for_cpu(xprt->xpt_server, cpu);

	atomic_long_inc(&pool->sp_stats.packets);

	spin_lock_bh(&pool->sp_lock);
	list_add_tail(&xprt->xpt_ready, &pool->sp_sockets);
	pool->sp_stats.sockets_queued++;
	spin_unlock_bh(&pool->sp_lock);

	/* find a thread for this xprt */
	rcu_read_lock();
	list_for_each_entry_rcu(rqstp, &pool->sp_all_threads, rq_all) {
		if (test_and_set_bit(RQ_BUSY, &rqstp->rq_flags))
			continue;
		atomic_long_inc(&pool->sp_stats.threads_woken);
		rqstp->rq_qtime = ktime_get();
		wake_up_process(rqstp->rq_task);
		goto out_unlock;
	}
	set_bit(SP_CONGESTED, &pool->sp_flags);
	rqstp = NULL;
out_unlock:
	rcu_read_unlock();
	put_cpu();
	trace_svc_xprt_enqueue(xprt, rqstp);
<<<<<<< HEAD
}
EXPORT_SYMBOL_GPL(svc_xprt_do_enqueue);

/*
 * Queue up a transport with data pending. If there are idle nfsd
 * processes, wake 'em up.
 *
 */
void svc_xprt_enqueue(struct svc_xprt *xprt)
{
	if (test_bit(XPT_BUSY, &xprt->xpt_flags))
		return;
	xprt->xpt_server->sv_ops->svo_enqueue_xprt(xprt);
=======
>>>>>>> 95cd2cdc
}
EXPORT_SYMBOL_GPL(svc_xprt_enqueue);

/*
 * Dequeue the first transport, if there is one.
 */
static struct svc_xprt *svc_xprt_dequeue(struct svc_pool *pool)
{
	struct svc_xprt	*xprt = NULL;

	if (list_empty(&pool->sp_sockets))
		goto out;

	spin_lock_bh(&pool->sp_lock);
	if (likely(!list_empty(&pool->sp_sockets))) {
		xprt = list_first_entry(&pool->sp_sockets,
					struct svc_xprt, xpt_ready);
		list_del_init(&xprt->xpt_ready);
		svc_xprt_get(xprt);
	}
	spin_unlock_bh(&pool->sp_lock);
out:
	return xprt;
}

/**
 * svc_reserve - change the space reserved for the reply to a request.
 * @rqstp:  The request in question
 * @space: new max space to reserve
 *
 * Each request reserves some space on the output queue of the transport
 * to make sure the reply fits.  This function reduces that reserved
 * space to be the amount of space used already, plus @space.
 *
 */
void svc_reserve(struct svc_rqst *rqstp, int space)
{
	struct svc_xprt *xprt = rqstp->rq_xprt;

	space += rqstp->rq_res.head[0].iov_len;

	if (xprt && space < rqstp->rq_reserved) {
		atomic_sub((rqstp->rq_reserved - space), &xprt->xpt_reserved);
		rqstp->rq_reserved = space;
		smp_wmb(); /* See smp_rmb() in svc_xprt_ready() */
		svc_xprt_enqueue(xprt);
	}
}
EXPORT_SYMBOL_GPL(svc_reserve);

static void svc_xprt_release(struct svc_rqst *rqstp)
{
	struct svc_xprt	*xprt = rqstp->rq_xprt;

	xprt->xpt_ops->xpo_release_rqst(rqstp);

	kfree(rqstp->rq_deferred);
	rqstp->rq_deferred = NULL;

	pagevec_release(&rqstp->rq_pvec);
	svc_free_res_pages(rqstp);
	rqstp->rq_res.page_len = 0;
	rqstp->rq_res.page_base = 0;

	/* Reset response buffer and release
	 * the reservation.
	 * But first, check that enough space was reserved
	 * for the reply, otherwise we have a bug!
	 */
	if ((rqstp->rq_res.len) >  rqstp->rq_reserved)
		printk(KERN_ERR "RPC request reserved %d but used %d\n",
		       rqstp->rq_reserved,
		       rqstp->rq_res.len);

	rqstp->rq_res.head[0].iov_len = 0;
	svc_reserve(rqstp, 0);
	svc_xprt_release_slot(rqstp);
	rqstp->rq_xprt = NULL;
	svc_xprt_put(xprt);
}

/*
 * Some svc_serv's will have occasional work to do, even when a xprt is not
 * waiting to be serviced. This function is there to "kick" a task in one of
 * those services so that it can wake up and do that work. Note that we only
 * bother with pool 0 as we don't need to wake up more than one thread for
 * this purpose.
 */
void svc_wake_up(struct svc_serv *serv)
{
	struct svc_rqst	*rqstp;
	struct svc_pool *pool;

	pool = &serv->sv_pools[0];

	rcu_read_lock();
	list_for_each_entry_rcu(rqstp, &pool->sp_all_threads, rq_all) {
		/* skip any that aren't queued */
		if (test_bit(RQ_BUSY, &rqstp->rq_flags))
			continue;
		rcu_read_unlock();
		wake_up_process(rqstp->rq_task);
		trace_svc_wake_up(rqstp->rq_task->pid);
		return;
	}
	rcu_read_unlock();

	/* No free entries available */
	set_bit(SP_TASK_PENDING, &pool->sp_flags);
	smp_wmb();
	trace_svc_wake_up(0);
}
EXPORT_SYMBOL_GPL(svc_wake_up);

int svc_port_is_privileged(struct sockaddr *sin)
{
	switch (sin->sa_family) {
	case AF_INET:
		return ntohs(((struct sockaddr_in *)sin)->sin_port)
			< PROT_SOCK;
	case AF_INET6:
		return ntohs(((struct sockaddr_in6 *)sin)->sin6_port)
			< PROT_SOCK;
	default:
		return 0;
	}
}

/*
 * Make sure that we don't have too many active connections. If we have,
 * something must be dropped. It's not clear what will happen if we allow
 * "too many" connections, but when dealing with network-facing software,
 * we have to code defensively. Here we do that by imposing hard limits.
 *
 * There's no point in trying to do random drop here for DoS
 * prevention. The NFS clients does 1 reconnect in 15 seconds. An
 * attacker can easily beat that.
 *
 * The only somewhat efficient mechanism would be if drop old
 * connections from the same IP first. But right now we don't even
 * record the client IP in svc_sock.
 *
 * single-threaded services that expect a lot of clients will probably
 * need to set sv_maxconn to override the default value which is based
 * on the number of threads
 */
static void svc_check_conn_limits(struct svc_serv *serv)
{
	unsigned int limit = serv->sv_maxconn ? serv->sv_maxconn :
				(serv->sv_nrthreads+3) * 20;

	if (serv->sv_tmpcnt > limit) {
		struct svc_xprt *xprt = NULL;
		spin_lock_bh(&serv->sv_lock);
		if (!list_empty(&serv->sv_tempsocks)) {
			/* Try to help the admin */
			net_notice_ratelimited("%s: too many open connections, consider increasing the %s\n",
					       serv->sv_name, serv->sv_maxconn ?
					       "max number of connections" :
					       "number of threads");
			/*
			 * Always select the oldest connection. It's not fair,
			 * but so is life
			 */
			xprt = list_entry(serv->sv_tempsocks.prev,
					  struct svc_xprt,
					  xpt_list);
			set_bit(XPT_CLOSE, &xprt->xpt_flags);
			svc_xprt_get(xprt);
		}
		spin_unlock_bh(&serv->sv_lock);

		if (xprt) {
			svc_xprt_enqueue(xprt);
			svc_xprt_put(xprt);
		}
	}
}

static int svc_alloc_arg(struct svc_rqst *rqstp)
{
	struct svc_serv *serv = rqstp->rq_server;
	struct xdr_buf *arg = &rqstp->rq_arg;
	unsigned long pages, filled, ret;

	pagevec_init(&rqstp->rq_pvec);

	pages = (serv->sv_max_mesg + 2 * PAGE_SIZE) >> PAGE_SHIFT;
	if (pages > RPCSVC_MAXPAGES) {
		pr_warn_once("svc: warning: pages=%lu > RPCSVC_MAXPAGES=%lu\n",
			     pages, RPCSVC_MAXPAGES);
		/* use as many pages as possible */
		pages = RPCSVC_MAXPAGES;
	}

	for (filled = 0; filled < pages; filled = ret) {
		ret = alloc_pages_bulk_array(GFP_KERNEL, pages,
					     rqstp->rq_pages);
		if (ret > filled)
			/* Made progress, don't sleep yet */
			continue;

		set_current_state(TASK_INTERRUPTIBLE);
		if (signalled() || kthread_should_stop()) {
			set_current_state(TASK_RUNNING);
			return -EINTR;
		}
		trace_svc_alloc_arg_err(pages);
		memalloc_retry_wait(GFP_KERNEL);
	}
	rqstp->rq_page_end = &rqstp->rq_pages[pages];
	rqstp->rq_pages[pages] = NULL; /* this might be seen in nfsd_splice_actor() */

	/* Make arg->head point to first page and arg->pages point to rest */
	arg->head[0].iov_base = page_address(rqstp->rq_pages[0]);
	arg->head[0].iov_len = PAGE_SIZE;
	arg->pages = rqstp->rq_pages + 1;
	arg->page_base = 0;
	/* save at least one page for response */
	arg->page_len = (pages-2)*PAGE_SIZE;
	arg->len = (pages-1)*PAGE_SIZE;
	arg->tail[0].iov_len = 0;
	return 0;
}

static bool
rqst_should_sleep(struct svc_rqst *rqstp)
{
	struct svc_pool		*pool = rqstp->rq_pool;

	/* did someone call svc_wake_up? */
	if (test_and_clear_bit(SP_TASK_PENDING, &pool->sp_flags))
		return false;

	/* was a socket queued? */
	if (!list_empty(&pool->sp_sockets))
		return false;

	/* are we shutting down? */
	if (signalled() || kthread_should_stop())
		return false;

	/* are we freezing? */
	if (freezing(current))
		return false;

	return true;
}

static struct svc_xprt *svc_get_next_xprt(struct svc_rqst *rqstp, long timeout)
{
	struct svc_pool		*pool = rqstp->rq_pool;
	long			time_left = 0;

	/* rq_xprt should be clear on entry */
	WARN_ON_ONCE(rqstp->rq_xprt);

	rqstp->rq_xprt = svc_xprt_dequeue(pool);
	if (rqstp->rq_xprt)
		goto out_found;

	/*
	 * We have to be able to interrupt this wait
	 * to bring down the daemons ...
	 */
	set_current_state(TASK_INTERRUPTIBLE);
	smp_mb__before_atomic();
	clear_bit(SP_CONGESTED, &pool->sp_flags);
	clear_bit(RQ_BUSY, &rqstp->rq_flags);
	smp_mb__after_atomic();

	if (likely(rqst_should_sleep(rqstp)))
		time_left = schedule_timeout(timeout);
	else
		__set_current_state(TASK_RUNNING);

	try_to_freeze();

	set_bit(RQ_BUSY, &rqstp->rq_flags);
	smp_mb__after_atomic();
	rqstp->rq_xprt = svc_xprt_dequeue(pool);
	if (rqstp->rq_xprt)
		goto out_found;

	if (!time_left)
		atomic_long_inc(&pool->sp_stats.threads_timedout);

	if (signalled() || kthread_should_stop())
		return ERR_PTR(-EINTR);
	return ERR_PTR(-EAGAIN);
out_found:
	/* Normally we will wait up to 5 seconds for any required
	 * cache information to be provided.
	 */
	if (!test_bit(SP_CONGESTED, &pool->sp_flags))
		rqstp->rq_chandle.thread_wait = 5*HZ;
	else
		rqstp->rq_chandle.thread_wait = 1*HZ;
	trace_svc_xprt_dequeue(rqstp);
	return rqstp->rq_xprt;
}

static void svc_add_new_temp_xprt(struct svc_serv *serv, struct svc_xprt *newxpt)
{
	spin_lock_bh(&serv->sv_lock);
	set_bit(XPT_TEMP, &newxpt->xpt_flags);
	list_add(&newxpt->xpt_list, &serv->sv_tempsocks);
	serv->sv_tmpcnt++;
	if (serv->sv_temptimer.function == NULL) {
		/* setup timer to age temp transports */
		serv->sv_temptimer.function = svc_age_temp_xprts;
		mod_timer(&serv->sv_temptimer,
			  jiffies + svc_conn_age_period * HZ);
	}
	spin_unlock_bh(&serv->sv_lock);
	svc_xprt_received(newxpt);
}

static int svc_handle_xprt(struct svc_rqst *rqstp, struct svc_xprt *xprt)
{
	struct svc_serv *serv = rqstp->rq_server;
	int len = 0;

	if (test_bit(XPT_CLOSE, &xprt->xpt_flags)) {
		if (test_and_clear_bit(XPT_KILL_TEMP, &xprt->xpt_flags))
			xprt->xpt_ops->xpo_kill_temp_xprt(xprt);
		svc_delete_xprt(xprt);
		/* Leave XPT_BUSY set on the dead xprt: */
		goto out;
	}
	if (test_bit(XPT_LISTENER, &xprt->xpt_flags)) {
		struct svc_xprt *newxpt;
		/*
		 * We know this module_get will succeed because the
		 * listener holds a reference too
		 */
		__module_get(xprt->xpt_class->xcl_owner);
		svc_check_conn_limits(xprt->xpt_server);
		newxpt = xprt->xpt_ops->xpo_accept(xprt);
		if (newxpt) {
			newxpt->xpt_cred = get_cred(xprt->xpt_cred);
			svc_add_new_temp_xprt(serv, newxpt);
			trace_svc_xprt_accept(newxpt, serv->sv_name);
		} else {
			module_put(xprt->xpt_class->xcl_owner);
		}
		svc_xprt_received(xprt);
	} else if (svc_xprt_reserve_slot(rqstp, xprt)) {
		/* XPT_DATA|XPT_DEFERRED case: */
		dprintk("svc: server %p, pool %u, transport %p, inuse=%d\n",
			rqstp, rqstp->rq_pool->sp_id, xprt,
			kref_read(&xprt->xpt_ref));
		rqstp->rq_deferred = svc_deferred_dequeue(xprt);
		if (rqstp->rq_deferred)
			len = svc_deferred_recv(rqstp);
		else
			len = xprt->xpt_ops->xpo_recvfrom(rqstp);
		rqstp->rq_stime = ktime_get();
		rqstp->rq_reserved = serv->sv_max_mesg;
		atomic_add(rqstp->rq_reserved, &xprt->xpt_reserved);
	} else
		svc_xprt_received(xprt);

out:
	return len;
}

/*
 * Receive the next request on any transport.  This code is carefully
 * organised not to touch any cachelines in the shared svc_serv
 * structure, only cachelines in the local svc_pool.
 */
int svc_recv(struct svc_rqst *rqstp, long timeout)
{
	struct svc_xprt		*xprt = NULL;
	struct svc_serv		*serv = rqstp->rq_server;
	int			len, err;

	err = svc_alloc_arg(rqstp);
	if (err)
		goto out;

	try_to_freeze();
	cond_resched();
	err = -EINTR;
	if (signalled() || kthread_should_stop())
		goto out;

	xprt = svc_get_next_xprt(rqstp, timeout);
	if (IS_ERR(xprt)) {
		err = PTR_ERR(xprt);
		goto out;
	}

	len = svc_handle_xprt(rqstp, xprt);

	/* No data, incomplete (TCP) read, or accept() */
	err = -EAGAIN;
	if (len <= 0)
		goto out_release;
	trace_svc_xdr_recvfrom(&rqstp->rq_arg);

	clear_bit(XPT_OLD, &xprt->xpt_flags);

	xprt->xpt_ops->xpo_secure_port(rqstp);
	rqstp->rq_chandle.defer = svc_defer;
	rqstp->rq_xid = svc_getu32(&rqstp->rq_arg.head[0]);

	if (serv->sv_stats)
		serv->sv_stats->netcnt++;
	return len;
out_release:
	rqstp->rq_res.len = 0;
	svc_xprt_release(rqstp);
out:
	return err;
}
EXPORT_SYMBOL_GPL(svc_recv);

/*
 * Drop request
 */
void svc_drop(struct svc_rqst *rqstp)
{
	trace_svc_drop(rqstp);
	svc_xprt_release(rqstp);
}
EXPORT_SYMBOL_GPL(svc_drop);

/*
 * Return reply to client.
 */
int svc_send(struct svc_rqst *rqstp)
{
	struct svc_xprt	*xprt;
	int		len = -EFAULT;
	struct xdr_buf	*xb;

	xprt = rqstp->rq_xprt;
	if (!xprt)
		goto out;

	/* calculate over-all length */
	xb = &rqstp->rq_res;
	xb->len = xb->head[0].iov_len +
		xb->page_len +
		xb->tail[0].iov_len;
	trace_svc_xdr_sendto(rqstp->rq_xid, xb);
	trace_svc_stats_latency(rqstp);

	len = xprt->xpt_ops->xpo_sendto(rqstp);

	trace_svc_send(rqstp, len);
	svc_xprt_release(rqstp);

	if (len == -ECONNREFUSED || len == -ENOTCONN || len == -EAGAIN)
		len = 0;
out:
	return len;
}

/*
 * Timer function to close old temporary transports, using
 * a mark-and-sweep algorithm.
 */
static void svc_age_temp_xprts(struct timer_list *t)
{
	struct svc_serv *serv = from_timer(serv, t, sv_temptimer);
	struct svc_xprt *xprt;
	struct list_head *le, *next;

	dprintk("svc_age_temp_xprts\n");

	if (!spin_trylock_bh(&serv->sv_lock)) {
		/* busy, try again 1 sec later */
		dprintk("svc_age_temp_xprts: busy\n");
		mod_timer(&serv->sv_temptimer, jiffies + HZ);
		return;
	}

	list_for_each_safe(le, next, &serv->sv_tempsocks) {
		xprt = list_entry(le, struct svc_xprt, xpt_list);

		/* First time through, just mark it OLD. Second time
		 * through, close it. */
		if (!test_and_set_bit(XPT_OLD, &xprt->xpt_flags))
			continue;
		if (kref_read(&xprt->xpt_ref) > 1 ||
		    test_bit(XPT_BUSY, &xprt->xpt_flags))
			continue;
		list_del_init(le);
		set_bit(XPT_CLOSE, &xprt->xpt_flags);
		dprintk("queuing xprt %p for closing\n", xprt);

		/* a thread will dequeue and close it soon */
		svc_xprt_enqueue(xprt);
	}
	spin_unlock_bh(&serv->sv_lock);

	mod_timer(&serv->sv_temptimer, jiffies + svc_conn_age_period * HZ);
}

/* Close temporary transports whose xpt_local matches server_addr immediately
 * instead of waiting for them to be picked up by the timer.
 *
 * This is meant to be called from a notifier_block that runs when an ip
 * address is deleted.
 */
void svc_age_temp_xprts_now(struct svc_serv *serv, struct sockaddr *server_addr)
{
	struct svc_xprt *xprt;
	struct list_head *le, *next;
	LIST_HEAD(to_be_closed);

	spin_lock_bh(&serv->sv_lock);
	list_for_each_safe(le, next, &serv->sv_tempsocks) {
		xprt = list_entry(le, struct svc_xprt, xpt_list);
		if (rpc_cmp_addr(server_addr, (struct sockaddr *)
				&xprt->xpt_local)) {
			dprintk("svc_age_temp_xprts_now: found %p\n", xprt);
			list_move(le, &to_be_closed);
		}
	}
	spin_unlock_bh(&serv->sv_lock);

	while (!list_empty(&to_be_closed)) {
		le = to_be_closed.next;
		list_del_init(le);
		xprt = list_entry(le, struct svc_xprt, xpt_list);
		set_bit(XPT_CLOSE, &xprt->xpt_flags);
		set_bit(XPT_KILL_TEMP, &xprt->xpt_flags);
		dprintk("svc_age_temp_xprts_now: queuing xprt %p for closing\n",
				xprt);
		svc_xprt_enqueue(xprt);
	}
}
EXPORT_SYMBOL_GPL(svc_age_temp_xprts_now);

static void call_xpt_users(struct svc_xprt *xprt)
{
	struct svc_xpt_user *u;

	spin_lock(&xprt->xpt_lock);
	while (!list_empty(&xprt->xpt_users)) {
		u = list_first_entry(&xprt->xpt_users, struct svc_xpt_user, list);
		list_del_init(&u->list);
		u->callback(u);
	}
	spin_unlock(&xprt->xpt_lock);
}

/*
 * Remove a dead transport
 */
static void svc_delete_xprt(struct svc_xprt *xprt)
{
	struct svc_serv	*serv = xprt->xpt_server;
	struct svc_deferred_req *dr;

	if (test_and_set_bit(XPT_DEAD, &xprt->xpt_flags))
		return;

	trace_svc_xprt_detach(xprt);
	xprt->xpt_ops->xpo_detach(xprt);
	if (xprt->xpt_bc_xprt)
		xprt->xpt_bc_xprt->ops->close(xprt->xpt_bc_xprt);

	spin_lock_bh(&serv->sv_lock);
	list_del_init(&xprt->xpt_list);
	WARN_ON_ONCE(!list_empty(&xprt->xpt_ready));
	if (test_bit(XPT_TEMP, &xprt->xpt_flags))
		serv->sv_tmpcnt--;
	spin_unlock_bh(&serv->sv_lock);

	while ((dr = svc_deferred_dequeue(xprt)) != NULL)
		kfree(dr);

	call_xpt_users(xprt);
	svc_xprt_put(xprt);
}

/**
 * svc_xprt_close - Close a client connection
 * @xprt: transport to disconnect
 *
 */
void svc_xprt_close(struct svc_xprt *xprt)
{
	trace_svc_xprt_close(xprt);
	set_bit(XPT_CLOSE, &xprt->xpt_flags);
	if (test_and_set_bit(XPT_BUSY, &xprt->xpt_flags))
		/* someone else will have to effect the close */
		return;
	/*
	 * We expect svc_close_xprt() to work even when no threads are
	 * running (e.g., while configuring the server before starting
	 * any threads), so if the transport isn't busy, we delete
	 * it ourself:
	 */
	svc_delete_xprt(xprt);
}
EXPORT_SYMBOL_GPL(svc_xprt_close);

static int svc_close_list(struct svc_serv *serv, struct list_head *xprt_list, struct net *net)
{
	struct svc_xprt *xprt;
	int ret = 0;

	spin_lock_bh(&serv->sv_lock);
	list_for_each_entry(xprt, xprt_list, xpt_list) {
		if (xprt->xpt_net != net)
			continue;
		ret++;
		set_bit(XPT_CLOSE, &xprt->xpt_flags);
		svc_xprt_enqueue(xprt);
	}
	spin_unlock_bh(&serv->sv_lock);
	return ret;
}

static struct svc_xprt *svc_dequeue_net(struct svc_serv *serv, struct net *net)
{
	struct svc_pool *pool;
	struct svc_xprt *xprt;
	struct svc_xprt *tmp;
	int i;

	for (i = 0; i < serv->sv_nrpools; i++) {
		pool = &serv->sv_pools[i];

		spin_lock_bh(&pool->sp_lock);
		list_for_each_entry_safe(xprt, tmp, &pool->sp_sockets, xpt_ready) {
			if (xprt->xpt_net != net)
				continue;
			list_del_init(&xprt->xpt_ready);
			spin_unlock_bh(&pool->sp_lock);
			return xprt;
		}
		spin_unlock_bh(&pool->sp_lock);
	}
	return NULL;
}

static void svc_clean_up_xprts(struct svc_serv *serv, struct net *net)
{
	struct svc_xprt *xprt;

	while ((xprt = svc_dequeue_net(serv, net))) {
		set_bit(XPT_CLOSE, &xprt->xpt_flags);
		svc_delete_xprt(xprt);
	}
}

/**
 * svc_xprt_destroy_all - Destroy transports associated with @serv
 * @serv: RPC service to be shut down
 * @net: target network namespace
 *
 * Server threads may still be running (especially in the case where the
 * service is still running in other network namespaces).
 *
 * So we shut down sockets the same way we would on a running server, by
 * setting XPT_CLOSE, enqueuing, and letting a thread pick it up to do
 * the close.  In the case there are no such other threads,
 * threads running, svc_clean_up_xprts() does a simple version of a
 * server's main event loop, and in the case where there are other
 * threads, we may need to wait a little while and then check again to
 * see if they're done.
 */
void svc_xprt_destroy_all(struct svc_serv *serv, struct net *net)
{
	int delay = 0;

	while (svc_close_list(serv, &serv->sv_permsocks, net) +
	       svc_close_list(serv, &serv->sv_tempsocks, net)) {

		svc_clean_up_xprts(serv, net);
		msleep(delay++);
	}
}
EXPORT_SYMBOL_GPL(svc_xprt_destroy_all);

/*
 * Handle defer and revisit of requests
 */

static void svc_revisit(struct cache_deferred_req *dreq, int too_many)
{
	struct svc_deferred_req *dr =
		container_of(dreq, struct svc_deferred_req, handle);
	struct svc_xprt *xprt = dr->xprt;

	spin_lock(&xprt->xpt_lock);
	set_bit(XPT_DEFERRED, &xprt->xpt_flags);
	if (too_many || test_bit(XPT_DEAD, &xprt->xpt_flags)) {
		spin_unlock(&xprt->xpt_lock);
		trace_svc_defer_drop(dr);
		svc_xprt_put(xprt);
		kfree(dr);
		return;
	}
	dr->xprt = NULL;
	list_add(&dr->handle.recent, &xprt->xpt_deferred);
	spin_unlock(&xprt->xpt_lock);
	trace_svc_defer_queue(dr);
	svc_xprt_enqueue(xprt);
	svc_xprt_put(xprt);
}

/*
 * Save the request off for later processing. The request buffer looks
 * like this:
 *
 * <xprt-header><rpc-header><rpc-pagelist><rpc-tail>
 *
 * This code can only handle requests that consist of an xprt-header
 * and rpc-header.
 */
static struct cache_deferred_req *svc_defer(struct cache_req *req)
{
	struct svc_rqst *rqstp = container_of(req, struct svc_rqst, rq_chandle);
	struct svc_deferred_req *dr;

	if (rqstp->rq_arg.page_len || !test_bit(RQ_USEDEFERRAL, &rqstp->rq_flags))
		return NULL; /* if more than a page, give up FIXME */
	if (rqstp->rq_deferred) {
		dr = rqstp->rq_deferred;
		rqstp->rq_deferred = NULL;
	} else {
		size_t skip;
		size_t size;
		/* FIXME maybe discard if size too large */
		size = sizeof(struct svc_deferred_req) + rqstp->rq_arg.len;
		dr = kmalloc(size, GFP_KERNEL);
		if (dr == NULL)
			return NULL;

		dr->handle.owner = rqstp->rq_server;
		dr->prot = rqstp->rq_prot;
		memcpy(&dr->addr, &rqstp->rq_addr, rqstp->rq_addrlen);
		dr->addrlen = rqstp->rq_addrlen;
		dr->daddr = rqstp->rq_daddr;
		dr->argslen = rqstp->rq_arg.len >> 2;
		dr->xprt_hlen = rqstp->rq_xprt_hlen;

		/* back up head to the start of the buffer and copy */
		skip = rqstp->rq_arg.len - rqstp->rq_arg.head[0].iov_len;
		memcpy(dr->args, rqstp->rq_arg.head[0].iov_base - skip,
		       dr->argslen << 2);
	}
	trace_svc_defer(rqstp);
	svc_xprt_get(rqstp->rq_xprt);
	dr->xprt = rqstp->rq_xprt;
	set_bit(RQ_DROPME, &rqstp->rq_flags);

	dr->handle.revisit = svc_revisit;
	return &dr->handle;
}

/*
 * recv data from a deferred request into an active one
 */
static noinline int svc_deferred_recv(struct svc_rqst *rqstp)
{
	struct svc_deferred_req *dr = rqstp->rq_deferred;

	trace_svc_defer_recv(dr);

	/* setup iov_base past transport header */
	rqstp->rq_arg.head[0].iov_base = dr->args + (dr->xprt_hlen>>2);
	/* The iov_len does not include the transport header bytes */
	rqstp->rq_arg.head[0].iov_len = (dr->argslen<<2) - dr->xprt_hlen;
	rqstp->rq_arg.page_len = 0;
	/* The rq_arg.len includes the transport header bytes */
	rqstp->rq_arg.len     = dr->argslen<<2;
	rqstp->rq_prot        = dr->prot;
	memcpy(&rqstp->rq_addr, &dr->addr, dr->addrlen);
	rqstp->rq_addrlen     = dr->addrlen;
	/* Save off transport header len in case we get deferred again */
	rqstp->rq_xprt_hlen   = dr->xprt_hlen;
	rqstp->rq_daddr       = dr->daddr;
	rqstp->rq_respages    = rqstp->rq_pages;
	svc_xprt_received(rqstp->rq_xprt);
	return (dr->argslen<<2) - dr->xprt_hlen;
}


static struct svc_deferred_req *svc_deferred_dequeue(struct svc_xprt *xprt)
{
	struct svc_deferred_req *dr = NULL;

	if (!test_bit(XPT_DEFERRED, &xprt->xpt_flags))
		return NULL;
	spin_lock(&xprt->xpt_lock);
	if (!list_empty(&xprt->xpt_deferred)) {
		dr = list_entry(xprt->xpt_deferred.next,
				struct svc_deferred_req,
				handle.recent);
		list_del_init(&dr->handle.recent);
	} else
		clear_bit(XPT_DEFERRED, &xprt->xpt_flags);
	spin_unlock(&xprt->xpt_lock);
	return dr;
}

/**
 * svc_find_xprt - find an RPC transport instance
 * @serv: pointer to svc_serv to search
 * @xcl_name: C string containing transport's class name
 * @net: owner net pointer
 * @af: Address family of transport's local address
 * @port: transport's IP port number
 *
 * Return the transport instance pointer for the endpoint accepting
 * connections/peer traffic from the specified transport class,
 * address family and port.
 *
 * Specifying 0 for the address family or port is effectively a
 * wild-card, and will result in matching the first transport in the
 * service's list that has a matching class name.
 */
struct svc_xprt *svc_find_xprt(struct svc_serv *serv, const char *xcl_name,
			       struct net *net, const sa_family_t af,
			       const unsigned short port)
{
	struct svc_xprt *xprt;
	struct svc_xprt *found = NULL;

	/* Sanity check the args */
	if (serv == NULL || xcl_name == NULL)
		return found;

	spin_lock_bh(&serv->sv_lock);
	list_for_each_entry(xprt, &serv->sv_permsocks, xpt_list) {
		if (xprt->xpt_net != net)
			continue;
		if (strcmp(xprt->xpt_class->xcl_name, xcl_name))
			continue;
		if (af != AF_UNSPEC && af != xprt->xpt_local.ss_family)
			continue;
		if (port != 0 && port != svc_xprt_local_port(xprt))
			continue;
		found = xprt;
		svc_xprt_get(xprt);
		break;
	}
	spin_unlock_bh(&serv->sv_lock);
	return found;
}
EXPORT_SYMBOL_GPL(svc_find_xprt);

static int svc_one_xprt_name(const struct svc_xprt *xprt,
			     char *pos, int remaining)
{
	int len;

	len = snprintf(pos, remaining, "%s %u\n",
			xprt->xpt_class->xcl_name,
			svc_xprt_local_port(xprt));
	if (len >= remaining)
		return -ENAMETOOLONG;
	return len;
}

/**
 * svc_xprt_names - format a buffer with a list of transport names
 * @serv: pointer to an RPC service
 * @buf: pointer to a buffer to be filled in
 * @buflen: length of buffer to be filled in
 *
 * Fills in @buf with a string containing a list of transport names,
 * each name terminated with '\n'.
 *
 * Returns positive length of the filled-in string on success; otherwise
 * a negative errno value is returned if an error occurs.
 */
int svc_xprt_names(struct svc_serv *serv, char *buf, const int buflen)
{
	struct svc_xprt *xprt;
	int len, totlen;
	char *pos;

	/* Sanity check args */
	if (!serv)
		return 0;

	spin_lock_bh(&serv->sv_lock);

	pos = buf;
	totlen = 0;
	list_for_each_entry(xprt, &serv->sv_permsocks, xpt_list) {
		len = svc_one_xprt_name(xprt, pos, buflen - totlen);
		if (len < 0) {
			*buf = '\0';
			totlen = len;
		}
		if (len <= 0)
			break;

		pos += len;
		totlen += len;
	}

	spin_unlock_bh(&serv->sv_lock);
	return totlen;
}
EXPORT_SYMBOL_GPL(svc_xprt_names);


/*----------------------------------------------------------------------------*/

static void *svc_pool_stats_start(struct seq_file *m, loff_t *pos)
{
	unsigned int pidx = (unsigned int)*pos;
	struct svc_serv *serv = m->private;

	dprintk("svc_pool_stats_start, *pidx=%u\n", pidx);

	if (!pidx)
		return SEQ_START_TOKEN;
	return (pidx > serv->sv_nrpools ? NULL : &serv->sv_pools[pidx-1]);
}

static void *svc_pool_stats_next(struct seq_file *m, void *p, loff_t *pos)
{
	struct svc_pool *pool = p;
	struct svc_serv *serv = m->private;

	dprintk("svc_pool_stats_next, *pos=%llu\n", *pos);

	if (p == SEQ_START_TOKEN) {
		pool = &serv->sv_pools[0];
	} else {
		unsigned int pidx = (pool - &serv->sv_pools[0]);
		if (pidx < serv->sv_nrpools-1)
			pool = &serv->sv_pools[pidx+1];
		else
			pool = NULL;
	}
	++*pos;
	return pool;
}

static void svc_pool_stats_stop(struct seq_file *m, void *p)
{
}

static int svc_pool_stats_show(struct seq_file *m, void *p)
{
	struct svc_pool *pool = p;

	if (p == SEQ_START_TOKEN) {
		seq_puts(m, "# pool packets-arrived sockets-enqueued threads-woken threads-timedout\n");
		return 0;
	}

	seq_printf(m, "%u %lu %lu %lu %lu\n",
		pool->sp_id,
		(unsigned long)atomic_long_read(&pool->sp_stats.packets),
		pool->sp_stats.sockets_queued,
		(unsigned long)atomic_long_read(&pool->sp_stats.threads_woken),
		(unsigned long)atomic_long_read(&pool->sp_stats.threads_timedout));

	return 0;
}

static const struct seq_operations svc_pool_stats_seq_ops = {
	.start	= svc_pool_stats_start,
	.next	= svc_pool_stats_next,
	.stop	= svc_pool_stats_stop,
	.show	= svc_pool_stats_show,
};

int svc_pool_stats_open(struct svc_serv *serv, struct file *file)
{
	int err;

	err = seq_open(file, &svc_pool_stats_seq_ops);
	if (!err)
		((struct seq_file *) file->private_data)->private = serv;
	return err;
}
EXPORT_SYMBOL(svc_pool_stats_open);

/*----------------------------------------------------------------------------*/<|MERGE_RESOLUTION|>--- conflicted
+++ resolved
@@ -487,22 +487,6 @@
 	rcu_read_unlock();
 	put_cpu();
 	trace_svc_xprt_enqueue(xprt, rqstp);
-<<<<<<< HEAD
-}
-EXPORT_SYMBOL_GPL(svc_xprt_do_enqueue);
-
-/*
- * Queue up a transport with data pending. If there are idle nfsd
- * processes, wake 'em up.
- *
- */
-void svc_xprt_enqueue(struct svc_xprt *xprt)
-{
-	if (test_bit(XPT_BUSY, &xprt->xpt_flags))
-		return;
-	xprt->xpt_server->sv_ops->svo_enqueue_xprt(xprt);
-=======
->>>>>>> 95cd2cdc
 }
 EXPORT_SYMBOL_GPL(svc_xprt_enqueue);
 
