/* SPDX-License-Identifier: GPL-2.0 */
#ifndef _LINUX_TTY_DRIVER_H
#define _LINUX_TTY_DRIVER_H

/*
 * This structure defines the interface between the low-level tty
 * driver and the tty routines.  The following routines can be
 * defined; unless noted otherwise, they are optional, and can be
 * filled in with a null pointer.
 *
 * struct tty_struct * (*lookup)(struct tty_driver *self, struct file *, int idx)
 *
 *	Return the tty device corresponding to idx, NULL if there is not
 *	one currently in use and an ERR_PTR value on error. Called under
 *	tty_mutex (for now!)
 *
 *	Optional method. Default behaviour is to use the ttys array
 *
 * int (*install)(struct tty_driver *self, struct tty_struct *tty)
 *
 *	Install a new tty into the tty driver internal tables. Used in
 *	conjunction with lookup and remove methods.
 *
 *	Optional method. Default behaviour is to use the ttys array
 *
 * void (*remove)(struct tty_driver *self, struct tty_struct *tty)
 *
 *	Remove a closed tty from the tty driver internal tables. Used in
 *	conjunction with lookup and remove methods.
 *
 *	Optional method. Default behaviour is to use the ttys array
 *
 * int  (*open)(struct tty_struct * tty, struct file * filp);
 *
 * 	This routine is called when a particular tty device is opened.
 * 	This routine is mandatory; if this routine is not filled in,
 * 	the attempted open will fail with ENODEV.
 *
 *	Required method. Called with tty lock held.
 *
 * void (*close)(struct tty_struct * tty, struct file * filp);
 *
 * 	This routine is called when a particular tty device is closed.
 *	Note: called even if the corresponding open() failed.
 *
 *	Required method. Called with tty lock held.
 *
 * void (*shutdown)(struct tty_struct * tty);
 *
 * 	This routine is called under the tty lock when a particular tty device
 *	is closed for the last time. It executes before the tty resources
 *	are freed so may execute while another function holds a tty kref.
 *
 * void (*cleanup)(struct tty_struct * tty);
 *
 *	This routine is called asynchronously when a particular tty device
 *	is closed for the last time freeing up the resources. This is
 *	actually the second part of shutdown for routines that might sleep.
 *
 *
 * int (*write)(struct tty_struct * tty,
 * 		 const unsigned char *buf, int count);
 *
 * 	This routine is called by the kernel to write a series of
 * 	characters to the tty device.  The characters may come from
 * 	user space or kernel space.  This routine will return the
 *	number of characters actually accepted for writing.
 *
 *	Optional: Required for writable devices.
 *
 * int (*put_char)(struct tty_struct *tty, unsigned char ch);
 *
 * 	This routine is called by the kernel to write a single
 * 	character to the tty device.  If the kernel uses this routine,
 * 	it must call the flush_chars() routine (if defined) when it is
 * 	done stuffing characters into the driver.  If there is no room
 * 	in the queue, the character is ignored.
 *
 *	Optional: Kernel will use the write method if not provided.
 *
 *	Note: Do not call this function directly, call tty_put_char
 *
 * void (*flush_chars)(struct tty_struct *tty);
 *
 * 	This routine is called by the kernel after it has written a
 * 	series of characters to the tty device using put_char().  
 *
 *	Optional:
 *
 *	Note: Do not call this function directly, call tty_driver_flush_chars
 * 
 * unsigned int  (*write_room)(struct tty_struct *tty);
 *
 * 	This routine returns the numbers of characters the tty driver
 * 	will accept for queuing to be written.  This number is subject
 * 	to change as output buffers get emptied, or if the output flow
 *	control is acted.
 *
 *	Required if write method is provided else not needed.
 *
 *	Note: Do not call this function directly, call tty_write_room
 * 
 * int  (*ioctl)(struct tty_struct *tty, unsigned int cmd, unsigned long arg);
 *
 * 	This routine allows the tty driver to implement
 *	device-specific ioctls.  If the ioctl number passed in cmd
 * 	is not recognized by the driver, it should return ENOIOCTLCMD.
 *
 *	Optional
 *
 * long (*compat_ioctl)(struct tty_struct *tty,,
 * 	                unsigned int cmd, unsigned long arg);
 *
 * 	implement ioctl processing for 32 bit process on 64 bit system
 *
 *	Optional
 * 
 * void (*set_termios)(struct tty_struct *tty, struct ktermios * old);
 *
 * 	This routine allows the tty driver to be notified when
 * 	device's termios settings have changed.
 *
 *	Optional: Called under the termios lock
 *
 *
 * void (*set_ldisc)(struct tty_struct *tty);
 *
 * 	This routine allows the tty driver to be notified when the
 * 	device's termios settings have changed.
 *
 *	Optional: Called under BKL (currently)
 * 
 * void (*throttle)(struct tty_struct * tty);
 *
 * 	This routine notifies the tty driver that input buffers for
 * 	the line discipline are close to full, and it should somehow
 * 	signal that no more characters should be sent to the tty.
 *
 *	Optional: Always invoke via tty_throttle_safe(), called under the
 *	termios lock.
 * 
 * void (*unthrottle)(struct tty_struct * tty);
 *
 * 	This routine notifies the tty drivers that it should signals
 * 	that characters can now be sent to the tty without fear of
 * 	overrunning the input buffers of the line disciplines.
 * 
 *	Optional: Always invoke via tty_unthrottle(), called under the
 *	termios lock.
 *
 * void (*stop)(struct tty_struct *tty);
 *
 * 	This routine notifies the tty driver that it should stop
 * 	outputting characters to the tty device.  
 *
 *	Called with ->flow.lock held. Serialized with start() method.
 *
 *	Optional:
 *
 *	Note: Call stop_tty not this method.
 * 
 * void (*start)(struct tty_struct *tty);
 *
 * 	This routine notifies the tty driver that it resume sending
 *	characters to the tty device.
 *
 *	Called with ->flow.lock held. Serialized with stop() method.
 *
 *	Optional:
 *
 *	Note: Call start_tty not this method.
 * 
 * void (*hangup)(struct tty_struct *tty);
 *
 * 	This routine notifies the tty driver that it should hang up the
 * 	tty device.
 *
 *	Optional:
 *
 *	Called with tty lock held.
 *
 * int (*break_ctl)(struct tty_struct *tty, int state);
 *
 * 	This optional routine requests the tty driver to turn on or
 * 	off BREAK status on the RS-232 port.  If state is -1,
 * 	then the BREAK status should be turned on; if state is 0, then
 * 	BREAK should be turned off.
 *
 * 	If this routine is implemented, the high-level tty driver will
 * 	handle the following ioctls: TCSBRK, TCSBRKP, TIOCSBRK,
 * 	TIOCCBRK.
 *
 *	If the driver sets TTY_DRIVER_HARDWARE_BREAK then the interface
 *	will also be called with actual times and the hardware is expected
 *	to do the delay work itself. 0 and -1 are still used for on/off.
 *
 *	Optional: Required for TCSBRK/BRKP/etc handling.
 *
 * void (*wait_until_sent)(struct tty_struct *tty, int timeout);
 * 
 * 	This routine waits until the device has written out all of the
 * 	characters in its transmitter FIFO.
 *
 *	Optional: If not provided the device is assumed to have no FIFO
 *
 *	Note: Usually correct to call tty_wait_until_sent
 *
 * void (*send_xchar)(struct tty_struct *tty, char ch);
 *
 * 	This routine is used to send a high-priority XON/XOFF
 * 	character to the device.
 *
 *	Optional: If not provided then the write method is called under
 *	the atomic write lock to keep it serialized with the ldisc.
 *
 * int (*resize)(struct tty_struct *tty, struct winsize *ws)
 *
 *	Called when a termios request is issued which changes the
 *	requested terminal geometry.
 *
 *	Optional: the default action is to update the termios structure
 *	without error. This is usually the correct behaviour. Drivers should
 *	not force errors here if they are not resizable objects (eg a serial
 *	line). See tty_do_resize() if you need to wrap the standard method
 *	in your own logic - the usual case.
 *
 * int (*get_icount)(struct tty_struct *tty, struct serial_icounter *icount);
 *
 *	Called when the device receives a TIOCGICOUNT ioctl. Passed a kernel
 *	structure to complete. This method is optional and will only be called
 *	if provided (otherwise ENOTTY will be returned).
 */

#include <linux/export.h>
#include <linux/fs.h>
#include <linux/kref.h>
#include <linux/list.h>
#include <linux/cdev.h>
#include <linux/termios.h>
#include <linux/seq_file.h>

struct tty_struct;
struct tty_driver;
struct serial_icounter_struct;
struct serial_struct;

struct tty_operations {
	struct tty_struct * (*lookup)(struct tty_driver *driver,
			struct file *filp, int idx);
	int  (*install)(struct tty_driver *driver, struct tty_struct *tty);
	void (*remove)(struct tty_driver *driver, struct tty_struct *tty);
	int  (*open)(struct tty_struct * tty, struct file * filp);
	void (*close)(struct tty_struct * tty, struct file * filp);
	void (*shutdown)(struct tty_struct *tty);
	void (*cleanup)(struct tty_struct *tty);
	int  (*write)(struct tty_struct * tty,
		      const unsigned char *buf, int count);
	int  (*put_char)(struct tty_struct *tty, unsigned char ch);
	void (*flush_chars)(struct tty_struct *tty);
	unsigned int (*write_room)(struct tty_struct *tty);
	unsigned int (*chars_in_buffer)(struct tty_struct *tty);
	int  (*ioctl)(struct tty_struct *tty,
		    unsigned int cmd, unsigned long arg);
	long (*compat_ioctl)(struct tty_struct *tty,
			     unsigned int cmd, unsigned long arg);
	void (*set_termios)(struct tty_struct *tty, struct ktermios * old);
	void (*throttle)(struct tty_struct * tty);
	void (*unthrottle)(struct tty_struct * tty);
	void (*stop)(struct tty_struct *tty);
	void (*start)(struct tty_struct *tty);
	void (*hangup)(struct tty_struct *tty);
	int (*break_ctl)(struct tty_struct *tty, int state);
	void (*flush_buffer)(struct tty_struct *tty);
	void (*set_ldisc)(struct tty_struct *tty);
	void (*wait_until_sent)(struct tty_struct *tty, int timeout);
	void (*send_xchar)(struct tty_struct *tty, char ch);
	int (*tiocmget)(struct tty_struct *tty);
	int (*tiocmset)(struct tty_struct *tty,
			unsigned int set, unsigned int clear);
	int (*resize)(struct tty_struct *tty, struct winsize *ws);
	int (*get_icount)(struct tty_struct *tty,
				struct serial_icounter_struct *icount);
	int  (*get_serial)(struct tty_struct *tty, struct serial_struct *p);
	int  (*set_serial)(struct tty_struct *tty, struct serial_struct *p);
	void (*show_fdinfo)(struct tty_struct *tty, struct seq_file *m);
#ifdef CONFIG_CONSOLE_POLL
	int (*poll_init)(struct tty_driver *driver, int line, char *options);
	int (*poll_get_char)(struct tty_driver *driver, int line);
	void (*poll_put_char)(struct tty_driver *driver, int line, char ch);
#endif
	int (*proc_show)(struct seq_file *, void *);
} __randomize_layout;

struct tty_driver {
	int	magic;		/* magic number for this structure */
	struct kref kref;	/* Reference management */
	struct cdev **cdevs;
	struct module	*owner;
	const char	*driver_name;
	const char	*name;
	int	name_base;	/* offset of printed name */
	int	major;		/* major device number */
	int	minor_start;	/* start of minor device number */
	unsigned int	num;	/* number of devices allocated */
	short	type;		/* type of tty driver */
	short	subtype;	/* subtype of tty driver */
	struct ktermios init_termios; /* Initial termios */
	unsigned long	flags;		/* tty driver flags */
	struct proc_dir_entry *proc_entry; /* /proc fs entry */
	struct tty_driver *other; /* only used for the PTY driver */

	/*
	 * Pointer to the tty data structures
	 */
	struct tty_struct **ttys;
	struct tty_port **ports;
	struct ktermios **termios;
	void *driver_state;

	/*
	 * Driver methods
	 */

	const struct tty_operations *ops;
	struct list_head tty_drivers;
} __randomize_layout;

extern struct list_head tty_drivers;

<<<<<<< HEAD
extern struct tty_driver *__tty_alloc_driver(unsigned int lines,
		struct module *owner, unsigned long flags);
extern struct tty_driver *tty_find_polling_driver(char *name, int *line);
=======
struct tty_driver *__tty_alloc_driver(unsigned int lines, struct module *owner,
		unsigned long flags);
struct tty_driver *tty_find_polling_driver(char *name, int *line);
>>>>>>> df0cc57e

void tty_driver_kref_put(struct tty_driver *driver);

/* Use TTY_DRIVER_* flags below */
#define tty_alloc_driver(lines, flags) \
		__tty_alloc_driver(lines, THIS_MODULE, flags)

static inline struct tty_driver *tty_driver_kref_get(struct tty_driver *d)
{
	kref_get(&d->kref);
	return d;
}

static inline void tty_set_operations(struct tty_driver *driver,
		const struct tty_operations *op)
{
	driver->ops = op;
}

/* tty driver magic number */
#define TTY_DRIVER_MAGIC		0x5402

/*
 * tty driver flags
 * 
 * TTY_DRIVER_RESET_TERMIOS --- requests the tty layer to reset the
 * 	termios setting when the last process has closed the device.
 * 	Used for PTY's, in particular.
 * 
 * TTY_DRIVER_REAL_RAW --- if set, indicates that the driver will
 * 	guarantee never to set any special character handling
 * 	flags if ((IGNBRK || (!BRKINT && !PARMRK)) && (IGNPAR ||
 * 	!INPCK)).  That is, if there is no reason for the driver to
 * 	send notifications of parity and break characters up to the
 * 	line driver, it won't do so.  This allows the line driver to
 *	optimize for this case if this flag is set.  (Note that there
 * 	is also a promise, if the above case is true, not to signal
 * 	overruns, either.)
 *
 * TTY_DRIVER_DYNAMIC_DEV --- if set, the individual tty devices need
 *	to be registered with a call to tty_register_device() when the
 *	device is found in the system and unregistered with a call to
 *	tty_unregister_device() so the devices will be show up
 *	properly in sysfs.  If not set, driver->num entries will be
 *	created by the tty core in sysfs when tty_register_driver() is
 *	called.  This is to be used by drivers that have tty devices
 *	that can appear and disappear while the main tty driver is
 *	registered with the tty core.
 *
 * TTY_DRIVER_DEVPTS_MEM -- don't use the standard arrays, instead
 *	use dynamic memory keyed through the devpts filesystem.  This
 *	is only applicable to the pty driver.
 *
 * TTY_DRIVER_HARDWARE_BREAK -- hardware handles break signals. Pass
 *	the requested timeout to the caller instead of using a simple
 *	on/off interface.
 *
 * TTY_DRIVER_DYNAMIC_ALLOC -- do not allocate structures which are
 *	needed per line for this driver as it would waste memory.
 *	The driver will take care.
 *
 * TTY_DRIVER_UNNUMBERED_NODE -- do not create numbered /dev nodes. In
 *	other words create /dev/ttyprintk and not /dev/ttyprintk0.
 *	Applicable only when a driver for a single tty device is
 *	being allocated.
 */
#define TTY_DRIVER_INSTALLED		0x0001
#define TTY_DRIVER_RESET_TERMIOS	0x0002
#define TTY_DRIVER_REAL_RAW		0x0004
#define TTY_DRIVER_DYNAMIC_DEV		0x0008
#define TTY_DRIVER_DEVPTS_MEM		0x0010
#define TTY_DRIVER_HARDWARE_BREAK	0x0020
#define TTY_DRIVER_DYNAMIC_ALLOC	0x0040
#define TTY_DRIVER_UNNUMBERED_NODE	0x0080

/* tty driver types */
#define TTY_DRIVER_TYPE_SYSTEM		0x0001
#define TTY_DRIVER_TYPE_CONSOLE		0x0002
#define TTY_DRIVER_TYPE_SERIAL		0x0003
#define TTY_DRIVER_TYPE_PTY		0x0004
#define TTY_DRIVER_TYPE_SCC		0x0005	/* scc driver */
#define TTY_DRIVER_TYPE_SYSCONS		0x0006

/* system subtypes (magic, used by tty_io.c) */
#define SYSTEM_TYPE_TTY			0x0001
#define SYSTEM_TYPE_CONSOLE		0x0002
#define SYSTEM_TYPE_SYSCONS		0x0003
#define SYSTEM_TYPE_SYSPTMX		0x0004

/* pty subtypes (magic, used by tty_io.c) */
#define PTY_TYPE_MASTER			0x0001
#define PTY_TYPE_SLAVE			0x0002

/* serial subtype definitions */
#define SERIAL_TYPE_NORMAL	1

int tty_register_driver(struct tty_driver *driver);
void tty_unregister_driver(struct tty_driver *driver);
struct device *tty_register_device(struct tty_driver *driver, unsigned index,
		struct device *dev);
struct device *tty_register_device_attr(struct tty_driver *driver,
		unsigned index, struct device *device, void *drvdata,
		const struct attribute_group **attr_grp);
void tty_unregister_device(struct tty_driver *driver, unsigned index);

#ifdef CONFIG_PROC_FS
void proc_tty_register_driver(struct tty_driver *);
void proc_tty_unregister_driver(struct tty_driver *);
#else
static inline void proc_tty_register_driver(struct tty_driver *d) {}
static inline void proc_tty_unregister_driver(struct tty_driver *d) {}
#endif

#endif /* #ifdef _LINUX_TTY_DRIVER_H */<|MERGE_RESOLUTION|>--- conflicted
+++ resolved
@@ -327,15 +327,9 @@
 
 extern struct list_head tty_drivers;
 
-<<<<<<< HEAD
-extern struct tty_driver *__tty_alloc_driver(unsigned int lines,
-		struct module *owner, unsigned long flags);
-extern struct tty_driver *tty_find_polling_driver(char *name, int *line);
-=======
 struct tty_driver *__tty_alloc_driver(unsigned int lines, struct module *owner,
 		unsigned long flags);
 struct tty_driver *tty_find_polling_driver(char *name, int *line);
->>>>>>> df0cc57e
 
 void tty_driver_kref_put(struct tty_driver *driver);
 
