/* SPDX-License-Identifier: GPL-2.0 */
#ifndef _NET_XFRM_H
#define _NET_XFRM_H

#include <linux/compiler.h>
#include <linux/xfrm.h>
#include <linux/spinlock.h>
#include <linux/list.h>
#include <linux/skbuff.h>
#include <linux/socket.h>
#include <linux/pfkeyv2.h>
#include <linux/ipsec.h>
#include <linux/in6.h>
#include <linux/mutex.h>
#include <linux/audit.h>
#include <linux/slab.h>
#include <linux/refcount.h>

#include <net/sock.h>
#include <net/dst.h>
#include <net/ip.h>
#include <net/route.h>
#include <net/ipv6.h>
#include <net/ip6_fib.h>
#include <net/flow.h>
#include <net/gro_cells.h>

#include <linux/interrupt.h>

#ifdef CONFIG_XFRM_STATISTICS
#include <net/snmp.h>
#endif

#define XFRM_PROTO_ESP		50
#define XFRM_PROTO_AH		51
#define XFRM_PROTO_COMP		108
#define XFRM_PROTO_IPIP		4
#define XFRM_PROTO_IPV6		41
#define XFRM_PROTO_ROUTING	IPPROTO_ROUTING
#define XFRM_PROTO_DSTOPTS	IPPROTO_DSTOPTS

#define XFRM_ALIGN4(len)	(((len) + 3) & ~3)
#define XFRM_ALIGN8(len)	(((len) + 7) & ~7)
#define MODULE_ALIAS_XFRM_MODE(family, encap) \
	MODULE_ALIAS("xfrm-mode-" __stringify(family) "-" __stringify(encap))
#define MODULE_ALIAS_XFRM_TYPE(family, proto) \
	MODULE_ALIAS("xfrm-type-" __stringify(family) "-" __stringify(proto))
#define MODULE_ALIAS_XFRM_OFFLOAD_TYPE(family, proto) \
	MODULE_ALIAS("xfrm-offload-" __stringify(family) "-" __stringify(proto))

#ifdef CONFIG_XFRM_STATISTICS
#define XFRM_INC_STATS(net, field)	SNMP_INC_STATS((net)->mib.xfrm_statistics, field)
#else
#define XFRM_INC_STATS(net, field)	((void)(net))
#endif


/* Organization of SPD aka "XFRM rules"
   ------------------------------------

   Basic objects:
   - policy rule, struct xfrm_policy (=SPD entry)
   - bundle of transformations, struct dst_entry == struct xfrm_dst (=SA bundle)
   - instance of a transformer, struct xfrm_state (=SA)
   - template to clone xfrm_state, struct xfrm_tmpl

   SPD is plain linear list of xfrm_policy rules, ordered by priority.
   (To be compatible with existing pfkeyv2 implementations,
   many rules with priority of 0x7fffffff are allowed to exist and
   such rules are ordered in an unpredictable way, thanks to bsd folks.)

   Lookup is plain linear search until the first match with selector.

   If "action" is "block", then we prohibit the flow, otherwise:
   if "xfrms_nr" is zero, the flow passes untransformed. Otherwise,
   policy entry has list of up to XFRM_MAX_DEPTH transformations,
   described by templates xfrm_tmpl. Each template is resolved
   to a complete xfrm_state (see below) and we pack bundle of transformations
   to a dst_entry returned to requestor.

   dst -. xfrm  .-> xfrm_state #1
    |---. child .-> dst -. xfrm .-> xfrm_state #2
                     |---. child .-> dst -. xfrm .-> xfrm_state #3
                                      |---. child .-> NULL

   Bundles are cached at xrfm_policy struct (field ->bundles).


   Resolution of xrfm_tmpl
   -----------------------
   Template contains:
   1. ->mode		Mode: transport or tunnel
   2. ->id.proto	Protocol: AH/ESP/IPCOMP
   3. ->id.daddr	Remote tunnel endpoint, ignored for transport mode.
      Q: allow to resolve security gateway?
   4. ->id.spi          If not zero, static SPI.
   5. ->saddr		Local tunnel endpoint, ignored for transport mode.
   6. ->algos		List of allowed algos. Plain bitmask now.
      Q: ealgos, aalgos, calgos. What a mess...
   7. ->share		Sharing mode.
      Q: how to implement private sharing mode? To add struct sock* to
      flow id?

   Having this template we search through SAD searching for entries
   with appropriate mode/proto/algo, permitted by selector.
   If no appropriate entry found, it is requested from key manager.

   PROBLEMS:
   Q: How to find all the bundles referring to a physical path for
      PMTU discovery? Seems, dst should contain list of all parents...
      and enter to infinite locking hierarchy disaster.
      No! It is easier, we will not search for them, let them find us.
      We add genid to each dst plus pointer to genid of raw IP route,
      pmtu disc will update pmtu on raw IP route and increase its genid.
      dst_check() will see this for top level and trigger resyncing
      metrics. Plus, it will be made via sk->sk_dst_cache. Solved.
 */

struct xfrm_state_walk {
	struct list_head	all;
	u8			state;
	u8			dying;
	u8			proto;
	u32			seq;
	struct xfrm_address_filter *filter;
};

struct xfrm_state_offload {
	struct net_device	*dev;
	unsigned long		offload_handle;
	unsigned int		num_exthdrs;
	u8			flags;
};

struct xfrm_mode {
	u8 encap;
	u8 family;
	u8 flags;
};

/* Flags for xfrm_mode. */
enum {
	XFRM_MODE_FLAG_TUNNEL = 1,
};

/* Full description of state of transformer. */
struct xfrm_state {
	possible_net_t		xs_net;
	union {
		struct hlist_node	gclist;
		struct hlist_node	bydst;
	};
	struct hlist_node	bysrc;
	struct hlist_node	byspi;

	refcount_t		refcnt;
	spinlock_t		lock;

	struct xfrm_id		id;
	struct xfrm_selector	sel;
	struct xfrm_mark	mark;
	u32			if_id;
	u32			tfcpad;

	u32			genid;

	/* Key manager bits */
	struct xfrm_state_walk	km;

	/* Parameters of this state. */
	struct {
		u32		reqid;
		u8		mode;
		u8		replay_window;
		u8		aalgo, ealgo, calgo;
		u8		flags;
		u16		family;
		xfrm_address_t	saddr;
		int		header_len;
		int		trailer_len;
		u32		extra_flags;
		struct xfrm_mark	smark;
	} props;

	struct xfrm_lifetime_cfg lft;

	/* Data for transformer */
	struct xfrm_algo_auth	*aalg;
	struct xfrm_algo	*ealg;
	struct xfrm_algo	*calg;
	struct xfrm_algo_aead	*aead;
	const char		*geniv;

	/* Data for encapsulator */
	struct xfrm_encap_tmpl	*encap;

	/* Data for care-of address */
	xfrm_address_t	*coaddr;

	/* IPComp needs an IPIP tunnel for handling uncompressed packets */
	struct xfrm_state	*tunnel;

	/* If a tunnel, number of users + 1 */
	atomic_t		tunnel_users;

	/* State for replay detection */
	struct xfrm_replay_state replay;
	struct xfrm_replay_state_esn *replay_esn;

	/* Replay detection state at the time we sent the last notification */
	struct xfrm_replay_state preplay;
	struct xfrm_replay_state_esn *preplay_esn;

	/* The functions for replay detection. */
	const struct xfrm_replay *repl;

	/* internal flag that only holds state for delayed aevent at the
	 * moment
	*/
	u32			xflags;

	/* Replay detection notification settings */
	u32			replay_maxage;
	u32			replay_maxdiff;

	/* Replay detection notification timer */
	struct timer_list	rtimer;

	/* Statistics */
	struct xfrm_stats	stats;

	struct xfrm_lifetime_cur curlft;
	struct hrtimer		mtimer;

	struct xfrm_state_offload xso;

	/* used to fix curlft->add_time when changing date */
	long		saved_tmo;

	/* Last used time */
	time64_t		lastused;

	struct page_frag xfrag;

	/* Reference to data common to all the instances of this
	 * transformer. */
	const struct xfrm_type	*type;
	struct xfrm_mode	inner_mode;
	struct xfrm_mode	inner_mode_iaf;
	struct xfrm_mode	outer_mode;

	const struct xfrm_type_offload	*type_offload;

	/* Security context */
	struct xfrm_sec_ctx	*security;

	/* Private data of this transformer, format is opaque,
	 * interpreted by xfrm_type methods. */
	void			*data;
};

static inline struct net *xs_net(struct xfrm_state *x)
{
	return read_pnet(&x->xs_net);
}

/* xflags - make enum if more show up */
#define XFRM_TIME_DEFER	1
#define XFRM_SOFT_EXPIRE 2

enum {
	XFRM_STATE_VOID,
	XFRM_STATE_ACQ,
	XFRM_STATE_VALID,
	XFRM_STATE_ERROR,
	XFRM_STATE_EXPIRED,
	XFRM_STATE_DEAD
};

/* callback structure passed from either netlink or pfkey */
struct km_event {
	union {
		u32 hard;
		u32 proto;
		u32 byid;
		u32 aevent;
		u32 type;
	} data;

	u32	seq;
	u32	portid;
	u32	event;
	struct net *net;
};

struct xfrm_replay {
	void	(*advance)(struct xfrm_state *x, __be32 net_seq);
	int	(*check)(struct xfrm_state *x,
			 struct sk_buff *skb,
			 __be32 net_seq);
	int	(*recheck)(struct xfrm_state *x,
			   struct sk_buff *skb,
			   __be32 net_seq);
	void	(*notify)(struct xfrm_state *x, int event);
	int	(*overflow)(struct xfrm_state *x, struct sk_buff *skb);
};

struct xfrm_if_cb {
	struct xfrm_if	*(*decode_session)(struct sk_buff *skb,
					   unsigned short family);
};

void xfrm_if_register_cb(const struct xfrm_if_cb *ifcb);
void xfrm_if_unregister_cb(void);

struct net_device;
struct xfrm_type;
struct xfrm_dst;
struct xfrm_policy_afinfo {
	struct dst_ops		*dst_ops;
	struct dst_entry	*(*dst_lookup)(struct net *net,
					       int tos, int oif,
					       const xfrm_address_t *saddr,
					       const xfrm_address_t *daddr,
					       u32 mark);
	int			(*get_saddr)(struct net *net, int oif,
					     xfrm_address_t *saddr,
					     xfrm_address_t *daddr,
					     u32 mark);
	int			(*fill_dst)(struct xfrm_dst *xdst,
					    struct net_device *dev,
					    const struct flowi *fl);
	struct dst_entry	*(*blackhole_route)(struct net *net, struct dst_entry *orig);
};

int xfrm_policy_register_afinfo(const struct xfrm_policy_afinfo *afinfo, int family);
void xfrm_policy_unregister_afinfo(const struct xfrm_policy_afinfo *afinfo);
void km_policy_notify(struct xfrm_policy *xp, int dir,
		      const struct km_event *c);
void km_state_notify(struct xfrm_state *x, const struct km_event *c);

struct xfrm_tmpl;
int km_query(struct xfrm_state *x, struct xfrm_tmpl *t,
	     struct xfrm_policy *pol);
void km_state_expired(struct xfrm_state *x, int hard, u32 portid);
int __xfrm_state_delete(struct xfrm_state *x);

struct xfrm_state_afinfo {
<<<<<<< HEAD
	unsigned int			family;
	unsigned int			proto;
	__be16				eth_proto;
	struct module			*owner;
	const struct xfrm_type		*type_map[IPPROTO_MAX];
	const struct xfrm_type_offload	*type_offload_map[IPPROTO_MAX];

	int			(*init_flags)(struct xfrm_state *x);
	void			(*init_tempsel)(struct xfrm_selector *sel,
						const struct flowi *fl);
	void			(*init_temprop)(struct xfrm_state *x,
						const struct xfrm_tmpl *tmpl,
						const xfrm_address_t *daddr,
						const xfrm_address_t *saddr);
	int			(*tmpl_sort)(struct xfrm_tmpl **dst, struct xfrm_tmpl **src, int n);
	int			(*state_sort)(struct xfrm_state **dst, struct xfrm_state **src, int n);
=======
	u8				family;
	u8				proto;

	const struct xfrm_type_offload *type_offload_esp;

	const struct xfrm_type		*type_esp;
	const struct xfrm_type		*type_ipip;
	const struct xfrm_type		*type_ipip6;
	const struct xfrm_type		*type_comp;
	const struct xfrm_type		*type_ah;
	const struct xfrm_type		*type_routing;
	const struct xfrm_type		*type_dstopts;

>>>>>>> 4ff96fb5
	int			(*output)(struct net *net, struct sock *sk, struct sk_buff *skb);
	int			(*output_finish)(struct sock *sk, struct sk_buff *skb);
	int			(*extract_input)(struct xfrm_state *x,
						 struct sk_buff *skb);
	int			(*extract_output)(struct xfrm_state *x,
						  struct sk_buff *skb);
	int			(*transport_finish)(struct sk_buff *skb,
						    int async);
	void			(*local_error)(struct sk_buff *skb, u32 mtu);
};

int xfrm_state_register_afinfo(struct xfrm_state_afinfo *afinfo);
int xfrm_state_unregister_afinfo(struct xfrm_state_afinfo *afinfo);
struct xfrm_state_afinfo *xfrm_state_get_afinfo(unsigned int family);
struct xfrm_state_afinfo *xfrm_state_afinfo_get_rcu(unsigned int family);

struct xfrm_input_afinfo {
	unsigned int		family;
	int			(*callback)(struct sk_buff *skb, u8 protocol,
					    int err);
};

int xfrm_input_register_afinfo(const struct xfrm_input_afinfo *afinfo);
int xfrm_input_unregister_afinfo(const struct xfrm_input_afinfo *afinfo);

void xfrm_flush_gc(void);
void xfrm_state_delete_tunnel(struct xfrm_state *x);

struct xfrm_type {
	char			*description;
	struct module		*owner;
	u8			proto;
	u8			flags;
#define XFRM_TYPE_NON_FRAGMENT	1
#define XFRM_TYPE_REPLAY_PROT	2
#define XFRM_TYPE_LOCAL_COADDR	4
#define XFRM_TYPE_REMOTE_COADDR	8

	int			(*init_state)(struct xfrm_state *x);
	void			(*destructor)(struct xfrm_state *);
	int			(*input)(struct xfrm_state *, struct sk_buff *skb);
	int			(*output)(struct xfrm_state *, struct sk_buff *pskb);
	int			(*reject)(struct xfrm_state *, struct sk_buff *,
					  const struct flowi *);
	int			(*hdr_offset)(struct xfrm_state *, struct sk_buff *, u8 **);
};

int xfrm_register_type(const struct xfrm_type *type, unsigned short family);
void xfrm_unregister_type(const struct xfrm_type *type, unsigned short family);

struct xfrm_type_offload {
	char		*description;
	struct module	*owner;
	u8		proto;
	void		(*encap)(struct xfrm_state *, struct sk_buff *pskb);
	int		(*input_tail)(struct xfrm_state *x, struct sk_buff *skb);
	int		(*xmit)(struct xfrm_state *, struct sk_buff *pskb, netdev_features_t features);
};

int xfrm_register_type_offload(const struct xfrm_type_offload *type, unsigned short family);
<<<<<<< HEAD
int xfrm_unregister_type_offload(const struct xfrm_type_offload *type, unsigned short family);
=======
void xfrm_unregister_type_offload(const struct xfrm_type_offload *type, unsigned short family);
>>>>>>> 4ff96fb5

static inline int xfrm_af2proto(unsigned int family)
{
	switch(family) {
	case AF_INET:
		return IPPROTO_IPIP;
	case AF_INET6:
		return IPPROTO_IPV6;
	default:
		return 0;
	}
}

static inline const struct xfrm_mode *xfrm_ip2inner_mode(struct xfrm_state *x, int ipproto)
{
	if ((ipproto == IPPROTO_IPIP && x->props.family == AF_INET) ||
	    (ipproto == IPPROTO_IPV6 && x->props.family == AF_INET6))
		return &x->inner_mode;
	else
		return &x->inner_mode_iaf;
}

struct xfrm_tmpl {
/* id in template is interpreted as:
 * daddr - destination of tunnel, may be zero for transport mode.
 * spi   - zero to acquire spi. Not zero if spi is static, then
 *	   daddr must be fixed too.
 * proto - AH/ESP/IPCOMP
 */
	struct xfrm_id		id;

/* Source address of tunnel. Ignored, if it is not a tunnel. */
	xfrm_address_t		saddr;

	unsigned short		encap_family;

	u32			reqid;

/* Mode: transport, tunnel etc. */
	u8			mode;

/* Sharing mode: unique, this session only, this user only etc. */
	u8			share;

/* May skip this transfomration if no SA is found */
	u8			optional;

/* Skip aalgos/ealgos/calgos checks. */
	u8			allalgs;

/* Bit mask of algos allowed for acquisition */
	u32			aalgos;
	u32			ealgos;
	u32			calgos;
};

#define XFRM_MAX_DEPTH		6
#define XFRM_MAX_OFFLOAD_DEPTH	1

struct xfrm_policy_walk_entry {
	struct list_head	all;
	u8			dead;
};

struct xfrm_policy_walk {
	struct xfrm_policy_walk_entry walk;
	u8 type;
	u32 seq;
};

struct xfrm_policy_queue {
	struct sk_buff_head	hold_queue;
	struct timer_list	hold_timer;
	unsigned long		timeout;
};

struct xfrm_policy {
	possible_net_t		xp_net;
	struct hlist_node	bydst;
	struct hlist_node	byidx;

	/* This lock only affects elements except for entry. */
	rwlock_t		lock;
	refcount_t		refcnt;
	u32			pos;
	struct timer_list	timer;

	atomic_t		genid;
	u32			priority;
	u32			index;
	u32			if_id;
	struct xfrm_mark	mark;
	struct xfrm_selector	selector;
	struct xfrm_lifetime_cfg lft;
	struct xfrm_lifetime_cur curlft;
	struct xfrm_policy_walk_entry walk;
	struct xfrm_policy_queue polq;
	bool                    bydst_reinsert;
	u8			type;
	u8			action;
	u8			flags;
	u8			xfrm_nr;
	u16			family;
	struct xfrm_sec_ctx	*security;
	struct xfrm_tmpl       	xfrm_vec[XFRM_MAX_DEPTH];
	struct hlist_node	bydst_inexact_list;
	struct rcu_head		rcu;
};

static inline struct net *xp_net(const struct xfrm_policy *xp)
{
	return read_pnet(&xp->xp_net);
}

struct xfrm_kmaddress {
	xfrm_address_t          local;
	xfrm_address_t          remote;
	u32			reserved;
	u16			family;
};

struct xfrm_migrate {
	xfrm_address_t		old_daddr;
	xfrm_address_t		old_saddr;
	xfrm_address_t		new_daddr;
	xfrm_address_t		new_saddr;
	u8			proto;
	u8			mode;
	u16			reserved;
	u32			reqid;
	u16			old_family;
	u16			new_family;
};

#define XFRM_KM_TIMEOUT                30
/* what happened */
#define XFRM_REPLAY_UPDATE	XFRM_AE_CR
#define XFRM_REPLAY_TIMEOUT	XFRM_AE_CE

/* default aevent timeout in units of 100ms */
#define XFRM_AE_ETIME			10
/* Async Event timer multiplier */
#define XFRM_AE_ETH_M			10
/* default seq threshold size */
#define XFRM_AE_SEQT_SIZE		2

struct xfrm_mgr {
	struct list_head	list;
	int			(*notify)(struct xfrm_state *x, const struct km_event *c);
	int			(*acquire)(struct xfrm_state *x, struct xfrm_tmpl *, struct xfrm_policy *xp);
	struct xfrm_policy	*(*compile_policy)(struct sock *sk, int opt, u8 *data, int len, int *dir);
	int			(*new_mapping)(struct xfrm_state *x, xfrm_address_t *ipaddr, __be16 sport);
	int			(*notify_policy)(struct xfrm_policy *x, int dir, const struct km_event *c);
	int			(*report)(struct net *net, u8 proto, struct xfrm_selector *sel, xfrm_address_t *addr);
	int			(*migrate)(const struct xfrm_selector *sel,
					   u8 dir, u8 type,
					   const struct xfrm_migrate *m,
					   int num_bundles,
					   const struct xfrm_kmaddress *k,
					   const struct xfrm_encap_tmpl *encap);
	bool			(*is_alive)(const struct km_event *c);
};

int xfrm_register_km(struct xfrm_mgr *km);
int xfrm_unregister_km(struct xfrm_mgr *km);

struct xfrm_tunnel_skb_cb {
	union {
		struct inet_skb_parm h4;
		struct inet6_skb_parm h6;
	} header;

	union {
		struct ip_tunnel *ip4;
		struct ip6_tnl *ip6;
	} tunnel;
};

#define XFRM_TUNNEL_SKB_CB(__skb) ((struct xfrm_tunnel_skb_cb *)&((__skb)->cb[0]))

/*
 * This structure is used for the duration where packets are being
 * transformed by IPsec.  As soon as the packet leaves IPsec the
 * area beyond the generic IP part may be overwritten.
 */
struct xfrm_skb_cb {
	struct xfrm_tunnel_skb_cb header;

        /* Sequence number for replay protection. */
	union {
		struct {
			__u32 low;
			__u32 hi;
		} output;
		struct {
			__be32 low;
			__be32 hi;
		} input;
	} seq;
};

#define XFRM_SKB_CB(__skb) ((struct xfrm_skb_cb *)&((__skb)->cb[0]))

/*
 * This structure is used by the afinfo prepare_input/prepare_output functions
 * to transmit header information to the mode input/output functions.
 */
struct xfrm_mode_skb_cb {
	struct xfrm_tunnel_skb_cb header;

	/* Copied from header for IPv4, always set to zero and DF for IPv6. */
	__be16 id;
	__be16 frag_off;

	/* IP header length (excluding options or extension headers). */
	u8 ihl;

	/* TOS for IPv4, class for IPv6. */
	u8 tos;

	/* TTL for IPv4, hop limitfor IPv6. */
	u8 ttl;

	/* Protocol for IPv4, NH for IPv6. */
	u8 protocol;

	/* Option length for IPv4, zero for IPv6. */
	u8 optlen;

	/* Used by IPv6 only, zero for IPv4. */
	u8 flow_lbl[3];
};

#define XFRM_MODE_SKB_CB(__skb) ((struct xfrm_mode_skb_cb *)&((__skb)->cb[0]))

/*
 * This structure is used by the input processing to locate the SPI and
 * related information.
 */
struct xfrm_spi_skb_cb {
	struct xfrm_tunnel_skb_cb header;

	unsigned int daddroff;
	unsigned int family;
	__be32 seq;
};

#define XFRM_SPI_SKB_CB(__skb) ((struct xfrm_spi_skb_cb *)&((__skb)->cb[0]))

#ifdef CONFIG_AUDITSYSCALL
static inline struct audit_buffer *xfrm_audit_start(const char *op)
{
	struct audit_buffer *audit_buf = NULL;

	if (audit_enabled == AUDIT_OFF)
		return NULL;
	audit_buf = audit_log_start(audit_context(), GFP_ATOMIC,
				    AUDIT_MAC_IPSEC_EVENT);
	if (audit_buf == NULL)
		return NULL;
	audit_log_format(audit_buf, "op=%s", op);
	return audit_buf;
}

static inline void xfrm_audit_helper_usrinfo(bool task_valid,
					     struct audit_buffer *audit_buf)
{
	const unsigned int auid = from_kuid(&init_user_ns, task_valid ?
					    audit_get_loginuid(current) :
					    INVALID_UID);
	const unsigned int ses = task_valid ? audit_get_sessionid(current) :
		AUDIT_SID_UNSET;

	audit_log_format(audit_buf, " auid=%u ses=%u", auid, ses);
	audit_log_task_context(audit_buf);
}

void xfrm_audit_policy_add(struct xfrm_policy *xp, int result, bool task_valid);
void xfrm_audit_policy_delete(struct xfrm_policy *xp, int result,
			      bool task_valid);
void xfrm_audit_state_add(struct xfrm_state *x, int result, bool task_valid);
void xfrm_audit_state_delete(struct xfrm_state *x, int result, bool task_valid);
void xfrm_audit_state_replay_overflow(struct xfrm_state *x,
				      struct sk_buff *skb);
void xfrm_audit_state_replay(struct xfrm_state *x, struct sk_buff *skb,
			     __be32 net_seq);
void xfrm_audit_state_notfound_simple(struct sk_buff *skb, u16 family);
void xfrm_audit_state_notfound(struct sk_buff *skb, u16 family, __be32 net_spi,
			       __be32 net_seq);
void xfrm_audit_state_icvfail(struct xfrm_state *x, struct sk_buff *skb,
			      u8 proto);
#else

static inline void xfrm_audit_policy_add(struct xfrm_policy *xp, int result,
					 bool task_valid)
{
}

static inline void xfrm_audit_policy_delete(struct xfrm_policy *xp, int result,
					    bool task_valid)
{
}

static inline void xfrm_audit_state_add(struct xfrm_state *x, int result,
					bool task_valid)
{
}

static inline void xfrm_audit_state_delete(struct xfrm_state *x, int result,
					   bool task_valid)
{
}

static inline void xfrm_audit_state_replay_overflow(struct xfrm_state *x,
					     struct sk_buff *skb)
{
}

static inline void xfrm_audit_state_replay(struct xfrm_state *x,
					   struct sk_buff *skb, __be32 net_seq)
{
}

static inline void xfrm_audit_state_notfound_simple(struct sk_buff *skb,
				      u16 family)
{
}

static inline void xfrm_audit_state_notfound(struct sk_buff *skb, u16 family,
				      __be32 net_spi, __be32 net_seq)
{
}

static inline void xfrm_audit_state_icvfail(struct xfrm_state *x,
				     struct sk_buff *skb, u8 proto)
{
}
#endif /* CONFIG_AUDITSYSCALL */

static inline void xfrm_pol_hold(struct xfrm_policy *policy)
{
	if (likely(policy != NULL))
		refcount_inc(&policy->refcnt);
}

void xfrm_policy_destroy(struct xfrm_policy *policy);

static inline void xfrm_pol_put(struct xfrm_policy *policy)
{
	if (refcount_dec_and_test(&policy->refcnt))
		xfrm_policy_destroy(policy);
}

static inline void xfrm_pols_put(struct xfrm_policy **pols, int npols)
{
	int i;
	for (i = npols - 1; i >= 0; --i)
		xfrm_pol_put(pols[i]);
}

void __xfrm_state_destroy(struct xfrm_state *, bool);

static inline void __xfrm_state_put(struct xfrm_state *x)
{
	refcount_dec(&x->refcnt);
}

static inline void xfrm_state_put(struct xfrm_state *x)
{
	if (refcount_dec_and_test(&x->refcnt))
		__xfrm_state_destroy(x, false);
}

static inline void xfrm_state_put_sync(struct xfrm_state *x)
{
	if (refcount_dec_and_test(&x->refcnt))
		__xfrm_state_destroy(x, true);
}

static inline void xfrm_state_hold(struct xfrm_state *x)
{
	refcount_inc(&x->refcnt);
}

static inline bool addr_match(const void *token1, const void *token2,
			      unsigned int prefixlen)
{
	const __be32 *a1 = token1;
	const __be32 *a2 = token2;
	unsigned int pdw;
	unsigned int pbi;

	pdw = prefixlen >> 5;	  /* num of whole u32 in prefix */
	pbi = prefixlen &  0x1f;  /* num of bits in incomplete u32 in prefix */

	if (pdw)
		if (memcmp(a1, a2, pdw << 2))
			return false;

	if (pbi) {
		__be32 mask;

		mask = htonl((0xffffffff) << (32 - pbi));

		if ((a1[pdw] ^ a2[pdw]) & mask)
			return false;
	}

	return true;
}

static inline bool addr4_match(__be32 a1, __be32 a2, u8 prefixlen)
{
	/* C99 6.5.7 (3): u32 << 32 is undefined behaviour */
	if (sizeof(long) == 4 && prefixlen == 0)
		return true;
	return !((a1 ^ a2) & htonl(~0UL << (32 - prefixlen)));
}

static __inline__
__be16 xfrm_flowi_sport(const struct flowi *fl, const union flowi_uli *uli)
{
	__be16 port;
	switch(fl->flowi_proto) {
	case IPPROTO_TCP:
	case IPPROTO_UDP:
	case IPPROTO_UDPLITE:
	case IPPROTO_SCTP:
		port = uli->ports.sport;
		break;
	case IPPROTO_ICMP:
	case IPPROTO_ICMPV6:
		port = htons(uli->icmpt.type);
		break;
	case IPPROTO_MH:
		port = htons(uli->mht.type);
		break;
	case IPPROTO_GRE:
		port = htons(ntohl(uli->gre_key) >> 16);
		break;
	default:
		port = 0;	/*XXX*/
	}
	return port;
}

static __inline__
__be16 xfrm_flowi_dport(const struct flowi *fl, const union flowi_uli *uli)
{
	__be16 port;
	switch(fl->flowi_proto) {
	case IPPROTO_TCP:
	case IPPROTO_UDP:
	case IPPROTO_UDPLITE:
	case IPPROTO_SCTP:
		port = uli->ports.dport;
		break;
	case IPPROTO_ICMP:
	case IPPROTO_ICMPV6:
		port = htons(uli->icmpt.code);
		break;
	case IPPROTO_GRE:
		port = htons(ntohl(uli->gre_key) & 0xffff);
		break;
	default:
		port = 0;	/*XXX*/
	}
	return port;
}

bool xfrm_selector_match(const struct xfrm_selector *sel,
			 const struct flowi *fl, unsigned short family);

#ifdef CONFIG_SECURITY_NETWORK_XFRM
/*	If neither has a context --> match
 * 	Otherwise, both must have a context and the sids, doi, alg must match
 */
static inline bool xfrm_sec_ctx_match(struct xfrm_sec_ctx *s1, struct xfrm_sec_ctx *s2)
{
	return ((!s1 && !s2) ||
		(s1 && s2 &&
		 (s1->ctx_sid == s2->ctx_sid) &&
		 (s1->ctx_doi == s2->ctx_doi) &&
		 (s1->ctx_alg == s2->ctx_alg)));
}
#else
static inline bool xfrm_sec_ctx_match(struct xfrm_sec_ctx *s1, struct xfrm_sec_ctx *s2)
{
	return true;
}
#endif

/* A struct encoding bundle of transformations to apply to some set of flow.
 *
 * xdst->child points to the next element of bundle.
 * dst->xfrm  points to an instanse of transformer.
 *
 * Due to unfortunate limitations of current routing cache, which we
 * have no time to fix, it mirrors struct rtable and bound to the same
 * routing key, including saddr,daddr. However, we can have many of
 * bundles differing by session id. All the bundles grow from a parent
 * policy rule.
 */
struct xfrm_dst {
	union {
		struct dst_entry	dst;
		struct rtable		rt;
		struct rt6_info		rt6;
	} u;
	struct dst_entry *route;
	struct dst_entry *child;
	struct dst_entry *path;
	struct xfrm_policy *pols[XFRM_POLICY_TYPE_MAX];
	int num_pols, num_xfrms;
	u32 xfrm_genid;
	u32 policy_genid;
	u32 route_mtu_cached;
	u32 child_mtu_cached;
	u32 route_cookie;
	u32 path_cookie;
};

static inline struct dst_entry *xfrm_dst_path(const struct dst_entry *dst)
{
#ifdef CONFIG_XFRM
	if (dst->xfrm) {
		const struct xfrm_dst *xdst = (const struct xfrm_dst *) dst;

		return xdst->path;
	}
#endif
	return (struct dst_entry *) dst;
}

static inline struct dst_entry *xfrm_dst_child(const struct dst_entry *dst)
{
#ifdef CONFIG_XFRM
	if (dst->xfrm) {
		struct xfrm_dst *xdst = (struct xfrm_dst *) dst;
		return xdst->child;
	}
#endif
	return NULL;
}

#ifdef CONFIG_XFRM
static inline void xfrm_dst_set_child(struct xfrm_dst *xdst, struct dst_entry *child)
{
	xdst->child = child;
}

static inline void xfrm_dst_destroy(struct xfrm_dst *xdst)
{
	xfrm_pols_put(xdst->pols, xdst->num_pols);
	dst_release(xdst->route);
	if (likely(xdst->u.dst.xfrm))
		xfrm_state_put(xdst->u.dst.xfrm);
}
#endif

void xfrm_dst_ifdown(struct dst_entry *dst, struct net_device *dev);

struct xfrm_if_parms {
	char name[IFNAMSIZ];	/* name of XFRM device */
	int link;		/* ifindex of underlying L2 interface */
	u32 if_id;		/* interface identifyer */
};

struct xfrm_if {
	struct xfrm_if __rcu *next;	/* next interface in list */
	struct net_device *dev;		/* virtual device associated with interface */
	struct net_device *phydev;	/* physical device */
	struct net *net;		/* netns for packet i/o */
	struct xfrm_if_parms p;		/* interface parms */

	struct gro_cells gro_cells;
};

struct xfrm_offload {
	/* Output sequence number for replay protection on offloading. */
	struct {
		__u32 low;
		__u32 hi;
	} seq;

	__u32			flags;
#define	SA_DELETE_REQ		1
#define	CRYPTO_DONE		2
#define	CRYPTO_NEXT_DONE	4
#define	CRYPTO_FALLBACK		8
#define	XFRM_GSO_SEGMENT	16
#define	XFRM_GRO		32
#define	XFRM_ESP_NO_TRAILER	64
#define	XFRM_DEV_RESUME		128

	__u32			status;
#define CRYPTO_SUCCESS				1
#define CRYPTO_GENERIC_ERROR			2
#define CRYPTO_TRANSPORT_AH_AUTH_FAILED		4
#define CRYPTO_TRANSPORT_ESP_AUTH_FAILED	8
#define CRYPTO_TUNNEL_AH_AUTH_FAILED		16
#define CRYPTO_TUNNEL_ESP_AUTH_FAILED		32
#define CRYPTO_INVALID_PACKET_SYNTAX		64
#define CRYPTO_INVALID_PROTOCOL			128

	__u8			proto;
};

struct sec_path {
	int			len;
	int			olen;

	struct xfrm_state	*xvec[XFRM_MAX_DEPTH];
	struct xfrm_offload	ovec[XFRM_MAX_OFFLOAD_DEPTH];
};

struct sec_path *secpath_set(struct sk_buff *skb);

static inline void
secpath_reset(struct sk_buff *skb)
{
#ifdef CONFIG_XFRM
	skb_ext_del(skb, SKB_EXT_SEC_PATH);
#endif
}

static inline int
xfrm_addr_any(const xfrm_address_t *addr, unsigned short family)
{
	switch (family) {
	case AF_INET:
		return addr->a4 == 0;
	case AF_INET6:
		return ipv6_addr_any(&addr->in6);
	}
	return 0;
}

static inline int
__xfrm4_state_addr_cmp(const struct xfrm_tmpl *tmpl, const struct xfrm_state *x)
{
	return	(tmpl->saddr.a4 &&
		 tmpl->saddr.a4 != x->props.saddr.a4);
}

static inline int
__xfrm6_state_addr_cmp(const struct xfrm_tmpl *tmpl, const struct xfrm_state *x)
{
	return	(!ipv6_addr_any((struct in6_addr*)&tmpl->saddr) &&
		 !ipv6_addr_equal((struct in6_addr *)&tmpl->saddr, (struct in6_addr*)&x->props.saddr));
}

static inline int
xfrm_state_addr_cmp(const struct xfrm_tmpl *tmpl, const struct xfrm_state *x, unsigned short family)
{
	switch (family) {
	case AF_INET:
		return __xfrm4_state_addr_cmp(tmpl, x);
	case AF_INET6:
		return __xfrm6_state_addr_cmp(tmpl, x);
	}
	return !0;
}

#ifdef CONFIG_XFRM
int __xfrm_policy_check(struct sock *, int dir, struct sk_buff *skb,
			unsigned short family);

static inline int __xfrm_policy_check2(struct sock *sk, int dir,
				       struct sk_buff *skb,
				       unsigned int family, int reverse)
{
	struct net *net = dev_net(skb->dev);
	int ndir = dir | (reverse ? XFRM_POLICY_MASK + 1 : 0);

	if (sk && sk->sk_policy[XFRM_POLICY_IN])
		return __xfrm_policy_check(sk, ndir, skb, family);

	return	(!net->xfrm.policy_count[dir] && !secpath_exists(skb)) ||
		(skb_dst(skb)->flags & DST_NOPOLICY) ||
		__xfrm_policy_check(sk, ndir, skb, family);
}

static inline int xfrm_policy_check(struct sock *sk, int dir, struct sk_buff *skb, unsigned short family)
{
	return __xfrm_policy_check2(sk, dir, skb, family, 0);
}

static inline int xfrm4_policy_check(struct sock *sk, int dir, struct sk_buff *skb)
{
	return xfrm_policy_check(sk, dir, skb, AF_INET);
}

static inline int xfrm6_policy_check(struct sock *sk, int dir, struct sk_buff *skb)
{
	return xfrm_policy_check(sk, dir, skb, AF_INET6);
}

static inline int xfrm4_policy_check_reverse(struct sock *sk, int dir,
					     struct sk_buff *skb)
{
	return __xfrm_policy_check2(sk, dir, skb, AF_INET, 1);
}

static inline int xfrm6_policy_check_reverse(struct sock *sk, int dir,
					     struct sk_buff *skb)
{
	return __xfrm_policy_check2(sk, dir, skb, AF_INET6, 1);
}

int __xfrm_decode_session(struct sk_buff *skb, struct flowi *fl,
			  unsigned int family, int reverse);

static inline int xfrm_decode_session(struct sk_buff *skb, struct flowi *fl,
				      unsigned int family)
{
	return __xfrm_decode_session(skb, fl, family, 0);
}

static inline int xfrm_decode_session_reverse(struct sk_buff *skb,
					      struct flowi *fl,
					      unsigned int family)
{
	return __xfrm_decode_session(skb, fl, family, 1);
}

int __xfrm_route_forward(struct sk_buff *skb, unsigned short family);

static inline int xfrm_route_forward(struct sk_buff *skb, unsigned short family)
{
	struct net *net = dev_net(skb->dev);

	return	!net->xfrm.policy_count[XFRM_POLICY_OUT] ||
		(skb_dst(skb)->flags & DST_NOXFRM) ||
		__xfrm_route_forward(skb, family);
}

static inline int xfrm4_route_forward(struct sk_buff *skb)
{
	return xfrm_route_forward(skb, AF_INET);
}

static inline int xfrm6_route_forward(struct sk_buff *skb)
{
	return xfrm_route_forward(skb, AF_INET6);
}

int __xfrm_sk_clone_policy(struct sock *sk, const struct sock *osk);

static inline int xfrm_sk_clone_policy(struct sock *sk, const struct sock *osk)
{
	sk->sk_policy[0] = NULL;
	sk->sk_policy[1] = NULL;
	if (unlikely(osk->sk_policy[0] || osk->sk_policy[1]))
		return __xfrm_sk_clone_policy(sk, osk);
	return 0;
}

int xfrm_policy_delete(struct xfrm_policy *pol, int dir);

static inline void xfrm_sk_free_policy(struct sock *sk)
{
	struct xfrm_policy *pol;

	pol = rcu_dereference_protected(sk->sk_policy[0], 1);
	if (unlikely(pol != NULL)) {
		xfrm_policy_delete(pol, XFRM_POLICY_MAX);
		sk->sk_policy[0] = NULL;
	}
	pol = rcu_dereference_protected(sk->sk_policy[1], 1);
	if (unlikely(pol != NULL)) {
		xfrm_policy_delete(pol, XFRM_POLICY_MAX+1);
		sk->sk_policy[1] = NULL;
	}
}

#else

static inline void xfrm_sk_free_policy(struct sock *sk) {}
static inline int xfrm_sk_clone_policy(struct sock *sk, const struct sock *osk) { return 0; }
static inline int xfrm6_route_forward(struct sk_buff *skb) { return 1; }
static inline int xfrm4_route_forward(struct sk_buff *skb) { return 1; }
static inline int xfrm6_policy_check(struct sock *sk, int dir, struct sk_buff *skb)
{
	return 1;
}
static inline int xfrm4_policy_check(struct sock *sk, int dir, struct sk_buff *skb)
{
	return 1;
}
static inline int xfrm_policy_check(struct sock *sk, int dir, struct sk_buff *skb, unsigned short family)
{
	return 1;
}
static inline int xfrm_decode_session_reverse(struct sk_buff *skb,
					      struct flowi *fl,
					      unsigned int family)
{
	return -ENOSYS;
}
static inline int xfrm4_policy_check_reverse(struct sock *sk, int dir,
					     struct sk_buff *skb)
{
	return 1;
}
static inline int xfrm6_policy_check_reverse(struct sock *sk, int dir,
					     struct sk_buff *skb)
{
	return 1;
}
#endif

static __inline__
xfrm_address_t *xfrm_flowi_daddr(const struct flowi *fl, unsigned short family)
{
	switch (family){
	case AF_INET:
		return (xfrm_address_t *)&fl->u.ip4.daddr;
	case AF_INET6:
		return (xfrm_address_t *)&fl->u.ip6.daddr;
	}
	return NULL;
}

static __inline__
xfrm_address_t *xfrm_flowi_saddr(const struct flowi *fl, unsigned short family)
{
	switch (family){
	case AF_INET:
		return (xfrm_address_t *)&fl->u.ip4.saddr;
	case AF_INET6:
		return (xfrm_address_t *)&fl->u.ip6.saddr;
	}
	return NULL;
}

static __inline__
void xfrm_flowi_addr_get(const struct flowi *fl,
			 xfrm_address_t *saddr, xfrm_address_t *daddr,
			 unsigned short family)
{
	switch(family) {
	case AF_INET:
		memcpy(&saddr->a4, &fl->u.ip4.saddr, sizeof(saddr->a4));
		memcpy(&daddr->a4, &fl->u.ip4.daddr, sizeof(daddr->a4));
		break;
	case AF_INET6:
		saddr->in6 = fl->u.ip6.saddr;
		daddr->in6 = fl->u.ip6.daddr;
		break;
	}
}

static __inline__ int
__xfrm4_state_addr_check(const struct xfrm_state *x,
			 const xfrm_address_t *daddr, const xfrm_address_t *saddr)
{
	if (daddr->a4 == x->id.daddr.a4 &&
	    (saddr->a4 == x->props.saddr.a4 || !saddr->a4 || !x->props.saddr.a4))
		return 1;
	return 0;
}

static __inline__ int
__xfrm6_state_addr_check(const struct xfrm_state *x,
			 const xfrm_address_t *daddr, const xfrm_address_t *saddr)
{
	if (ipv6_addr_equal((struct in6_addr *)daddr, (struct in6_addr *)&x->id.daddr) &&
	    (ipv6_addr_equal((struct in6_addr *)saddr, (struct in6_addr *)&x->props.saddr) ||
	     ipv6_addr_any((struct in6_addr *)saddr) ||
	     ipv6_addr_any((struct in6_addr *)&x->props.saddr)))
		return 1;
	return 0;
}

static __inline__ int
xfrm_state_addr_check(const struct xfrm_state *x,
		      const xfrm_address_t *daddr, const xfrm_address_t *saddr,
		      unsigned short family)
{
	switch (family) {
	case AF_INET:
		return __xfrm4_state_addr_check(x, daddr, saddr);
	case AF_INET6:
		return __xfrm6_state_addr_check(x, daddr, saddr);
	}
	return 0;
}

static __inline__ int
xfrm_state_addr_flow_check(const struct xfrm_state *x, const struct flowi *fl,
			   unsigned short family)
{
	switch (family) {
	case AF_INET:
		return __xfrm4_state_addr_check(x,
						(const xfrm_address_t *)&fl->u.ip4.daddr,
						(const xfrm_address_t *)&fl->u.ip4.saddr);
	case AF_INET6:
		return __xfrm6_state_addr_check(x,
						(const xfrm_address_t *)&fl->u.ip6.daddr,
						(const xfrm_address_t *)&fl->u.ip6.saddr);
	}
	return 0;
}

static inline int xfrm_state_kern(const struct xfrm_state *x)
{
	return atomic_read(&x->tunnel_users);
}

static inline bool xfrm_id_proto_valid(u8 proto)
{
	switch (proto) {
	case IPPROTO_AH:
	case IPPROTO_ESP:
	case IPPROTO_COMP:
#if IS_ENABLED(CONFIG_IPV6)
	case IPPROTO_ROUTING:
	case IPPROTO_DSTOPTS:
#endif
		return true;
	default:
		return false;
	}
}

/* IPSEC_PROTO_ANY only matches 3 IPsec protocols, 0 could match all. */
static inline int xfrm_id_proto_match(u8 proto, u8 userproto)
{
	return (!userproto || proto == userproto ||
		(userproto == IPSEC_PROTO_ANY && (proto == IPPROTO_AH ||
						  proto == IPPROTO_ESP ||
						  proto == IPPROTO_COMP)));
}

/*
 * xfrm algorithm information
 */
struct xfrm_algo_aead_info {
	char *geniv;
	u16 icv_truncbits;
};

struct xfrm_algo_auth_info {
	u16 icv_truncbits;
	u16 icv_fullbits;
};

struct xfrm_algo_encr_info {
	char *geniv;
	u16 blockbits;
	u16 defkeybits;
};

struct xfrm_algo_comp_info {
	u16 threshold;
};

struct xfrm_algo_desc {
	char *name;
	char *compat;
	u8 available:1;
	u8 pfkey_supported:1;
	union {
		struct xfrm_algo_aead_info aead;
		struct xfrm_algo_auth_info auth;
		struct xfrm_algo_encr_info encr;
		struct xfrm_algo_comp_info comp;
	} uinfo;
	struct sadb_alg desc;
};

/* XFRM protocol handlers.  */
struct xfrm4_protocol {
	int (*handler)(struct sk_buff *skb);
	int (*input_handler)(struct sk_buff *skb, int nexthdr, __be32 spi,
			     int encap_type);
	int (*cb_handler)(struct sk_buff *skb, int err);
	int (*err_handler)(struct sk_buff *skb, u32 info);

	struct xfrm4_protocol __rcu *next;
	int priority;
};

struct xfrm6_protocol {
	int (*handler)(struct sk_buff *skb);
	int (*cb_handler)(struct sk_buff *skb, int err);
	int (*err_handler)(struct sk_buff *skb, struct inet6_skb_parm *opt,
			   u8 type, u8 code, int offset, __be32 info);

	struct xfrm6_protocol __rcu *next;
	int priority;
};

/* XFRM tunnel handlers.  */
struct xfrm_tunnel {
	int (*handler)(struct sk_buff *skb);
	int (*err_handler)(struct sk_buff *skb, u32 info);

	struct xfrm_tunnel __rcu *next;
	int priority;
};

struct xfrm6_tunnel {
	int (*handler)(struct sk_buff *skb);
	int (*err_handler)(struct sk_buff *skb, struct inet6_skb_parm *opt,
			   u8 type, u8 code, int offset, __be32 info);
	struct xfrm6_tunnel __rcu *next;
	int priority;
};

void xfrm_init(void);
void xfrm4_init(void);
int xfrm_state_init(struct net *net);
void xfrm_state_fini(struct net *net);
void xfrm4_state_init(void);
void xfrm4_protocol_init(void);
#ifdef CONFIG_XFRM
int xfrm6_init(void);
void xfrm6_fini(void);
int xfrm6_state_init(void);
void xfrm6_state_fini(void);
int xfrm6_protocol_init(void);
void xfrm6_protocol_fini(void);
#else
static inline int xfrm6_init(void)
{
	return 0;
}
static inline void xfrm6_fini(void)
{
	;
}
#endif

#ifdef CONFIG_XFRM_STATISTICS
int xfrm_proc_init(struct net *net);
void xfrm_proc_fini(struct net *net);
#endif

int xfrm_sysctl_init(struct net *net);
#ifdef CONFIG_SYSCTL
void xfrm_sysctl_fini(struct net *net);
#else
static inline void xfrm_sysctl_fini(struct net *net)
{
}
#endif

void xfrm_state_walk_init(struct xfrm_state_walk *walk, u8 proto,
			  struct xfrm_address_filter *filter);
int xfrm_state_walk(struct net *net, struct xfrm_state_walk *walk,
		    int (*func)(struct xfrm_state *, int, void*), void *);
void xfrm_state_walk_done(struct xfrm_state_walk *walk, struct net *net);
struct xfrm_state *xfrm_state_alloc(struct net *net);
void xfrm_state_free(struct xfrm_state *x);
struct xfrm_state *xfrm_state_find(const xfrm_address_t *daddr,
				   const xfrm_address_t *saddr,
				   const struct flowi *fl,
				   struct xfrm_tmpl *tmpl,
				   struct xfrm_policy *pol, int *err,
				   unsigned short family, u32 if_id);
struct xfrm_state *xfrm_stateonly_find(struct net *net, u32 mark, u32 if_id,
				       xfrm_address_t *daddr,
				       xfrm_address_t *saddr,
				       unsigned short family,
				       u8 mode, u8 proto, u32 reqid);
struct xfrm_state *xfrm_state_lookup_byspi(struct net *net, __be32 spi,
					      unsigned short family);
int xfrm_state_check_expire(struct xfrm_state *x);
void xfrm_state_insert(struct xfrm_state *x);
int xfrm_state_add(struct xfrm_state *x);
int xfrm_state_update(struct xfrm_state *x);
struct xfrm_state *xfrm_state_lookup(struct net *net, u32 mark,
				     const xfrm_address_t *daddr, __be32 spi,
				     u8 proto, unsigned short family);
struct xfrm_state *xfrm_state_lookup_byaddr(struct net *net, u32 mark,
					    const xfrm_address_t *daddr,
					    const xfrm_address_t *saddr,
					    u8 proto,
					    unsigned short family);
#ifdef CONFIG_XFRM_SUB_POLICY
void xfrm_tmpl_sort(struct xfrm_tmpl **dst, struct xfrm_tmpl **src, int n,
		    unsigned short family);
void xfrm_state_sort(struct xfrm_state **dst, struct xfrm_state **src, int n,
		     unsigned short family);
#else
static inline void xfrm_tmpl_sort(struct xfrm_tmpl **d, struct xfrm_tmpl **s,
				  int n, unsigned short family)
{
}

static inline void xfrm_state_sort(struct xfrm_state **d, struct xfrm_state **s,
				   int n, unsigned short family)
{
}
#endif

struct xfrmk_sadinfo {
	u32 sadhcnt; /* current hash bkts */
	u32 sadhmcnt; /* max allowed hash bkts */
	u32 sadcnt; /* current running count */
};

struct xfrmk_spdinfo {
	u32 incnt;
	u32 outcnt;
	u32 fwdcnt;
	u32 inscnt;
	u32 outscnt;
	u32 fwdscnt;
	u32 spdhcnt;
	u32 spdhmcnt;
};

struct xfrm_state *xfrm_find_acq_byseq(struct net *net, u32 mark, u32 seq);
int xfrm_state_delete(struct xfrm_state *x);
int xfrm_state_flush(struct net *net, u8 proto, bool task_valid, bool sync);
int xfrm_dev_state_flush(struct net *net, struct net_device *dev, bool task_valid);
void xfrm_sad_getinfo(struct net *net, struct xfrmk_sadinfo *si);
void xfrm_spd_getinfo(struct net *net, struct xfrmk_spdinfo *si);
u32 xfrm_replay_seqhi(struct xfrm_state *x, __be32 net_seq);
int xfrm_init_replay(struct xfrm_state *x);
u32 xfrm_state_mtu(struct xfrm_state *x, int mtu);
int __xfrm_init_state(struct xfrm_state *x, bool init_replay, bool offload);
int xfrm_init_state(struct xfrm_state *x);
int xfrm_input(struct sk_buff *skb, int nexthdr, __be32 spi, int encap_type);
int xfrm_input_resume(struct sk_buff *skb, int nexthdr);
int xfrm_trans_queue(struct sk_buff *skb,
		     int (*finish)(struct net *, struct sock *,
				   struct sk_buff *));
int xfrm_output_resume(struct sk_buff *skb, int err);
int xfrm_output(struct sock *sk, struct sk_buff *skb);

#if IS_ENABLED(CONFIG_NET_PKTGEN)
int pktgen_xfrm_outer_mode_output(struct xfrm_state *x, struct sk_buff *skb);
#endif

void xfrm_local_error(struct sk_buff *skb, int mtu);
int xfrm4_extract_header(struct sk_buff *skb);
int xfrm4_extract_input(struct xfrm_state *x, struct sk_buff *skb);
int xfrm4_rcv_encap(struct sk_buff *skb, int nexthdr, __be32 spi,
		    int encap_type);
int xfrm4_transport_finish(struct sk_buff *skb, int async);
int xfrm4_rcv(struct sk_buff *skb);
int xfrm_parse_spi(struct sk_buff *skb, u8 nexthdr, __be32 *spi, __be32 *seq);

static inline int xfrm4_rcv_spi(struct sk_buff *skb, int nexthdr, __be32 spi)
{
	XFRM_TUNNEL_SKB_CB(skb)->tunnel.ip4 = NULL;
	XFRM_SPI_SKB_CB(skb)->family = AF_INET;
	XFRM_SPI_SKB_CB(skb)->daddroff = offsetof(struct iphdr, daddr);
	return xfrm_input(skb, nexthdr, spi, 0);
}

int xfrm4_extract_output(struct xfrm_state *x, struct sk_buff *skb);
int xfrm4_output(struct net *net, struct sock *sk, struct sk_buff *skb);
int xfrm4_output_finish(struct sock *sk, struct sk_buff *skb);
int xfrm4_protocol_register(struct xfrm4_protocol *handler, unsigned char protocol);
int xfrm4_protocol_deregister(struct xfrm4_protocol *handler, unsigned char protocol);
int xfrm4_tunnel_register(struct xfrm_tunnel *handler, unsigned short family);
int xfrm4_tunnel_deregister(struct xfrm_tunnel *handler, unsigned short family);
void xfrm4_local_error(struct sk_buff *skb, u32 mtu);
int xfrm6_extract_header(struct sk_buff *skb);
int xfrm6_extract_input(struct xfrm_state *x, struct sk_buff *skb);
int xfrm6_rcv_spi(struct sk_buff *skb, int nexthdr, __be32 spi,
		  struct ip6_tnl *t);
int xfrm6_transport_finish(struct sk_buff *skb, int async);
int xfrm6_rcv_tnl(struct sk_buff *skb, struct ip6_tnl *t);
int xfrm6_rcv(struct sk_buff *skb);
int xfrm6_input_addr(struct sk_buff *skb, xfrm_address_t *daddr,
		     xfrm_address_t *saddr, u8 proto);
void xfrm6_local_error(struct sk_buff *skb, u32 mtu);
int xfrm6_protocol_register(struct xfrm6_protocol *handler, unsigned char protocol);
int xfrm6_protocol_deregister(struct xfrm6_protocol *handler, unsigned char protocol);
int xfrm6_tunnel_register(struct xfrm6_tunnel *handler, unsigned short family);
int xfrm6_tunnel_deregister(struct xfrm6_tunnel *handler, unsigned short family);
__be32 xfrm6_tunnel_alloc_spi(struct net *net, xfrm_address_t *saddr);
__be32 xfrm6_tunnel_spi_lookup(struct net *net, const xfrm_address_t *saddr);
int xfrm6_extract_output(struct xfrm_state *x, struct sk_buff *skb);
int xfrm6_output(struct net *net, struct sock *sk, struct sk_buff *skb);
int xfrm6_output_finish(struct sock *sk, struct sk_buff *skb);
int xfrm6_find_1stfragopt(struct xfrm_state *x, struct sk_buff *skb,
			  u8 **prevhdr);

#ifdef CONFIG_XFRM
int xfrm4_udp_encap_rcv(struct sock *sk, struct sk_buff *skb);
int xfrm_user_policy(struct sock *sk, int optname,
		     u8 __user *optval, int optlen);
#else
static inline int xfrm_user_policy(struct sock *sk, int optname, u8 __user *optval, int optlen)
{
 	return -ENOPROTOOPT;
}

static inline int xfrm4_udp_encap_rcv(struct sock *sk, struct sk_buff *skb)
{
 	/* should not happen */
 	kfree_skb(skb);
	return 0;
}
#endif

struct dst_entry *__xfrm_dst_lookup(struct net *net, int tos, int oif,
				    const xfrm_address_t *saddr,
				    const xfrm_address_t *daddr,
				    int family, u32 mark);

struct xfrm_policy *xfrm_policy_alloc(struct net *net, gfp_t gfp);

void xfrm_policy_walk_init(struct xfrm_policy_walk *walk, u8 type);
int xfrm_policy_walk(struct net *net, struct xfrm_policy_walk *walk,
		     int (*func)(struct xfrm_policy *, int, int, void*),
		     void *);
void xfrm_policy_walk_done(struct xfrm_policy_walk *walk, struct net *net);
int xfrm_policy_insert(int dir, struct xfrm_policy *policy, int excl);
struct xfrm_policy *xfrm_policy_bysel_ctx(struct net *net, u32 mark, u32 if_id,
					  u8 type, int dir,
					  struct xfrm_selector *sel,
					  struct xfrm_sec_ctx *ctx, int delete,
					  int *err);
struct xfrm_policy *xfrm_policy_byid(struct net *net, u32 mark, u32 if_id, u8,
				     int dir, u32 id, int delete, int *err);
int xfrm_policy_flush(struct net *net, u8 type, bool task_valid);
void xfrm_policy_hash_rebuild(struct net *net);
u32 xfrm_get_acqseq(void);
int verify_spi_info(u8 proto, u32 min, u32 max);
int xfrm_alloc_spi(struct xfrm_state *x, u32 minspi, u32 maxspi);
struct xfrm_state *xfrm_find_acq(struct net *net, const struct xfrm_mark *mark,
				 u8 mode, u32 reqid, u32 if_id, u8 proto,
				 const xfrm_address_t *daddr,
				 const xfrm_address_t *saddr, int create,
				 unsigned short family);
int xfrm_sk_policy_insert(struct sock *sk, int dir, struct xfrm_policy *pol);

#ifdef CONFIG_XFRM_MIGRATE
int km_migrate(const struct xfrm_selector *sel, u8 dir, u8 type,
	       const struct xfrm_migrate *m, int num_bundles,
	       const struct xfrm_kmaddress *k,
	       const struct xfrm_encap_tmpl *encap);
struct xfrm_state *xfrm_migrate_state_find(struct xfrm_migrate *m, struct net *net);
struct xfrm_state *xfrm_state_migrate(struct xfrm_state *x,
				      struct xfrm_migrate *m,
				      struct xfrm_encap_tmpl *encap);
int xfrm_migrate(const struct xfrm_selector *sel, u8 dir, u8 type,
		 struct xfrm_migrate *m, int num_bundles,
		 struct xfrm_kmaddress *k, struct net *net,
		 struct xfrm_encap_tmpl *encap);
#endif

int km_new_mapping(struct xfrm_state *x, xfrm_address_t *ipaddr, __be16 sport);
void km_policy_expired(struct xfrm_policy *pol, int dir, int hard, u32 portid);
int km_report(struct net *net, u8 proto, struct xfrm_selector *sel,
	      xfrm_address_t *addr);

void xfrm_input_init(void);
int xfrm_parse_spi(struct sk_buff *skb, u8 nexthdr, __be32 *spi, __be32 *seq);

void xfrm_probe_algs(void);
int xfrm_count_pfkey_auth_supported(void);
int xfrm_count_pfkey_enc_supported(void);
struct xfrm_algo_desc *xfrm_aalg_get_byidx(unsigned int idx);
struct xfrm_algo_desc *xfrm_ealg_get_byidx(unsigned int idx);
struct xfrm_algo_desc *xfrm_aalg_get_byid(int alg_id);
struct xfrm_algo_desc *xfrm_ealg_get_byid(int alg_id);
struct xfrm_algo_desc *xfrm_calg_get_byid(int alg_id);
struct xfrm_algo_desc *xfrm_aalg_get_byname(const char *name, int probe);
struct xfrm_algo_desc *xfrm_ealg_get_byname(const char *name, int probe);
struct xfrm_algo_desc *xfrm_calg_get_byname(const char *name, int probe);
struct xfrm_algo_desc *xfrm_aead_get_byname(const char *name, int icv_len,
					    int probe);

static inline bool xfrm6_addr_equal(const xfrm_address_t *a,
				    const xfrm_address_t *b)
{
	return ipv6_addr_equal((const struct in6_addr *)a,
			       (const struct in6_addr *)b);
}

static inline bool xfrm_addr_equal(const xfrm_address_t *a,
				   const xfrm_address_t *b,
				   sa_family_t family)
{
	switch (family) {
	default:
	case AF_INET:
		return ((__force u32)a->a4 ^ (__force u32)b->a4) == 0;
	case AF_INET6:
		return xfrm6_addr_equal(a, b);
	}
}

static inline int xfrm_policy_id2dir(u32 index)
{
	return index & 7;
}

#ifdef CONFIG_XFRM
static inline int xfrm_aevent_is_on(struct net *net)
{
	struct sock *nlsk;
	int ret = 0;

	rcu_read_lock();
	nlsk = rcu_dereference(net->xfrm.nlsk);
	if (nlsk)
		ret = netlink_has_listeners(nlsk, XFRMNLGRP_AEVENTS);
	rcu_read_unlock();
	return ret;
}

static inline int xfrm_acquire_is_on(struct net *net)
{
	struct sock *nlsk;
	int ret = 0;

	rcu_read_lock();
	nlsk = rcu_dereference(net->xfrm.nlsk);
	if (nlsk)
		ret = netlink_has_listeners(nlsk, XFRMNLGRP_ACQUIRE);
	rcu_read_unlock();

	return ret;
}
#endif

static inline unsigned int aead_len(struct xfrm_algo_aead *alg)
{
	return sizeof(*alg) + ((alg->alg_key_len + 7) / 8);
}

static inline unsigned int xfrm_alg_len(const struct xfrm_algo *alg)
{
	return sizeof(*alg) + ((alg->alg_key_len + 7) / 8);
}

static inline unsigned int xfrm_alg_auth_len(const struct xfrm_algo_auth *alg)
{
	return sizeof(*alg) + ((alg->alg_key_len + 7) / 8);
}

static inline unsigned int xfrm_replay_state_esn_len(struct xfrm_replay_state_esn *replay_esn)
{
	return sizeof(*replay_esn) + replay_esn->bmp_len * sizeof(__u32);
}

#ifdef CONFIG_XFRM_MIGRATE
static inline int xfrm_replay_clone(struct xfrm_state *x,
				     struct xfrm_state *orig)
{
	x->replay_esn = kzalloc(xfrm_replay_state_esn_len(orig->replay_esn),
				GFP_KERNEL);
	if (!x->replay_esn)
		return -ENOMEM;

	x->replay_esn->bmp_len = orig->replay_esn->bmp_len;
	x->replay_esn->replay_window = orig->replay_esn->replay_window;

	x->preplay_esn = kmemdup(x->replay_esn,
				 xfrm_replay_state_esn_len(x->replay_esn),
				 GFP_KERNEL);
	if (!x->preplay_esn) {
		kfree(x->replay_esn);
		return -ENOMEM;
	}

	return 0;
}

static inline struct xfrm_algo_aead *xfrm_algo_aead_clone(struct xfrm_algo_aead *orig)
{
	return kmemdup(orig, aead_len(orig), GFP_KERNEL);
}


static inline struct xfrm_algo *xfrm_algo_clone(struct xfrm_algo *orig)
{
	return kmemdup(orig, xfrm_alg_len(orig), GFP_KERNEL);
}

static inline struct xfrm_algo_auth *xfrm_algo_auth_clone(struct xfrm_algo_auth *orig)
{
	return kmemdup(orig, xfrm_alg_auth_len(orig), GFP_KERNEL);
}

static inline void xfrm_states_put(struct xfrm_state **states, int n)
{
	int i;
	for (i = 0; i < n; i++)
		xfrm_state_put(*(states + i));
}

static inline void xfrm_states_delete(struct xfrm_state **states, int n)
{
	int i;
	for (i = 0; i < n; i++)
		xfrm_state_delete(*(states + i));
}
#endif

#ifdef CONFIG_XFRM
static inline struct xfrm_state *xfrm_input_state(struct sk_buff *skb)
{
	struct sec_path *sp = skb_sec_path(skb);

	return sp->xvec[sp->len - 1];
}
#endif

static inline struct xfrm_offload *xfrm_offload(struct sk_buff *skb)
{
#ifdef CONFIG_XFRM
	struct sec_path *sp = skb_sec_path(skb);

	if (!sp || !sp->olen || sp->len != sp->olen)
		return NULL;

	return &sp->ovec[sp->olen - 1];
#else
	return NULL;
#endif
}

void __init xfrm_dev_init(void);

#ifdef CONFIG_XFRM_OFFLOAD
void xfrm_dev_resume(struct sk_buff *skb);
void xfrm_dev_backlog(struct softnet_data *sd);
struct sk_buff *validate_xmit_xfrm(struct sk_buff *skb, netdev_features_t features, bool *again);
int xfrm_dev_state_add(struct net *net, struct xfrm_state *x,
		       struct xfrm_user_offload *xuo);
bool xfrm_dev_offload_ok(struct sk_buff *skb, struct xfrm_state *x);

static inline void xfrm_dev_state_advance_esn(struct xfrm_state *x)
{
	struct xfrm_state_offload *xso = &x->xso;

	if (xso->dev && xso->dev->xfrmdev_ops->xdo_dev_state_advance_esn)
		xso->dev->xfrmdev_ops->xdo_dev_state_advance_esn(x);
}

static inline bool xfrm_dst_offload_ok(struct dst_entry *dst)
{
	struct xfrm_state *x = dst->xfrm;
	struct xfrm_dst *xdst;

	if (!x || !x->type_offload)
		return false;

	xdst = (struct xfrm_dst *) dst;
	if (!x->xso.offload_handle && !xdst->child->xfrm)
		return true;
	if (x->xso.offload_handle && (x->xso.dev == xfrm_dst_path(dst)->dev) &&
	    !xdst->child->xfrm)
		return true;

	return false;
}

static inline void xfrm_dev_state_delete(struct xfrm_state *x)
{
	struct xfrm_state_offload *xso = &x->xso;

	if (xso->dev)
		xso->dev->xfrmdev_ops->xdo_dev_state_delete(x);
}

static inline void xfrm_dev_state_free(struct xfrm_state *x)
{
	struct xfrm_state_offload *xso = &x->xso;
	struct net_device *dev = xso->dev;

	if (dev && dev->xfrmdev_ops) {
		if (dev->xfrmdev_ops->xdo_dev_state_free)
			dev->xfrmdev_ops->xdo_dev_state_free(x);
		xso->dev = NULL;
		dev_put(dev);
	}
}
#else
static inline void xfrm_dev_resume(struct sk_buff *skb)
{
}

static inline void xfrm_dev_backlog(struct softnet_data *sd)
{
}

static inline struct sk_buff *validate_xmit_xfrm(struct sk_buff *skb, netdev_features_t features, bool *again)
{
	return skb;
}

static inline int xfrm_dev_state_add(struct net *net, struct xfrm_state *x, struct xfrm_user_offload *xuo)
{
	return 0;
}

static inline void xfrm_dev_state_delete(struct xfrm_state *x)
{
}

static inline void xfrm_dev_state_free(struct xfrm_state *x)
{
}

static inline bool xfrm_dev_offload_ok(struct sk_buff *skb, struct xfrm_state *x)
{
	return false;
}

static inline void xfrm_dev_state_advance_esn(struct xfrm_state *x)
{
}

static inline bool xfrm_dst_offload_ok(struct dst_entry *dst)
{
	return false;
}
#endif

static inline int xfrm_mark_get(struct nlattr **attrs, struct xfrm_mark *m)
{
	if (attrs[XFRMA_MARK])
		memcpy(m, nla_data(attrs[XFRMA_MARK]), sizeof(struct xfrm_mark));
	else
		m->v = m->m = 0;

	return m->v & m->m;
}

static inline int xfrm_mark_put(struct sk_buff *skb, const struct xfrm_mark *m)
{
	int ret = 0;

	if (m->m | m->v)
		ret = nla_put(skb, XFRMA_MARK, sizeof(struct xfrm_mark), m);
	return ret;
}

static inline __u32 xfrm_smark_get(__u32 mark, struct xfrm_state *x)
{
	struct xfrm_mark *m = &x->props.smark;

	return (m->v & m->m) | (mark & ~m->m);
}

static inline int xfrm_if_id_put(struct sk_buff *skb, __u32 if_id)
{
	int ret = 0;

	if (if_id)
		ret = nla_put_u32(skb, XFRMA_IF_ID, if_id);
	return ret;
}

static inline int xfrm_tunnel_check(struct sk_buff *skb, struct xfrm_state *x,
				    unsigned int family)
{
	bool tunnel = false;

	switch(family) {
	case AF_INET:
		if (XFRM_TUNNEL_SKB_CB(skb)->tunnel.ip4)
			tunnel = true;
		break;
	case AF_INET6:
		if (XFRM_TUNNEL_SKB_CB(skb)->tunnel.ip6)
			tunnel = true;
		break;
	}
	if (tunnel && !(x->outer_mode.flags & XFRM_MODE_FLAG_TUNNEL))
		return -EINVAL;

	return 0;
}
#endif	/* _NET_XFRM_H */<|MERGE_RESOLUTION|>--- conflicted
+++ resolved
@@ -346,24 +346,6 @@
 int __xfrm_state_delete(struct xfrm_state *x);
 
 struct xfrm_state_afinfo {
-<<<<<<< HEAD
-	unsigned int			family;
-	unsigned int			proto;
-	__be16				eth_proto;
-	struct module			*owner;
-	const struct xfrm_type		*type_map[IPPROTO_MAX];
-	const struct xfrm_type_offload	*type_offload_map[IPPROTO_MAX];
-
-	int			(*init_flags)(struct xfrm_state *x);
-	void			(*init_tempsel)(struct xfrm_selector *sel,
-						const struct flowi *fl);
-	void			(*init_temprop)(struct xfrm_state *x,
-						const struct xfrm_tmpl *tmpl,
-						const xfrm_address_t *daddr,
-						const xfrm_address_t *saddr);
-	int			(*tmpl_sort)(struct xfrm_tmpl **dst, struct xfrm_tmpl **src, int n);
-	int			(*state_sort)(struct xfrm_state **dst, struct xfrm_state **src, int n);
-=======
 	u8				family;
 	u8				proto;
 
@@ -377,7 +359,6 @@
 	const struct xfrm_type		*type_routing;
 	const struct xfrm_type		*type_dstopts;
 
->>>>>>> 4ff96fb5
 	int			(*output)(struct net *net, struct sock *sk, struct sk_buff *skb);
 	int			(*output_finish)(struct sock *sk, struct sk_buff *skb);
 	int			(*extract_input)(struct xfrm_state *x,
@@ -438,11 +419,7 @@
 };
 
 int xfrm_register_type_offload(const struct xfrm_type_offload *type, unsigned short family);
-<<<<<<< HEAD
-int xfrm_unregister_type_offload(const struct xfrm_type_offload *type, unsigned short family);
-=======
 void xfrm_unregister_type_offload(const struct xfrm_type_offload *type, unsigned short family);
->>>>>>> 4ff96fb5
 
 static inline int xfrm_af2proto(unsigned int family)
 {
