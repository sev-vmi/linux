#ifndef __LINUX_NL80211_H
#define __LINUX_NL80211_H
/*
 * 802.11 netlink interface public header
 *
 * Copyright 2006-2010 Johannes Berg <johannes@sipsolutions.net>
 * Copyright 2008 Michael Wu <flamingice@sourmilk.net>
 * Copyright 2008 Luis Carlos Cobo <luisca@cozybit.com>
 * Copyright 2008 Michael Buesch <m@bues.ch>
 * Copyright 2008, 2009 Luis R. Rodriguez <lrodriguez@atheros.com>
 * Copyright 2008 Jouni Malinen <jouni.malinen@atheros.com>
 * Copyright 2008 Colin McCabe <colin@cozybit.com>
 * Copyright 2015-2017	Intel Deutschland GmbH
 * Copyright (C) 2018-2021 Intel Corporation
 *
 * Permission to use, copy, modify, and/or distribute this software for any
 * purpose with or without fee is hereby granted, provided that the above
 * copyright notice and this permission notice appear in all copies.
 *
 * THE SOFTWARE IS PROVIDED "AS IS" AND THE AUTHOR DISCLAIMS ALL WARRANTIES
 * WITH REGARD TO THIS SOFTWARE INCLUDING ALL IMPLIED WARRANTIES OF
 * MERCHANTABILITY AND FITNESS. IN NO EVENT SHALL THE AUTHOR BE LIABLE FOR
 * ANY SPECIAL, DIRECT, INDIRECT, OR CONSEQUENTIAL DAMAGES OR ANY DAMAGES
 * WHATSOEVER RESULTING FROM LOSS OF USE, DATA OR PROFITS, WHETHER IN AN
 * ACTION OF CONTRACT, NEGLIGENCE OR OTHER TORTIOUS ACTION, ARISING OUT OF
 * OR IN CONNECTION WITH THE USE OR PERFORMANCE OF THIS SOFTWARE.
 *
 */

/*
 * This header file defines the userspace API to the wireless stack. Please
 * be careful not to break things - i.e. don't move anything around or so
 * unless you can demonstrate that it breaks neither API nor ABI.
 *
 * Additions to the API should be accompanied by actual implementations in
 * an upstream driver, so that example implementations exist in case there
 * are ever concerns about the precise semantics of the API or changes are
 * needed, and to ensure that code for dead (no longer implemented) API
 * can actually be identified and removed.
 * Nonetheless, semantics should also be documented carefully in this file.
 */

#include <linux/types.h>

#define NL80211_GENL_NAME "nl80211"

#define NL80211_MULTICAST_GROUP_CONFIG		"config"
#define NL80211_MULTICAST_GROUP_SCAN		"scan"
#define NL80211_MULTICAST_GROUP_REG		"regulatory"
#define NL80211_MULTICAST_GROUP_MLME		"mlme"
#define NL80211_MULTICAST_GROUP_VENDOR		"vendor"
#define NL80211_MULTICAST_GROUP_NAN		"nan"
#define NL80211_MULTICAST_GROUP_TESTMODE	"testmode"

#define NL80211_EDMG_BW_CONFIG_MIN	4
#define NL80211_EDMG_BW_CONFIG_MAX	15
#define NL80211_EDMG_CHANNELS_MIN	1
#define NL80211_EDMG_CHANNELS_MAX	0x3c /* 0b00111100 */

/**
 * DOC: Station handling
 *
 * Stations are added per interface, but a special case exists with VLAN
 * interfaces. When a station is bound to an AP interface, it may be moved
 * into a VLAN identified by a VLAN interface index (%NL80211_ATTR_STA_VLAN).
 * The station is still assumed to belong to the AP interface it was added
 * to.
 *
 * Station handling varies per interface type and depending on the driver's
 * capabilities.
 *
 * For drivers supporting TDLS with external setup (WIPHY_FLAG_SUPPORTS_TDLS
 * and WIPHY_FLAG_TDLS_EXTERNAL_SETUP), the station lifetime is as follows:
 *  - a setup station entry is added, not yet authorized, without any rate
 *    or capability information, this just exists to avoid race conditions
 *  - when the TDLS setup is done, a single NL80211_CMD_SET_STATION is valid
 *    to add rate and capability information to the station and at the same
 *    time mark it authorized.
 *  - %NL80211_TDLS_ENABLE_LINK is then used
 *  - after this, the only valid operation is to remove it by tearing down
 *    the TDLS link (%NL80211_TDLS_DISABLE_LINK)
 *
 * TODO: need more info for other interface types
 */

/**
 * DOC: Frame transmission/registration support
 *
 * Frame transmission and registration support exists to allow userspace
 * management entities such as wpa_supplicant react to management frames
 * that are not being handled by the kernel. This includes, for example,
 * certain classes of action frames that cannot be handled in the kernel
 * for various reasons.
 *
 * Frame registration is done on a per-interface basis and registrations
 * cannot be removed other than by closing the socket. It is possible to
 * specify a registration filter to register, for example, only for a
 * certain type of action frame. In particular with action frames, those
 * that userspace registers for will not be returned as unhandled by the
 * driver, so that the registered application has to take responsibility
 * for doing that.
 *
 * The type of frame that can be registered for is also dependent on the
 * driver and interface type. The frame types are advertised in wiphy
 * attributes so applications know what to expect.
 *
 * NOTE: When an interface changes type while registrations are active,
 *       these registrations are ignored until the interface type is
 *       changed again. This means that changing the interface type can
 *       lead to a situation that couldn't otherwise be produced, but
 *       any such registrations will be dormant in the sense that they
 *       will not be serviced, i.e. they will not receive any frames.
 *
 * Frame transmission allows userspace to send for example the required
 * responses to action frames. It is subject to some sanity checking,
 * but many frames can be transmitted. When a frame was transmitted, its
 * status is indicated to the sending socket.
 *
 * For more technical details, see the corresponding command descriptions
 * below.
 */

/**
 * DOC: Virtual interface / concurrency capabilities
 *
 * Some devices are able to operate with virtual MACs, they can have
 * more than one virtual interface. The capability handling for this
 * is a bit complex though, as there may be a number of restrictions
 * on the types of concurrency that are supported.
 *
 * To start with, each device supports the interface types listed in
 * the %NL80211_ATTR_SUPPORTED_IFTYPES attribute, but by listing the
 * types there no concurrency is implied.
 *
 * Once concurrency is desired, more attributes must be observed:
 * To start with, since some interface types are purely managed in
 * software, like the AP-VLAN type in mac80211 for example, there's
 * an additional list of these, they can be added at any time and
 * are only restricted by some semantic restrictions (e.g. AP-VLAN
 * cannot be added without a corresponding AP interface). This list
 * is exported in the %NL80211_ATTR_SOFTWARE_IFTYPES attribute.
 *
 * Further, the list of supported combinations is exported. This is
 * in the %NL80211_ATTR_INTERFACE_COMBINATIONS attribute. Basically,
 * it exports a list of "groups", and at any point in time the
 * interfaces that are currently active must fall into any one of
 * the advertised groups. Within each group, there are restrictions
 * on the number of interfaces of different types that are supported
 * and also the number of different channels, along with potentially
 * some other restrictions. See &enum nl80211_if_combination_attrs.
 *
 * All together, these attributes define the concurrency of virtual
 * interfaces that a given device supports.
 */

/**
 * DOC: packet coalesce support
 *
 * In most cases, host that receives IPv4 and IPv6 multicast/broadcast
 * packets does not do anything with these packets. Therefore the
 * reception of these unwanted packets causes unnecessary processing
 * and power consumption.
 *
 * Packet coalesce feature helps to reduce number of received interrupts
 * to host by buffering these packets in firmware/hardware for some
 * predefined time. Received interrupt will be generated when one of the
 * following events occur.
 * a) Expiration of hardware timer whose expiration time is set to maximum
 * coalescing delay of matching coalesce rule.
 * b) Coalescing buffer in hardware reaches it's limit.
 * c) Packet doesn't match any of the configured coalesce rules.
 *
 * User needs to configure following parameters for creating a coalesce
 * rule.
 * a) Maximum coalescing delay
 * b) List of packet patterns which needs to be matched
 * c) Condition for coalescence. pattern 'match' or 'no match'
 * Multiple such rules can be created.
 */

/**
 * DOC: WPA/WPA2 EAPOL handshake offload
 *
 * By setting @NL80211_EXT_FEATURE_4WAY_HANDSHAKE_STA_PSK flag drivers
 * can indicate they support offloading EAPOL handshakes for WPA/WPA2
 * preshared key authentication in station mode. In %NL80211_CMD_CONNECT
 * the preshared key should be specified using %NL80211_ATTR_PMK. Drivers
 * supporting this offload may reject the %NL80211_CMD_CONNECT when no
 * preshared key material is provided, for example when that driver does
 * not support setting the temporal keys through %NL80211_CMD_NEW_KEY.
 *
 * Similarly @NL80211_EXT_FEATURE_4WAY_HANDSHAKE_STA_1X flag can be
 * set by drivers indicating offload support of the PTK/GTK EAPOL
 * handshakes during 802.1X authentication in station mode. In order to
 * use the offload the %NL80211_CMD_CONNECT should have
 * %NL80211_ATTR_WANT_1X_4WAY_HS attribute flag. Drivers supporting this
 * offload may reject the %NL80211_CMD_CONNECT when the attribute flag is
 * not present.
 *
 * By setting @NL80211_EXT_FEATURE_4WAY_HANDSHAKE_AP_PSK flag drivers
 * can indicate they support offloading EAPOL handshakes for WPA/WPA2
 * preshared key authentication in AP mode. In %NL80211_CMD_START_AP
 * the preshared key should be specified using %NL80211_ATTR_PMK. Drivers
 * supporting this offload may reject the %NL80211_CMD_START_AP when no
 * preshared key material is provided, for example when that driver does
 * not support setting the temporal keys through %NL80211_CMD_NEW_KEY.
 *
 * For 802.1X the PMK or PMK-R0 are set by providing %NL80211_ATTR_PMK
 * using %NL80211_CMD_SET_PMK. For offloaded FT support also
 * %NL80211_ATTR_PMKR0_NAME must be provided.
 */

/**
 * DOC: FILS shared key authentication offload
 *
 * FILS shared key authentication offload can be advertized by drivers by
 * setting @NL80211_EXT_FEATURE_FILS_SK_OFFLOAD flag. The drivers that support
 * FILS shared key authentication offload should be able to construct the
 * authentication and association frames for FILS shared key authentication and
 * eventually do a key derivation as per IEEE 802.11ai. The below additional
 * parameters should be given to driver in %NL80211_CMD_CONNECT and/or in
 * %NL80211_CMD_UPDATE_CONNECT_PARAMS.
 *	%NL80211_ATTR_FILS_ERP_USERNAME - used to construct keyname_nai
 *	%NL80211_ATTR_FILS_ERP_REALM - used to construct keyname_nai
 *	%NL80211_ATTR_FILS_ERP_NEXT_SEQ_NUM - used to construct erp message
 *	%NL80211_ATTR_FILS_ERP_RRK - used to generate the rIK and rMSK
 * rIK should be used to generate an authentication tag on the ERP message and
 * rMSK should be used to derive a PMKSA.
 * rIK, rMSK should be generated and keyname_nai, sequence number should be used
 * as specified in IETF RFC 6696.
 *
 * When FILS shared key authentication is completed, driver needs to provide the
 * below additional parameters to userspace, which can be either after setting
 * up a connection or after roaming.
 *	%NL80211_ATTR_FILS_KEK - used for key renewal
 *	%NL80211_ATTR_FILS_ERP_NEXT_SEQ_NUM - used in further EAP-RP exchanges
 *	%NL80211_ATTR_PMKID - used to identify the PMKSA used/generated
 *	%Nl80211_ATTR_PMK - used to update PMKSA cache in userspace
 * The PMKSA can be maintained in userspace persistently so that it can be used
 * later after reboots or wifi turn off/on also.
 *
 * %NL80211_ATTR_FILS_CACHE_ID is the cache identifier advertized by a FILS
 * capable AP supporting PMK caching. It specifies the scope within which the
 * PMKSAs are cached in an ESS. %NL80211_CMD_SET_PMKSA and
 * %NL80211_CMD_DEL_PMKSA are enhanced to allow support for PMKSA caching based
 * on FILS cache identifier. Additionally %NL80211_ATTR_PMK is used with
 * %NL80211_SET_PMKSA to specify the PMK corresponding to a PMKSA for driver to
 * use in a FILS shared key connection with PMKSA caching.
 */

/**
 * DOC: SAE authentication offload
 *
 * By setting @NL80211_EXT_FEATURE_SAE_OFFLOAD flag drivers can indicate they
 * support offloading SAE authentication for WPA3-Personal networks in station
 * mode. Similarly @NL80211_EXT_FEATURE_SAE_OFFLOAD_AP flag can be set by
 * drivers indicating the offload support in AP mode.
 *
 * The password for SAE should be specified using %NL80211_ATTR_SAE_PASSWORD in
 * %NL80211_CMD_CONNECT and %NL80211_CMD_START_AP for station and AP mode
 * respectively.
 */

/**
 * DOC: VLAN offload support for setting group keys and binding STAs to VLANs
 *
 * By setting @NL80211_EXT_FEATURE_VLAN_OFFLOAD flag drivers can indicate they
 * support offloading VLAN functionality in a manner where the driver exposes a
 * single netdev that uses VLAN tagged frames and separate VLAN-specific netdevs
 * can then be added using RTM_NEWLINK/IFLA_VLAN_ID similarly to the Ethernet
 * case. Frames received from stations that are not assigned to any VLAN are
 * delivered on the main netdev and frames to such stations can be sent through
 * that main netdev.
 *
 * %NL80211_CMD_NEW_KEY (for group keys), %NL80211_CMD_NEW_STATION, and
 * %NL80211_CMD_SET_STATION will optionally specify vlan_id using
 * %NL80211_ATTR_VLAN_ID.
 */

/**
 * DOC: TID configuration
 *
 * TID config support can be checked in the %NL80211_ATTR_TID_CONFIG
 * attribute given in wiphy capabilities.
 *
 * The necessary configuration parameters are mentioned in
 * &enum nl80211_tid_config_attr and it will be passed to the
 * %NL80211_CMD_SET_TID_CONFIG command in %NL80211_ATTR_TID_CONFIG.
 *
 * If the configuration needs to be applied for specific peer then the MAC
 * address of the peer needs to be passed in %NL80211_ATTR_MAC, otherwise the
 * configuration will be applied for all the connected peers in the vif except
 * any peers that have peer specific configuration for the TID by default; if
 * the %NL80211_TID_CONFIG_ATTR_OVERRIDE flag is set, peer specific values
 * will be overwritten.
 *
 * All this configuration is valid only for STA's current connection
 * i.e. the configuration will be reset to default when the STA connects back
 * after disconnection/roaming, and this configuration will be cleared when
 * the interface goes down.
 */

/**
 * DOC: FILS shared key crypto offload
 *
 * This feature is applicable to drivers running in AP mode.
 *
 * FILS shared key crypto offload can be advertised by drivers by setting
 * @NL80211_EXT_FEATURE_FILS_CRYPTO_OFFLOAD flag. The drivers that support
 * FILS shared key crypto offload should be able to encrypt and decrypt
 * association frames for FILS shared key authentication as per IEEE 802.11ai.
 * With this capability, for FILS key derivation, drivers depend on userspace.
 *
 * After FILS key derivation, userspace shares the FILS AAD details with the
 * driver and the driver stores the same to use in decryption of association
 * request and in encryption of association response. The below parameters
 * should be given to the driver in %NL80211_CMD_SET_FILS_AAD.
 *	%NL80211_ATTR_MAC - STA MAC address, used for storing FILS AAD per STA
 *	%NL80211_ATTR_FILS_KEK - Used for encryption or decryption
 *	%NL80211_ATTR_FILS_NONCES - Used for encryption or decryption
 *			(STA Nonce 16 bytes followed by AP Nonce 16 bytes)
 *
 * Once the association is done, the driver cleans the FILS AAD data.
 */

/**
 * enum nl80211_commands - supported nl80211 commands
 *
 * @NL80211_CMD_UNSPEC: unspecified command to catch errors
 *
 * @NL80211_CMD_GET_WIPHY: request information about a wiphy or dump request
 *	to get a list of all present wiphys.
 * @NL80211_CMD_SET_WIPHY: set wiphy parameters, needs %NL80211_ATTR_WIPHY or
 *	%NL80211_ATTR_IFINDEX; can be used to set %NL80211_ATTR_WIPHY_NAME,
 *	%NL80211_ATTR_WIPHY_TXQ_PARAMS, %NL80211_ATTR_WIPHY_FREQ,
 *	%NL80211_ATTR_WIPHY_FREQ_OFFSET (and the attributes determining the
 *	channel width; this is used for setting monitor mode channel),
 *	%NL80211_ATTR_WIPHY_RETRY_SHORT, %NL80211_ATTR_WIPHY_RETRY_LONG,
 *	%NL80211_ATTR_WIPHY_FRAG_THRESHOLD, and/or
 *	%NL80211_ATTR_WIPHY_RTS_THRESHOLD.  However, for setting the channel,
 *	see %NL80211_CMD_SET_CHANNEL instead, the support here is for backward
 *	compatibility only.
 * @NL80211_CMD_NEW_WIPHY: Newly created wiphy, response to get request
 *	or rename notification. Has attributes %NL80211_ATTR_WIPHY and
 *	%NL80211_ATTR_WIPHY_NAME.
 * @NL80211_CMD_DEL_WIPHY: Wiphy deleted. Has attributes
 *	%NL80211_ATTR_WIPHY and %NL80211_ATTR_WIPHY_NAME.
 *
 * @NL80211_CMD_GET_INTERFACE: Request an interface's configuration;
 *	either a dump request for all interfaces or a specific get with a
 *	single %NL80211_ATTR_IFINDEX is supported.
 * @NL80211_CMD_SET_INTERFACE: Set type of a virtual interface, requires
 *	%NL80211_ATTR_IFINDEX and %NL80211_ATTR_IFTYPE.
 * @NL80211_CMD_NEW_INTERFACE: Newly created virtual interface or response
 *	to %NL80211_CMD_GET_INTERFACE. Has %NL80211_ATTR_IFINDEX,
 *	%NL80211_ATTR_WIPHY and %NL80211_ATTR_IFTYPE attributes. Can also
 *	be sent from userspace to request creation of a new virtual interface,
 *	then requires attributes %NL80211_ATTR_WIPHY, %NL80211_ATTR_IFTYPE and
 *	%NL80211_ATTR_IFNAME.
 * @NL80211_CMD_DEL_INTERFACE: Virtual interface was deleted, has attributes
 *	%NL80211_ATTR_IFINDEX and %NL80211_ATTR_WIPHY. Can also be sent from
 *	userspace to request deletion of a virtual interface, then requires
 *	attribute %NL80211_ATTR_IFINDEX. If multiple BSSID advertisements are
 *	enabled using %NL80211_ATTR_MBSSID_CONFIG, %NL80211_ATTR_MBSSID_ELEMS,
 *	and if this command is used for the transmitting interface, then all
 *	the non-transmitting interfaces are deleted as well.
 *
 * @NL80211_CMD_GET_KEY: Get sequence counter information for a key specified
 *	by %NL80211_ATTR_KEY_IDX and/or %NL80211_ATTR_MAC.
 * @NL80211_CMD_SET_KEY: Set key attributes %NL80211_ATTR_KEY_DEFAULT,
 *	%NL80211_ATTR_KEY_DEFAULT_MGMT, or %NL80211_ATTR_KEY_THRESHOLD.
 * @NL80211_CMD_NEW_KEY: add a key with given %NL80211_ATTR_KEY_DATA,
 *	%NL80211_ATTR_KEY_IDX, %NL80211_ATTR_MAC, %NL80211_ATTR_KEY_CIPHER,
 *	and %NL80211_ATTR_KEY_SEQ attributes.
 * @NL80211_CMD_DEL_KEY: delete a key identified by %NL80211_ATTR_KEY_IDX
 *	or %NL80211_ATTR_MAC.
 *
 * @NL80211_CMD_GET_BEACON: (not used)
 * @NL80211_CMD_SET_BEACON: change the beacon on an access point interface
 *	using the %NL80211_ATTR_BEACON_HEAD and %NL80211_ATTR_BEACON_TAIL
 *	attributes. For drivers that generate the beacon and probe responses
 *	internally, the following attributes must be provided: %NL80211_ATTR_IE,
 *	%NL80211_ATTR_IE_PROBE_RESP and %NL80211_ATTR_IE_ASSOC_RESP.
 * @NL80211_CMD_START_AP: Start AP operation on an AP interface, parameters
 *	are like for %NL80211_CMD_SET_BEACON, and additionally parameters that
 *	do not change are used, these include %NL80211_ATTR_BEACON_INTERVAL,
 *	%NL80211_ATTR_DTIM_PERIOD, %NL80211_ATTR_SSID,
 *	%NL80211_ATTR_HIDDEN_SSID, %NL80211_ATTR_CIPHERS_PAIRWISE,
 *	%NL80211_ATTR_CIPHER_GROUP, %NL80211_ATTR_WPA_VERSIONS,
 *	%NL80211_ATTR_AKM_SUITES, %NL80211_ATTR_PRIVACY,
 *	%NL80211_ATTR_AUTH_TYPE, %NL80211_ATTR_INACTIVITY_TIMEOUT,
 *	%NL80211_ATTR_ACL_POLICY and %NL80211_ATTR_MAC_ADDRS.
 *	The channel to use can be set on the interface or be given using the
 *	%NL80211_ATTR_WIPHY_FREQ and %NL80211_ATTR_WIPHY_FREQ_OFFSET, and the
 *	attributes determining channel width.
 * @NL80211_CMD_NEW_BEACON: old alias for %NL80211_CMD_START_AP
 * @NL80211_CMD_STOP_AP: Stop AP operation on the given interface
 * @NL80211_CMD_DEL_BEACON: old alias for %NL80211_CMD_STOP_AP
 *
 * @NL80211_CMD_GET_STATION: Get station attributes for station identified by
 *	%NL80211_ATTR_MAC on the interface identified by %NL80211_ATTR_IFINDEX.
 * @NL80211_CMD_SET_STATION: Set station attributes for station identified by
 *	%NL80211_ATTR_MAC on the interface identified by %NL80211_ATTR_IFINDEX.
 * @NL80211_CMD_NEW_STATION: Add a station with given attributes to the
 *	interface identified by %NL80211_ATTR_IFINDEX.
 * @NL80211_CMD_DEL_STATION: Remove a station identified by %NL80211_ATTR_MAC
 *	or, if no MAC address given, all stations, on the interface identified
 *	by %NL80211_ATTR_IFINDEX. %NL80211_ATTR_MGMT_SUBTYPE and
 *	%NL80211_ATTR_REASON_CODE can optionally be used to specify which type
 *	of disconnection indication should be sent to the station
 *	(Deauthentication or Disassociation frame and reason code for that
 *	frame).
 *
 * @NL80211_CMD_GET_MPATH: Get mesh path attributes for mesh path to
 * 	destination %NL80211_ATTR_MAC on the interface identified by
 * 	%NL80211_ATTR_IFINDEX.
 * @NL80211_CMD_SET_MPATH:  Set mesh path attributes for mesh path to
 * 	destination %NL80211_ATTR_MAC on the interface identified by
 * 	%NL80211_ATTR_IFINDEX.
 * @NL80211_CMD_NEW_MPATH: Create a new mesh path for the destination given by
 *	%NL80211_ATTR_MAC via %NL80211_ATTR_MPATH_NEXT_HOP.
 * @NL80211_CMD_DEL_MPATH: Delete a mesh path to the destination given by
 *	%NL80211_ATTR_MAC.
 * @NL80211_CMD_NEW_PATH: Add a mesh path with given attributes to the
 *	interface identified by %NL80211_ATTR_IFINDEX.
 * @NL80211_CMD_DEL_PATH: Remove a mesh path identified by %NL80211_ATTR_MAC
 *	or, if no MAC address given, all mesh paths, on the interface identified
 *	by %NL80211_ATTR_IFINDEX.
 * @NL80211_CMD_SET_BSS: Set BSS attributes for BSS identified by
 *	%NL80211_ATTR_IFINDEX.
 *
 * @NL80211_CMD_GET_REG: ask the wireless core to send us its currently set
 *	regulatory domain. If %NL80211_ATTR_WIPHY is specified and the device
 *	has a private regulatory domain, it will be returned. Otherwise, the
 *	global regdomain will be returned.
 *	A device will have a private regulatory domain if it uses the
 *	regulatory_hint() API. Even when a private regdomain is used the channel
 *	information will still be mended according to further hints from
 *	the regulatory core to help with compliance. A dump version of this API
 *	is now available which will returns the global regdomain as well as
 *	all private regdomains of present wiphys (for those that have it).
 *	If a wiphy is self-managed (%NL80211_ATTR_WIPHY_SELF_MANAGED_REG), then
 *	its private regdomain is the only valid one for it. The regulatory
 *	core is not used to help with compliance in this case.
 * @NL80211_CMD_SET_REG: Set current regulatory domain. CRDA sends this command
 *	after being queried by the kernel. CRDA replies by sending a regulatory
 *	domain structure which consists of %NL80211_ATTR_REG_ALPHA set to our
 *	current alpha2 if it found a match. It also provides
 * 	NL80211_ATTR_REG_RULE_FLAGS, and a set of regulatory rules. Each
 * 	regulatory rule is a nested set of attributes  given by
 * 	%NL80211_ATTR_REG_RULE_FREQ_[START|END] and
 * 	%NL80211_ATTR_FREQ_RANGE_MAX_BW with an attached power rule given by
 * 	%NL80211_ATTR_REG_RULE_POWER_MAX_ANT_GAIN and
 * 	%NL80211_ATTR_REG_RULE_POWER_MAX_EIRP.
 * @NL80211_CMD_REQ_SET_REG: ask the wireless core to set the regulatory domain
 * 	to the specified ISO/IEC 3166-1 alpha2 country code. The core will
 * 	store this as a valid request and then query userspace for it.
 *
 * @NL80211_CMD_GET_MESH_CONFIG: Get mesh networking properties for the
 *	interface identified by %NL80211_ATTR_IFINDEX
 *
 * @NL80211_CMD_SET_MESH_CONFIG: Set mesh networking properties for the
 *      interface identified by %NL80211_ATTR_IFINDEX
 *
 * @NL80211_CMD_SET_MGMT_EXTRA_IE: Set extra IEs for management frames. The
 *	interface is identified with %NL80211_ATTR_IFINDEX and the management
 *	frame subtype with %NL80211_ATTR_MGMT_SUBTYPE. The extra IE data to be
 *	added to the end of the specified management frame is specified with
 *	%NL80211_ATTR_IE. If the command succeeds, the requested data will be
 *	added to all specified management frames generated by
 *	kernel/firmware/driver.
 *	Note: This command has been removed and it is only reserved at this
 *	point to avoid re-using existing command number. The functionality this
 *	command was planned for has been provided with cleaner design with the
 *	option to specify additional IEs in NL80211_CMD_TRIGGER_SCAN,
 *	NL80211_CMD_AUTHENTICATE, NL80211_CMD_ASSOCIATE,
 *	NL80211_CMD_DEAUTHENTICATE, and NL80211_CMD_DISASSOCIATE.
 *
 * @NL80211_CMD_GET_SCAN: get scan results
 * @NL80211_CMD_TRIGGER_SCAN: trigger a new scan with the given parameters
 *	%NL80211_ATTR_TX_NO_CCK_RATE is used to decide whether to send the
 *	probe requests at CCK rate or not. %NL80211_ATTR_BSSID can be used to
 *	specify a BSSID to scan for; if not included, the wildcard BSSID will
 *	be used.
 * @NL80211_CMD_NEW_SCAN_RESULTS: scan notification (as a reply to
 *	NL80211_CMD_GET_SCAN and on the "scan" multicast group)
 * @NL80211_CMD_SCAN_ABORTED: scan was aborted, for unspecified reasons,
 *	partial scan results may be available
 *
 * @NL80211_CMD_START_SCHED_SCAN: start a scheduled scan at certain
 *	intervals and certain number of cycles, as specified by
 *	%NL80211_ATTR_SCHED_SCAN_PLANS. If %NL80211_ATTR_SCHED_SCAN_PLANS is
 *	not specified and only %NL80211_ATTR_SCHED_SCAN_INTERVAL is specified,
 *	scheduled scan will run in an infinite loop with the specified interval.
 *	These attributes are mutually exculsive,
 *	i.e. NL80211_ATTR_SCHED_SCAN_INTERVAL must not be passed if
 *	NL80211_ATTR_SCHED_SCAN_PLANS is defined.
 *	If for some reason scheduled scan is aborted by the driver, all scan
 *	plans are canceled (including scan plans that did not start yet).
 *	Like with normal scans, if SSIDs (%NL80211_ATTR_SCAN_SSIDS)
 *	are passed, they are used in the probe requests.  For
 *	broadcast, a broadcast SSID must be passed (ie. an empty
 *	string).  If no SSID is passed, no probe requests are sent and
 *	a passive scan is performed.  %NL80211_ATTR_SCAN_FREQUENCIES,
 *	if passed, define which channels should be scanned; if not
 *	passed, all channels allowed for the current regulatory domain
 *	are used.  Extra IEs can also be passed from the userspace by
 *	using the %NL80211_ATTR_IE attribute.  The first cycle of the
 *	scheduled scan can be delayed by %NL80211_ATTR_SCHED_SCAN_DELAY
 *	is supplied. If the device supports multiple concurrent scheduled
 *	scans, it will allow such when the caller provides the flag attribute
 *	%NL80211_ATTR_SCHED_SCAN_MULTI to indicate user-space support for it.
 * @NL80211_CMD_STOP_SCHED_SCAN: stop a scheduled scan. Returns -ENOENT if
 *	scheduled scan is not running. The caller may assume that as soon
 *	as the call returns, it is safe to start a new scheduled scan again.
 * @NL80211_CMD_SCHED_SCAN_RESULTS: indicates that there are scheduled scan
 *	results available.
 * @NL80211_CMD_SCHED_SCAN_STOPPED: indicates that the scheduled scan has
 *	stopped.  The driver may issue this event at any time during a
 *	scheduled scan.  One reason for stopping the scan is if the hardware
 *	does not support starting an association or a normal scan while running
 *	a scheduled scan.  This event is also sent when the
 *	%NL80211_CMD_STOP_SCHED_SCAN command is received or when the interface
 *	is brought down while a scheduled scan was running.
 *
 * @NL80211_CMD_GET_SURVEY: get survey resuls, e.g. channel occupation
 *      or noise level
 * @NL80211_CMD_NEW_SURVEY_RESULTS: survey data notification (as a reply to
 *	NL80211_CMD_GET_SURVEY and on the "scan" multicast group)
 *
 * @NL80211_CMD_SET_PMKSA: Add a PMKSA cache entry using %NL80211_ATTR_MAC
 *	(for the BSSID), %NL80211_ATTR_PMKID, and optionally %NL80211_ATTR_PMK
 *	(PMK is used for PTKSA derivation in case of FILS shared key offload) or
 *	using %NL80211_ATTR_SSID, %NL80211_ATTR_FILS_CACHE_ID,
 *	%NL80211_ATTR_PMKID, and %NL80211_ATTR_PMK in case of FILS
 *	authentication where %NL80211_ATTR_FILS_CACHE_ID is the identifier
 *	advertized by a FILS capable AP identifying the scope of PMKSA in an
 *	ESS.
 * @NL80211_CMD_DEL_PMKSA: Delete a PMKSA cache entry, using %NL80211_ATTR_MAC
 *	(for the BSSID) and %NL80211_ATTR_PMKID or using %NL80211_ATTR_SSID,
 *	%NL80211_ATTR_FILS_CACHE_ID, and %NL80211_ATTR_PMKID in case of FILS
 *	authentication.
 * @NL80211_CMD_FLUSH_PMKSA: Flush all PMKSA cache entries.
 *
 * @NL80211_CMD_REG_CHANGE: indicates to userspace the regulatory domain
 * 	has been changed and provides details of the request information
 * 	that caused the change such as who initiated the regulatory request
 * 	(%NL80211_ATTR_REG_INITIATOR), the wiphy_idx
 * 	(%NL80211_ATTR_REG_ALPHA2) on which the request was made from if
 * 	the initiator was %NL80211_REGDOM_SET_BY_COUNTRY_IE or
 * 	%NL80211_REGDOM_SET_BY_DRIVER, the type of regulatory domain
 * 	set (%NL80211_ATTR_REG_TYPE), if the type of regulatory domain is
 * 	%NL80211_REG_TYPE_COUNTRY the alpha2 to which we have moved on
 * 	to (%NL80211_ATTR_REG_ALPHA2).
 * @NL80211_CMD_REG_BEACON_HINT: indicates to userspace that an AP beacon
 * 	has been found while world roaming thus enabling active scan or
 * 	any mode of operation that initiates TX (beacons) on a channel
 * 	where we would not have been able to do either before. As an example
 * 	if you are world roaming (regulatory domain set to world or if your
 * 	driver is using a custom world roaming regulatory domain) and while
 * 	doing a passive scan on the 5 GHz band you find an AP there (if not
 * 	on a DFS channel) you will now be able to actively scan for that AP
 * 	or use AP mode on your card on that same channel. Note that this will
 * 	never be used for channels 1-11 on the 2 GHz band as they are always
 * 	enabled world wide. This beacon hint is only sent if your device had
 * 	either disabled active scanning or beaconing on a channel. We send to
 * 	userspace the wiphy on which we removed a restriction from
 * 	(%NL80211_ATTR_WIPHY) and the channel on which this occurred
 * 	before (%NL80211_ATTR_FREQ_BEFORE) and after (%NL80211_ATTR_FREQ_AFTER)
 * 	the beacon hint was processed.
 *
 * @NL80211_CMD_AUTHENTICATE: authentication request and notification.
 *	This command is used both as a command (request to authenticate) and
 *	as an event on the "mlme" multicast group indicating completion of the
 *	authentication process.
 *	When used as a command, %NL80211_ATTR_IFINDEX is used to identify the
 *	interface. %NL80211_ATTR_MAC is used to specify PeerSTAAddress (and
 *	BSSID in case of station mode). %NL80211_ATTR_SSID is used to specify
 *	the SSID (mainly for association, but is included in authentication
 *	request, too, to help BSS selection. %NL80211_ATTR_WIPHY_FREQ +
 *	%NL80211_ATTR_WIPHY_FREQ_OFFSET is used to specify the frequence of the
 *	channel in MHz. %NL80211_ATTR_AUTH_TYPE is used to specify the
 *	authentication type. %NL80211_ATTR_IE is used to define IEs
 *	(VendorSpecificInfo, but also including RSN IE and FT IEs) to be added
 *	to the frame.
 *	When used as an event, this reports reception of an Authentication
 *	frame in station and IBSS modes when the local MLME processed the
 *	frame, i.e., it was for the local STA and was received in correct
 *	state. This is similar to MLME-AUTHENTICATE.confirm primitive in the
 *	MLME SAP interface (kernel providing MLME, userspace SME). The
 *	included %NL80211_ATTR_FRAME attribute contains the management frame
 *	(including both the header and frame body, but not FCS). This event is
 *	also used to indicate if the authentication attempt timed out. In that
 *	case the %NL80211_ATTR_FRAME attribute is replaced with a
 *	%NL80211_ATTR_TIMED_OUT flag (and %NL80211_ATTR_MAC to indicate which
 *	pending authentication timed out).
 * @NL80211_CMD_ASSOCIATE: association request and notification; like
 *	NL80211_CMD_AUTHENTICATE but for Association and Reassociation
 *	(similar to MLME-ASSOCIATE.request, MLME-REASSOCIATE.request,
 *	MLME-ASSOCIATE.confirm or MLME-REASSOCIATE.confirm primitives). The
 *	%NL80211_ATTR_PREV_BSSID attribute is used to specify whether the
 *	request is for the initial association to an ESS (that attribute not
 *	included) or for reassociation within the ESS (that attribute is
 *	included).
 * @NL80211_CMD_DEAUTHENTICATE: deauthentication request and notification; like
 *	NL80211_CMD_AUTHENTICATE but for Deauthentication frames (similar to
 *	MLME-DEAUTHENTICATION.request and MLME-DEAUTHENTICATE.indication
 *	primitives).
 * @NL80211_CMD_DISASSOCIATE: disassociation request and notification; like
 *	NL80211_CMD_AUTHENTICATE but for Disassociation frames (similar to
 *	MLME-DISASSOCIATE.request and MLME-DISASSOCIATE.indication primitives).
 *
 * @NL80211_CMD_MICHAEL_MIC_FAILURE: notification of a locally detected Michael
 *	MIC (part of TKIP) failure; sent on the "mlme" multicast group; the
 *	event includes %NL80211_ATTR_MAC to describe the source MAC address of
 *	the frame with invalid MIC, %NL80211_ATTR_KEY_TYPE to show the key
 *	type, %NL80211_ATTR_KEY_IDX to indicate the key identifier, and
 *	%NL80211_ATTR_KEY_SEQ to indicate the TSC value of the frame; this
 *	event matches with MLME-MICHAELMICFAILURE.indication() primitive
 *
 * @NL80211_CMD_JOIN_IBSS: Join a new IBSS -- given at least an SSID and a
 *	FREQ attribute (for the initial frequency if no peer can be found)
 *	and optionally a MAC (as BSSID) and FREQ_FIXED attribute if those
 *	should be fixed rather than automatically determined. Can only be
 *	executed on a network interface that is UP, and fixed BSSID/FREQ
 *	may be rejected. Another optional parameter is the beacon interval,
 *	given in the %NL80211_ATTR_BEACON_INTERVAL attribute, which if not
 *	given defaults to 100 TU (102.4ms).
 * @NL80211_CMD_LEAVE_IBSS: Leave the IBSS -- no special arguments, the IBSS is
 *	determined by the network interface.
 *
 * @NL80211_CMD_TESTMODE: testmode command, takes a wiphy (or ifindex) attribute
 *	to identify the device, and the TESTDATA blob attribute to pass through
 *	to the driver.
 *
 * @NL80211_CMD_CONNECT: connection request and notification; this command
 *	requests to connect to a specified network but without separating
 *	auth and assoc steps. For this, you need to specify the SSID in a
 *	%NL80211_ATTR_SSID attribute, and can optionally specify the association
 *	IEs in %NL80211_ATTR_IE, %NL80211_ATTR_AUTH_TYPE,
 *	%NL80211_ATTR_USE_MFP, %NL80211_ATTR_MAC, %NL80211_ATTR_WIPHY_FREQ,
 *	%NL80211_ATTR_WIPHY_FREQ_OFFSET, %NL80211_ATTR_CONTROL_PORT,
 *	%NL80211_ATTR_CONTROL_PORT_ETHERTYPE,
 *	%NL80211_ATTR_CONTROL_PORT_NO_ENCRYPT,
 *	%NL80211_ATTR_CONTROL_PORT_OVER_NL80211, %NL80211_ATTR_MAC_HINT, and
 *	%NL80211_ATTR_WIPHY_FREQ_HINT.
 *	If included, %NL80211_ATTR_MAC and %NL80211_ATTR_WIPHY_FREQ are
 *	restrictions on BSS selection, i.e., they effectively prevent roaming
 *	within the ESS. %NL80211_ATTR_MAC_HINT and %NL80211_ATTR_WIPHY_FREQ_HINT
 *	can be included to provide a recommendation of the initial BSS while
 *	allowing the driver to roam to other BSSes within the ESS and also to
 *	ignore this recommendation if the indicated BSS is not ideal. Only one
 *	set of BSSID,frequency parameters is used (i.e., either the enforcing
 *	%NL80211_ATTR_MAC,%NL80211_ATTR_WIPHY_FREQ or the less strict
 *	%NL80211_ATTR_MAC_HINT and %NL80211_ATTR_WIPHY_FREQ_HINT).
 *	Driver shall not modify the IEs specified through %NL80211_ATTR_IE if
 *	%NL80211_ATTR_MAC is included. However, if %NL80211_ATTR_MAC_HINT is
 *	included, these IEs through %NL80211_ATTR_IE are specified by the user
 *	space based on the best possible BSS selected. Thus, if the driver ends
 *	up selecting a different BSS, it can modify these IEs accordingly (e.g.
 *	userspace asks the driver to perform PMKSA caching with BSS1 and the
 *	driver ends up selecting BSS2 with different PMKSA cache entry; RSNIE
 *	has to get updated with the apt PMKID).
 *	%NL80211_ATTR_PREV_BSSID can be used to request a reassociation within
 *	the ESS in case the device is already associated and an association with
 *	a different BSS is desired.
 *	Background scan period can optionally be
 *	specified in %NL80211_ATTR_BG_SCAN_PERIOD,
 *	if not specified default background scan configuration
 *	in driver is used and if period value is 0, bg scan will be disabled.
 *	This attribute is ignored if driver does not support roam scan.
 *	It is also sent as an event, with the BSSID and response IEs when the
 *	connection is established or failed to be established. This can be
 *	determined by the %NL80211_ATTR_STATUS_CODE attribute (0 = success,
 *	non-zero = failure). If %NL80211_ATTR_TIMED_OUT is included in the
 *	event, the connection attempt failed due to not being able to initiate
 *	authentication/association or not receiving a response from the AP.
 *	Non-zero %NL80211_ATTR_STATUS_CODE value is indicated in that case as
 *	well to remain backwards compatible.
 * @NL80211_CMD_ROAM: Notification indicating the card/driver roamed by itself.
 *	When a security association was established on an 802.1X network using
 *	fast transition, this event should be followed by an
 *	%NL80211_CMD_PORT_AUTHORIZED event.
 *	Following a %NL80211_CMD_ROAM event userspace can issue
 *	%NL80211_CMD_GET_SCAN in order to obtain the scan information for the
 *	new BSS the card/driver roamed to.
 * @NL80211_CMD_DISCONNECT: drop a given connection; also used to notify
 *	userspace that a connection was dropped by the AP or due to other
 *	reasons, for this the %NL80211_ATTR_DISCONNECTED_BY_AP and
 *	%NL80211_ATTR_REASON_CODE attributes are used.
 *
 * @NL80211_CMD_SET_WIPHY_NETNS: Set a wiphy's netns. Note that all devices
 *	associated with this wiphy must be down and will follow.
 *
 * @NL80211_CMD_REMAIN_ON_CHANNEL: Request to remain awake on the specified
 *	channel for the specified amount of time. This can be used to do
 *	off-channel operations like transmit a Public Action frame and wait for
 *	a response while being associated to an AP on another channel.
 *	%NL80211_ATTR_IFINDEX is used to specify which interface (and thus
 *	radio) is used. %NL80211_ATTR_WIPHY_FREQ is used to specify the
 *	frequency for the operation.
 *	%NL80211_ATTR_DURATION is used to specify the duration in milliseconds
 *	to remain on the channel. This command is also used as an event to
 *	notify when the requested duration starts (it may take a while for the
 *	driver to schedule this time due to other concurrent needs for the
 *	radio).
 *	When called, this operation returns a cookie (%NL80211_ATTR_COOKIE)
 *	that will be included with any events pertaining to this request;
 *	the cookie is also used to cancel the request.
 * @NL80211_CMD_CANCEL_REMAIN_ON_CHANNEL: This command can be used to cancel a
 *	pending remain-on-channel duration if the desired operation has been
 *	completed prior to expiration of the originally requested duration.
 *	%NL80211_ATTR_WIPHY or %NL80211_ATTR_IFINDEX is used to specify the
 *	radio. The %NL80211_ATTR_COOKIE attribute must be given as well to
 *	uniquely identify the request.
 *	This command is also used as an event to notify when a requested
 *	remain-on-channel duration has expired.
 *
 * @NL80211_CMD_SET_TX_BITRATE_MASK: Set the mask of rates to be used in TX
 *	rate selection. %NL80211_ATTR_IFINDEX is used to specify the interface
 *	and @NL80211_ATTR_TX_RATES the set of allowed rates.
 *
 * @NL80211_CMD_REGISTER_FRAME: Register for receiving certain mgmt frames
 *	(via @NL80211_CMD_FRAME) for processing in userspace. This command
 *	requires an interface index, a frame type attribute (optional for
 *	backward compatibility reasons, if not given assumes action frames)
 *	and a match attribute containing the first few bytes of the frame
 *	that should match, e.g. a single byte for only a category match or
 *	four bytes for vendor frames including the OUI. The registration
 *	cannot be dropped, but is removed automatically when the netlink
 *	socket is closed. Multiple registrations can be made.
 *	The %NL80211_ATTR_RECEIVE_MULTICAST flag attribute can be given if
 *	%NL80211_EXT_FEATURE_MULTICAST_REGISTRATIONS is available, in which
 *	case the registration can also be modified to include/exclude the
 *	flag, rather than requiring unregistration to change it.
 * @NL80211_CMD_REGISTER_ACTION: Alias for @NL80211_CMD_REGISTER_FRAME for
 *	backward compatibility
 * @NL80211_CMD_FRAME: Management frame TX request and RX notification. This
 *	command is used both as a request to transmit a management frame and
 *	as an event indicating reception of a frame that was not processed in
 *	kernel code, but is for us (i.e., which may need to be processed in a
 *	user space application). %NL80211_ATTR_FRAME is used to specify the
 *	frame contents (including header). %NL80211_ATTR_WIPHY_FREQ is used
 *	to indicate on which channel the frame is to be transmitted or was
 *	received. If this channel is not the current channel (remain-on-channel
 *	or the operational channel) the device will switch to the given channel
 *	and transmit the frame, optionally waiting for a response for the time
 *	specified using %NL80211_ATTR_DURATION. When called, this operation
 *	returns a cookie (%NL80211_ATTR_COOKIE) that will be included with the
 *	TX status event pertaining to the TX request.
 *	%NL80211_ATTR_TX_NO_CCK_RATE is used to decide whether to send the
 *	management frames at CCK rate or not in 2GHz band.
 *	%NL80211_ATTR_CSA_C_OFFSETS_TX is an array of offsets to CSA
 *	counters which will be updated to the current value. This attribute
 *	is used during CSA period.
 * @NL80211_CMD_FRAME_WAIT_CANCEL: When an off-channel TX was requested, this
 *	command may be used with the corresponding cookie to cancel the wait
 *	time if it is known that it is no longer necessary.  This command is
 *	also sent as an event whenever the driver has completed the off-channel
 *	wait time.
 * @NL80211_CMD_ACTION: Alias for @NL80211_CMD_FRAME for backward compatibility.
 * @NL80211_CMD_FRAME_TX_STATUS: Report TX status of a management frame
 *	transmitted with %NL80211_CMD_FRAME. %NL80211_ATTR_COOKIE identifies
 *	the TX command and %NL80211_ATTR_FRAME includes the contents of the
 *	frame. %NL80211_ATTR_ACK flag is included if the recipient acknowledged
 *	the frame.
 * @NL80211_CMD_ACTION_TX_STATUS: Alias for @NL80211_CMD_FRAME_TX_STATUS for
 *	backward compatibility.
 *
 * @NL80211_CMD_SET_POWER_SAVE: Set powersave, using %NL80211_ATTR_PS_STATE
 * @NL80211_CMD_GET_POWER_SAVE: Get powersave status in %NL80211_ATTR_PS_STATE
 *
 * @NL80211_CMD_SET_CQM: Connection quality monitor configuration. This command
 *	is used to configure connection quality monitoring notification trigger
 *	levels.
 * @NL80211_CMD_NOTIFY_CQM: Connection quality monitor notification. This
 *	command is used as an event to indicate the that a trigger level was
 *	reached.
 * @NL80211_CMD_SET_CHANNEL: Set the channel (using %NL80211_ATTR_WIPHY_FREQ
 *	and the attributes determining channel width) the given interface
 *	(identifed by %NL80211_ATTR_IFINDEX) shall operate on.
 *	In case multiple channels are supported by the device, the mechanism
 *	with which it switches channels is implementation-defined.
 *	When a monitor interface is given, it can only switch channel while
 *	no other interfaces are operating to avoid disturbing the operation
 *	of any other interfaces, and other interfaces will again take
 *	precedence when they are used.
 *
 * @NL80211_CMD_SET_WDS_PEER: Set the MAC address of the peer on a WDS interface
 *	(no longer supported).
 *
 * @NL80211_CMD_SET_MULTICAST_TO_UNICAST: Configure if this AP should perform
 *	multicast to unicast conversion. When enabled, all multicast packets
 *	with ethertype ARP, IPv4 or IPv6 (possibly within an 802.1Q header)
 *	will be sent out to each station once with the destination (multicast)
 *	MAC address replaced by the station's MAC address. Note that this may
 *	break certain expectations of the receiver, e.g. the ability to drop
 *	unicast IP packets encapsulated in multicast L2 frames, or the ability
 *	to not send destination unreachable messages in such cases.
 *	This can only be toggled per BSS. Configure this on an interface of
 *	type %NL80211_IFTYPE_AP. It applies to all its VLAN interfaces
 *	(%NL80211_IFTYPE_AP_VLAN), except for those in 4addr (WDS) mode.
 *	If %NL80211_ATTR_MULTICAST_TO_UNICAST_ENABLED is not present with this
 *	command, the feature is disabled.
 *
 * @NL80211_CMD_JOIN_MESH: Join a mesh. The mesh ID must be given, and initial
 *	mesh config parameters may be given.
 * @NL80211_CMD_LEAVE_MESH: Leave the mesh network -- no special arguments, the
 *	network is determined by the network interface.
 *
 * @NL80211_CMD_UNPROT_DEAUTHENTICATE: Unprotected deauthentication frame
 *	notification. This event is used to indicate that an unprotected
 *	deauthentication frame was dropped when MFP is in use.
 * @NL80211_CMD_UNPROT_DISASSOCIATE: Unprotected disassociation frame
 *	notification. This event is used to indicate that an unprotected
 *	disassociation frame was dropped when MFP is in use.
 *
 * @NL80211_CMD_NEW_PEER_CANDIDATE: Notification on the reception of a
 *      beacon or probe response from a compatible mesh peer.  This is only
 *      sent while no station information (sta_info) exists for the new peer
 *      candidate and when @NL80211_MESH_SETUP_USERSPACE_AUTH,
 *      @NL80211_MESH_SETUP_USERSPACE_AMPE, or
 *      @NL80211_MESH_SETUP_USERSPACE_MPM is set.  On reception of this
 *      notification, userspace may decide to create a new station
 *      (@NL80211_CMD_NEW_STATION).  To stop this notification from
 *      reoccurring, the userspace authentication daemon may want to create the
 *      new station with the AUTHENTICATED flag unset and maybe change it later
 *      depending on the authentication result.
 *
 * @NL80211_CMD_GET_WOWLAN: get Wake-on-Wireless-LAN (WoWLAN) settings.
 * @NL80211_CMD_SET_WOWLAN: set Wake-on-Wireless-LAN (WoWLAN) settings.
 *	Since wireless is more complex than wired ethernet, it supports
 *	various triggers. These triggers can be configured through this
 *	command with the %NL80211_ATTR_WOWLAN_TRIGGERS attribute. For
 *	more background information, see
 *	https://wireless.wiki.kernel.org/en/users/Documentation/WoWLAN.
 *	The @NL80211_CMD_SET_WOWLAN command can also be used as a notification
 *	from the driver reporting the wakeup reason. In this case, the
 *	@NL80211_ATTR_WOWLAN_TRIGGERS attribute will contain the reason
 *	for the wakeup, if it was caused by wireless. If it is not present
 *	in the wakeup notification, the wireless device didn't cause the
 *	wakeup but reports that it was woken up.
 *
 * @NL80211_CMD_SET_REKEY_OFFLOAD: This command is used give the driver
 *	the necessary information for supporting GTK rekey offload. This
 *	feature is typically used during WoWLAN. The configuration data
 *	is contained in %NL80211_ATTR_REKEY_DATA (which is nested and
 *	contains the data in sub-attributes). After rekeying happened,
 *	this command may also be sent by the driver as an MLME event to
 *	inform userspace of the new replay counter.
 *
 * @NL80211_CMD_PMKSA_CANDIDATE: This is used as an event to inform userspace
 *	of PMKSA caching dandidates.
 *
 * @NL80211_CMD_TDLS_OPER: Perform a high-level TDLS command (e.g. link setup).
 *	In addition, this can be used as an event to request userspace to take
 *	actions on TDLS links (set up a new link or tear down an existing one).
 *	In such events, %NL80211_ATTR_TDLS_OPERATION indicates the requested
 *	operation, %NL80211_ATTR_MAC contains the peer MAC address, and
 *	%NL80211_ATTR_REASON_CODE the reason code to be used (only with
 *	%NL80211_TDLS_TEARDOWN).
 * @NL80211_CMD_TDLS_MGMT: Send a TDLS management frame. The
 *	%NL80211_ATTR_TDLS_ACTION attribute determines the type of frame to be
 *	sent. Public Action codes (802.11-2012 8.1.5.1) will be sent as
 *	802.11 management frames, while TDLS action codes (802.11-2012
 *	8.5.13.1) will be encapsulated and sent as data frames. The currently
 *	supported Public Action code is %WLAN_PUB_ACTION_TDLS_DISCOVER_RES
 *	and the currently supported TDLS actions codes are given in
 *	&enum ieee80211_tdls_actioncode.
 *
 * @NL80211_CMD_UNEXPECTED_FRAME: Used by an application controlling an AP
 *	(or GO) interface (i.e. hostapd) to ask for unexpected frames to
 *	implement sending deauth to stations that send unexpected class 3
 *	frames. Also used as the event sent by the kernel when such a frame
 *	is received.
 *	For the event, the %NL80211_ATTR_MAC attribute carries the TA and
 *	other attributes like the interface index are present.
 *	If used as the command it must have an interface index and you can
 *	only unsubscribe from the event by closing the socket. Subscription
 *	is also for %NL80211_CMD_UNEXPECTED_4ADDR_FRAME events.
 *
 * @NL80211_CMD_UNEXPECTED_4ADDR_FRAME: Sent as an event indicating that the
 *	associated station identified by %NL80211_ATTR_MAC sent a 4addr frame
 *	and wasn't already in a 4-addr VLAN. The event will be sent similarly
 *	to the %NL80211_CMD_UNEXPECTED_FRAME event, to the same listener.
 *
 * @NL80211_CMD_PROBE_CLIENT: Probe an associated station on an AP interface
 *	by sending a null data frame to it and reporting when the frame is
 *	acknowleged. This is used to allow timing out inactive clients. Uses
 *	%NL80211_ATTR_IFINDEX and %NL80211_ATTR_MAC. The command returns a
 *	direct reply with an %NL80211_ATTR_COOKIE that is later used to match
 *	up the event with the request. The event includes the same data and
 *	has %NL80211_ATTR_ACK set if the frame was ACKed.
 *
 * @NL80211_CMD_REGISTER_BEACONS: Register this socket to receive beacons from
 *	other BSSes when any interfaces are in AP mode. This helps implement
 *	OLBC handling in hostapd. Beacons are reported in %NL80211_CMD_FRAME
 *	messages. Note that per PHY only one application may register.
 *
 * @NL80211_CMD_SET_NOACK_MAP: sets a bitmap for the individual TIDs whether
 *      No Acknowledgement Policy should be applied.
 *
 * @NL80211_CMD_CH_SWITCH_NOTIFY: An AP or GO may decide to switch channels
 *	independently of the userspace SME, send this event indicating
 *	%NL80211_ATTR_IFINDEX is now on %NL80211_ATTR_WIPHY_FREQ and the
 *	attributes determining channel width.  This indication may also be
 *	sent when a remotely-initiated switch (e.g., when a STA receives a CSA
 *	from the remote AP) is completed;
 *
 * @NL80211_CMD_CH_SWITCH_STARTED_NOTIFY: Notify that a channel switch
 *	has been started on an interface, regardless of the initiator
 *	(ie. whether it was requested from a remote device or
 *	initiated on our own).  It indicates that
 *	%NL80211_ATTR_IFINDEX will be on %NL80211_ATTR_WIPHY_FREQ
 *	after %NL80211_ATTR_CH_SWITCH_COUNT TBTT's.  The userspace may
 *	decide to react to this indication by requesting other
 *	interfaces to change channel as well.
 *
 * @NL80211_CMD_START_P2P_DEVICE: Start the given P2P Device, identified by
 *	its %NL80211_ATTR_WDEV identifier. It must have been created with
 *	%NL80211_CMD_NEW_INTERFACE previously. After it has been started, the
 *	P2P Device can be used for P2P operations, e.g. remain-on-channel and
 *	public action frame TX.
 * @NL80211_CMD_STOP_P2P_DEVICE: Stop the given P2P Device, identified by
 *	its %NL80211_ATTR_WDEV identifier.
 *
 * @NL80211_CMD_CONN_FAILED: connection request to an AP failed; used to
 *	notify userspace that AP has rejected the connection request from a
 *	station, due to particular reason. %NL80211_ATTR_CONN_FAILED_REASON
 *	is used for this.
 *
 * @NL80211_CMD_SET_MCAST_RATE: Change the rate used to send multicast frames
 *	for IBSS or MESH vif.
 *
 * @NL80211_CMD_SET_MAC_ACL: sets ACL for MAC address based access control.
 *	This is to be used with the drivers advertising the support of MAC
 *	address based access control. List of MAC addresses is passed in
 *	%NL80211_ATTR_MAC_ADDRS and ACL policy is passed in
 *	%NL80211_ATTR_ACL_POLICY. Driver will enable ACL with this list, if it
 *	is not already done. The new list will replace any existing list. Driver
 *	will clear its ACL when the list of MAC addresses passed is empty. This
 *	command is used in AP/P2P GO mode. Driver has to make sure to clear its
 *	ACL list during %NL80211_CMD_STOP_AP.
 *
 * @NL80211_CMD_RADAR_DETECT: Start a Channel availability check (CAC). Once
 *	a radar is detected or the channel availability scan (CAC) has finished
 *	or was aborted, or a radar was detected, usermode will be notified with
 *	this event. This command is also used to notify userspace about radars
 *	while operating on this channel.
 *	%NL80211_ATTR_RADAR_EVENT is used to inform about the type of the
 *	event.
 *
 * @NL80211_CMD_GET_PROTOCOL_FEATURES: Get global nl80211 protocol features,
 *	i.e. features for the nl80211 protocol rather than device features.
 *	Returns the features in the %NL80211_ATTR_PROTOCOL_FEATURES bitmap.
 *
 * @NL80211_CMD_UPDATE_FT_IES: Pass down the most up-to-date Fast Transition
 *	Information Element to the WLAN driver
 *
 * @NL80211_CMD_FT_EVENT: Send a Fast transition event from the WLAN driver
 *	to the supplicant. This will carry the target AP's MAC address along
 *	with the relevant Information Elements. This event is used to report
 *	received FT IEs (MDIE, FTIE, RSN IE, TIE, RICIE).
 *
 * @NL80211_CMD_CRIT_PROTOCOL_START: Indicates user-space will start running
 *	a critical protocol that needs more reliability in the connection to
 *	complete.
 *
 * @NL80211_CMD_CRIT_PROTOCOL_STOP: Indicates the connection reliability can
 *	return back to normal.
 *
 * @NL80211_CMD_GET_COALESCE: Get currently supported coalesce rules.
 * @NL80211_CMD_SET_COALESCE: Configure coalesce rules or clear existing rules.
 *
 * @NL80211_CMD_CHANNEL_SWITCH: Perform a channel switch by announcing the
 *	new channel information (Channel Switch Announcement - CSA)
 *	in the beacon for some time (as defined in the
 *	%NL80211_ATTR_CH_SWITCH_COUNT parameter) and then change to the
 *	new channel. Userspace provides the new channel information (using
 *	%NL80211_ATTR_WIPHY_FREQ and the attributes determining channel
 *	width). %NL80211_ATTR_CH_SWITCH_BLOCK_TX may be supplied to inform
 *	other station that transmission must be blocked until the channel
 *	switch is complete.
 *
 * @NL80211_CMD_VENDOR: Vendor-specified command/event. The command is specified
 *	by the %NL80211_ATTR_VENDOR_ID attribute and a sub-command in
 *	%NL80211_ATTR_VENDOR_SUBCMD. Parameter(s) can be transported in
 *	%NL80211_ATTR_VENDOR_DATA.
 *	For feature advertisement, the %NL80211_ATTR_VENDOR_DATA attribute is
 *	used in the wiphy data as a nested attribute containing descriptions
 *	(&struct nl80211_vendor_cmd_info) of the supported vendor commands.
 *	This may also be sent as an event with the same attributes.
 *
 * @NL80211_CMD_SET_QOS_MAP: Set Interworking QoS mapping for IP DSCP values.
 *	The QoS mapping information is included in %NL80211_ATTR_QOS_MAP. If
 *	that attribute is not included, QoS mapping is disabled. Since this
 *	QoS mapping is relevant for IP packets, it is only valid during an
 *	association. This is cleared on disassociation and AP restart.
 *
 * @NL80211_CMD_ADD_TX_TS: Ask the kernel to add a traffic stream for the given
 *	%NL80211_ATTR_TSID and %NL80211_ATTR_MAC with %NL80211_ATTR_USER_PRIO
 *	and %NL80211_ATTR_ADMITTED_TIME parameters.
 *	Note that the action frame handshake with the AP shall be handled by
 *	userspace via the normal management RX/TX framework, this only sets
 *	up the TX TS in the driver/device.
 *	If the admitted time attribute is not added then the request just checks
 *	if a subsequent setup could be successful, the intent is to use this to
 *	avoid setting up a session with the AP when local restrictions would
 *	make that impossible. However, the subsequent "real" setup may still
 *	fail even if the check was successful.
 * @NL80211_CMD_DEL_TX_TS: Remove an existing TS with the %NL80211_ATTR_TSID
 *	and %NL80211_ATTR_MAC parameters. It isn't necessary to call this
 *	before removing a station entry entirely, or before disassociating
 *	or similar, cleanup will happen in the driver/device in this case.
 *
 * @NL80211_CMD_GET_MPP: Get mesh path attributes for mesh proxy path to
 *	destination %NL80211_ATTR_MAC on the interface identified by
 *	%NL80211_ATTR_IFINDEX.
 *
 * @NL80211_CMD_JOIN_OCB: Join the OCB network. The center frequency and
 *	bandwidth of a channel must be given.
 * @NL80211_CMD_LEAVE_OCB: Leave the OCB network -- no special arguments, the
 *	network is determined by the network interface.
 *
 * @NL80211_CMD_TDLS_CHANNEL_SWITCH: Start channel-switching with a TDLS peer,
 *	identified by the %NL80211_ATTR_MAC parameter. A target channel is
 *	provided via %NL80211_ATTR_WIPHY_FREQ and other attributes determining
 *	channel width/type. The target operating class is given via
 *	%NL80211_ATTR_OPER_CLASS.
 *	The driver is responsible for continually initiating channel-switching
 *	operations and returning to the base channel for communication with the
 *	AP.
 * @NL80211_CMD_TDLS_CANCEL_CHANNEL_SWITCH: Stop channel-switching with a TDLS
 *	peer given by %NL80211_ATTR_MAC. Both peers must be on the base channel
 *	when this command completes.
 *
 * @NL80211_CMD_WIPHY_REG_CHANGE: Similar to %NL80211_CMD_REG_CHANGE, but used
 *	as an event to indicate changes for devices with wiphy-specific regdom
 *	management.
 *
 * @NL80211_CMD_ABORT_SCAN: Stop an ongoing scan. Returns -ENOENT if a scan is
 *	not running. The driver indicates the status of the scan through
 *	cfg80211_scan_done().
 *
 * @NL80211_CMD_START_NAN: Start NAN operation, identified by its
 *	%NL80211_ATTR_WDEV interface. This interface must have been
 *	previously created with %NL80211_CMD_NEW_INTERFACE. After it
 *	has been started, the NAN interface will create or join a
 *	cluster. This command must have a valid
 *	%NL80211_ATTR_NAN_MASTER_PREF attribute and optional
 *	%NL80211_ATTR_BANDS attributes.  If %NL80211_ATTR_BANDS is
 *	omitted or set to 0, it means don't-care and the device will
 *	decide what to use.  After this command NAN functions can be
 *	added.
 * @NL80211_CMD_STOP_NAN: Stop the NAN operation, identified by
 *	its %NL80211_ATTR_WDEV interface.
 * @NL80211_CMD_ADD_NAN_FUNCTION: Add a NAN function. The function is defined
 *	with %NL80211_ATTR_NAN_FUNC nested attribute. When called, this
 *	operation returns the strictly positive and unique instance id
 *	(%NL80211_ATTR_NAN_FUNC_INST_ID) and a cookie (%NL80211_ATTR_COOKIE)
 *	of the function upon success.
 *	Since instance ID's can be re-used, this cookie is the right
 *	way to identify the function. This will avoid races when a termination
 *	event is handled by the user space after it has already added a new
 *	function that got the same instance id from the kernel as the one
 *	which just terminated.
 *	This cookie may be used in NAN events even before the command
 *	returns, so userspace shouldn't process NAN events until it processes
 *	the response to this command.
 *	Look at %NL80211_ATTR_SOCKET_OWNER as well.
 * @NL80211_CMD_DEL_NAN_FUNCTION: Delete a NAN function by cookie.
 *	This command is also used as a notification sent when a NAN function is
 *	terminated. This will contain a %NL80211_ATTR_NAN_FUNC_INST_ID
 *	and %NL80211_ATTR_COOKIE attributes.
 * @NL80211_CMD_CHANGE_NAN_CONFIG: Change current NAN
 *	configuration. NAN must be operational (%NL80211_CMD_START_NAN
 *	was executed).  It must contain at least one of the following
 *	attributes: %NL80211_ATTR_NAN_MASTER_PREF,
 *	%NL80211_ATTR_BANDS.  If %NL80211_ATTR_BANDS is omitted, the
 *	current configuration is not changed.  If it is present but
 *	set to zero, the configuration is changed to don't-care
 *	(i.e. the device can decide what to do).
 * @NL80211_CMD_NAN_FUNC_MATCH: Notification sent when a match is reported.
 *	This will contain a %NL80211_ATTR_NAN_MATCH nested attribute and
 *	%NL80211_ATTR_COOKIE.
 *
 * @NL80211_CMD_UPDATE_CONNECT_PARAMS: Update one or more connect parameters
 *	for subsequent roaming cases if the driver or firmware uses internal
 *	BSS selection. This command can be issued only while connected and it
 *	does not result in a change for the current association. Currently,
 *	only the %NL80211_ATTR_IE data is used and updated with this command.
 *
 * @NL80211_CMD_SET_PMK: For offloaded 4-Way handshake, set the PMK or PMK-R0
 *	for the given authenticator address (specified with %NL80211_ATTR_MAC).
 *	When %NL80211_ATTR_PMKR0_NAME is set, %NL80211_ATTR_PMK specifies the
 *	PMK-R0, otherwise it specifies the PMK.
 * @NL80211_CMD_DEL_PMK: For offloaded 4-Way handshake, delete the previously
 *	configured PMK for the authenticator address identified by
 *	%NL80211_ATTR_MAC.
 * @NL80211_CMD_PORT_AUTHORIZED: An event that indicates an 802.1X FT roam was
 *	completed successfully. Drivers that support 4 way handshake offload
 *	should send this event after indicating 802.1X FT assocation with
 *	%NL80211_CMD_ROAM. If the 4 way handshake failed %NL80211_CMD_DISCONNECT
 *	should be indicated instead.
 * @NL80211_CMD_CONTROL_PORT_FRAME: Control Port (e.g. PAE) frame TX request
 *	and RX notification.  This command is used both as a request to transmit
 *	a control port frame and as a notification that a control port frame
 *	has been received. %NL80211_ATTR_FRAME is used to specify the
 *	frame contents.  The frame is the raw EAPoL data, without ethernet or
 *	802.11 headers.
 *	When used as an event indication %NL80211_ATTR_CONTROL_PORT_ETHERTYPE,
 *	%NL80211_ATTR_CONTROL_PORT_NO_ENCRYPT and %NL80211_ATTR_MAC are added
 *	indicating the protocol type of the received frame; whether the frame
 *	was received unencrypted and the MAC address of the peer respectively.
 *
 * @NL80211_CMD_RELOAD_REGDB: Request that the regdb firmware file is reloaded.
 *
 * @NL80211_CMD_EXTERNAL_AUTH: This interface is exclusively defined for host
 *	drivers that do not define separate commands for authentication and
 *	association, but rely on user space for the authentication to happen.
 *	This interface acts both as the event request (driver to user space)
 *	to trigger the authentication and command response (userspace to
 *	driver) to indicate the authentication status.
 *
 *	User space uses the %NL80211_CMD_CONNECT command to the host driver to
 *	trigger a connection. The host driver selects a BSS and further uses
 *	this interface to offload only the authentication part to the user
 *	space. Authentication frames are passed between the driver and user
 *	space through the %NL80211_CMD_FRAME interface. Host driver proceeds
 *	further with the association after getting successful authentication
 *	status. User space indicates the authentication status through
 *	%NL80211_ATTR_STATUS_CODE attribute in %NL80211_CMD_EXTERNAL_AUTH
 *	command interface.
 *
 *	Host driver reports this status on an authentication failure to the
 *	user space through the connect result as the user space would have
 *	initiated the connection through the connect request.
 *
 * @NL80211_CMD_STA_OPMODE_CHANGED: An event that notify station's
 *	ht opmode or vht opmode changes using any of %NL80211_ATTR_SMPS_MODE,
 *	%NL80211_ATTR_CHANNEL_WIDTH,%NL80211_ATTR_NSS attributes with its
 *	address(specified in %NL80211_ATTR_MAC).
 *
 * @NL80211_CMD_GET_FTM_RESPONDER_STATS: Retrieve FTM responder statistics, in
 *	the %NL80211_ATTR_FTM_RESPONDER_STATS attribute.
 *
 * @NL80211_CMD_PEER_MEASUREMENT_START: start a (set of) peer measurement(s)
 *	with the given parameters, which are encapsulated in the nested
 *	%NL80211_ATTR_PEER_MEASUREMENTS attribute. Optionally, MAC address
 *	randomization may be enabled and configured by specifying the
 *	%NL80211_ATTR_MAC and %NL80211_ATTR_MAC_MASK attributes.
 *	If a timeout is requested, use the %NL80211_ATTR_TIMEOUT attribute.
 *	A u64 cookie for further %NL80211_ATTR_COOKIE use is returned in
 *	the netlink extended ack message.
 *
 *	To cancel a measurement, close the socket that requested it.
 *
 *	Measurement results are reported to the socket that requested the
 *	measurement using @NL80211_CMD_PEER_MEASUREMENT_RESULT when they
 *	become available, so applications must ensure a large enough socket
 *	buffer size.
 *
 *	Depending on driver support it may or may not be possible to start
 *	multiple concurrent measurements.
 * @NL80211_CMD_PEER_MEASUREMENT_RESULT: This command number is used for the
 *	result notification from the driver to the requesting socket.
 * @NL80211_CMD_PEER_MEASUREMENT_COMPLETE: Notification only, indicating that
 *	the measurement completed, using the measurement cookie
 *	(%NL80211_ATTR_COOKIE).
 *
 * @NL80211_CMD_NOTIFY_RADAR: Notify the kernel that a radar signal was
 *	detected and reported by a neighboring device on the channel
 *	indicated by %NL80211_ATTR_WIPHY_FREQ and other attributes
 *	determining the width and type.
 *
 * @NL80211_CMD_UPDATE_OWE_INFO: This interface allows the host driver to
 *	offload OWE processing to user space. This intends to support
 *	OWE AKM by the host drivers that implement SME but rely
 *	on the user space for the cryptographic/DH IE processing in AP mode.
 *
 * @NL80211_CMD_PROBE_MESH_LINK: The requirement for mesh link metric
 *	refreshing, is that from one mesh point we be able to send some data
 *	frames to other mesh points which are not currently selected as a
 *	primary traffic path, but which are only 1 hop away. The absence of
 *	the primary path to the chosen node makes it necessary to apply some
 *	form of marking on a chosen packet stream so that the packets can be
 *	properly steered to the selected node for testing, and not by the
 *	regular mesh path lookup. Further, the packets must be of type data
 *	so that the rate control (often embedded in firmware) is used for
 *	rate selection.
 *
 *	Here attribute %NL80211_ATTR_MAC is used to specify connected mesh
 *	peer MAC address and %NL80211_ATTR_FRAME is used to specify the frame
 *	content. The frame is ethernet data.
 *
 * @NL80211_CMD_SET_TID_CONFIG: Data frame TID specific configuration
 *	is passed using %NL80211_ATTR_TID_CONFIG attribute.
 *
 * @NL80211_CMD_UNPROT_BEACON: Unprotected or incorrectly protected Beacon
 *	frame. This event is used to indicate that a received Beacon frame was
 *	dropped because it did not include a valid MME MIC while beacon
 *	protection was enabled (BIGTK configured in station mode).
 *
 * @NL80211_CMD_CONTROL_PORT_FRAME_TX_STATUS: Report TX status of a control
 *	port frame transmitted with %NL80211_CMD_CONTROL_PORT_FRAME.
 *	%NL80211_ATTR_COOKIE identifies the TX command and %NL80211_ATTR_FRAME
 *	includes the contents of the frame. %NL80211_ATTR_ACK flag is included
 *	if the recipient acknowledged the frame.
 *
 * @NL80211_CMD_SET_SAR_SPECS: SAR power limitation configuration is
 *	passed using %NL80211_ATTR_SAR_SPEC. %NL80211_ATTR_WIPHY is used to
 *	specify the wiphy index to be applied to.
 *
 * @NL80211_CMD_OBSS_COLOR_COLLISION: This notification is sent out whenever
 *	mac80211/drv detects a bss color collision.
 *
 * @NL80211_CMD_COLOR_CHANGE_REQUEST: This command is used to indicate that
 *	userspace wants to change the BSS color.
 *
 * @NL80211_CMD_COLOR_CHANGE_STARTED: Notify userland, that a color change has
 *	started
 *
 * @NL80211_CMD_COLOR_CHANGE_ABORTED: Notify userland, that the color change has
 *	been aborted
 *
 * @NL80211_CMD_COLOR_CHANGE_COMPLETED: Notify userland that the color change
 *	has completed
 *
<<<<<<< HEAD
=======
 * @NL80211_CMD_SET_FILS_AAD: Set FILS AAD data to the driver using -
 *	&NL80211_ATTR_MAC - for STA MAC address
 *	&NL80211_ATTR_FILS_KEK - for KEK
 *	&NL80211_ATTR_FILS_NONCES - for FILS Nonces
 *		(STA Nonce 16 bytes followed by AP Nonce 16 bytes)
 *
>>>>>>> df0cc57e
 * @NL80211_CMD_MAX: highest used command number
 * @__NL80211_CMD_AFTER_LAST: internal use
 */
enum nl80211_commands {
/* don't change the order or add anything between, this is ABI! */
	NL80211_CMD_UNSPEC,

	NL80211_CMD_GET_WIPHY,		/* can dump */
	NL80211_CMD_SET_WIPHY,
	NL80211_CMD_NEW_WIPHY,
	NL80211_CMD_DEL_WIPHY,

	NL80211_CMD_GET_INTERFACE,	/* can dump */
	NL80211_CMD_SET_INTERFACE,
	NL80211_CMD_NEW_INTERFACE,
	NL80211_CMD_DEL_INTERFACE,

	NL80211_CMD_GET_KEY,
	NL80211_CMD_SET_KEY,
	NL80211_CMD_NEW_KEY,
	NL80211_CMD_DEL_KEY,

	NL80211_CMD_GET_BEACON,
	NL80211_CMD_SET_BEACON,
	NL80211_CMD_START_AP,
	NL80211_CMD_NEW_BEACON = NL80211_CMD_START_AP,
	NL80211_CMD_STOP_AP,
	NL80211_CMD_DEL_BEACON = NL80211_CMD_STOP_AP,

	NL80211_CMD_GET_STATION,
	NL80211_CMD_SET_STATION,
	NL80211_CMD_NEW_STATION,
	NL80211_CMD_DEL_STATION,

	NL80211_CMD_GET_MPATH,
	NL80211_CMD_SET_MPATH,
	NL80211_CMD_NEW_MPATH,
	NL80211_CMD_DEL_MPATH,

	NL80211_CMD_SET_BSS,

	NL80211_CMD_SET_REG,
	NL80211_CMD_REQ_SET_REG,

	NL80211_CMD_GET_MESH_CONFIG,
	NL80211_CMD_SET_MESH_CONFIG,

	NL80211_CMD_SET_MGMT_EXTRA_IE /* reserved; not used */,

	NL80211_CMD_GET_REG,

	NL80211_CMD_GET_SCAN,
	NL80211_CMD_TRIGGER_SCAN,
	NL80211_CMD_NEW_SCAN_RESULTS,
	NL80211_CMD_SCAN_ABORTED,

	NL80211_CMD_REG_CHANGE,

	NL80211_CMD_AUTHENTICATE,
	NL80211_CMD_ASSOCIATE,
	NL80211_CMD_DEAUTHENTICATE,
	NL80211_CMD_DISASSOCIATE,

	NL80211_CMD_MICHAEL_MIC_FAILURE,

	NL80211_CMD_REG_BEACON_HINT,

	NL80211_CMD_JOIN_IBSS,
	NL80211_CMD_LEAVE_IBSS,

	NL80211_CMD_TESTMODE,

	NL80211_CMD_CONNECT,
	NL80211_CMD_ROAM,
	NL80211_CMD_DISCONNECT,

	NL80211_CMD_SET_WIPHY_NETNS,

	NL80211_CMD_GET_SURVEY,
	NL80211_CMD_NEW_SURVEY_RESULTS,

	NL80211_CMD_SET_PMKSA,
	NL80211_CMD_DEL_PMKSA,
	NL80211_CMD_FLUSH_PMKSA,

	NL80211_CMD_REMAIN_ON_CHANNEL,
	NL80211_CMD_CANCEL_REMAIN_ON_CHANNEL,

	NL80211_CMD_SET_TX_BITRATE_MASK,

	NL80211_CMD_REGISTER_FRAME,
	NL80211_CMD_REGISTER_ACTION = NL80211_CMD_REGISTER_FRAME,
	NL80211_CMD_FRAME,
	NL80211_CMD_ACTION = NL80211_CMD_FRAME,
	NL80211_CMD_FRAME_TX_STATUS,
	NL80211_CMD_ACTION_TX_STATUS = NL80211_CMD_FRAME_TX_STATUS,

	NL80211_CMD_SET_POWER_SAVE,
	NL80211_CMD_GET_POWER_SAVE,

	NL80211_CMD_SET_CQM,
	NL80211_CMD_NOTIFY_CQM,

	NL80211_CMD_SET_CHANNEL,
	NL80211_CMD_SET_WDS_PEER,

	NL80211_CMD_FRAME_WAIT_CANCEL,

	NL80211_CMD_JOIN_MESH,
	NL80211_CMD_LEAVE_MESH,

	NL80211_CMD_UNPROT_DEAUTHENTICATE,
	NL80211_CMD_UNPROT_DISASSOCIATE,

	NL80211_CMD_NEW_PEER_CANDIDATE,

	NL80211_CMD_GET_WOWLAN,
	NL80211_CMD_SET_WOWLAN,

	NL80211_CMD_START_SCHED_SCAN,
	NL80211_CMD_STOP_SCHED_SCAN,
	NL80211_CMD_SCHED_SCAN_RESULTS,
	NL80211_CMD_SCHED_SCAN_STOPPED,

	NL80211_CMD_SET_REKEY_OFFLOAD,

	NL80211_CMD_PMKSA_CANDIDATE,

	NL80211_CMD_TDLS_OPER,
	NL80211_CMD_TDLS_MGMT,

	NL80211_CMD_UNEXPECTED_FRAME,

	NL80211_CMD_PROBE_CLIENT,

	NL80211_CMD_REGISTER_BEACONS,

	NL80211_CMD_UNEXPECTED_4ADDR_FRAME,

	NL80211_CMD_SET_NOACK_MAP,

	NL80211_CMD_CH_SWITCH_NOTIFY,

	NL80211_CMD_START_P2P_DEVICE,
	NL80211_CMD_STOP_P2P_DEVICE,

	NL80211_CMD_CONN_FAILED,

	NL80211_CMD_SET_MCAST_RATE,

	NL80211_CMD_SET_MAC_ACL,

	NL80211_CMD_RADAR_DETECT,

	NL80211_CMD_GET_PROTOCOL_FEATURES,

	NL80211_CMD_UPDATE_FT_IES,
	NL80211_CMD_FT_EVENT,

	NL80211_CMD_CRIT_PROTOCOL_START,
	NL80211_CMD_CRIT_PROTOCOL_STOP,

	NL80211_CMD_GET_COALESCE,
	NL80211_CMD_SET_COALESCE,

	NL80211_CMD_CHANNEL_SWITCH,

	NL80211_CMD_VENDOR,

	NL80211_CMD_SET_QOS_MAP,

	NL80211_CMD_ADD_TX_TS,
	NL80211_CMD_DEL_TX_TS,

	NL80211_CMD_GET_MPP,

	NL80211_CMD_JOIN_OCB,
	NL80211_CMD_LEAVE_OCB,

	NL80211_CMD_CH_SWITCH_STARTED_NOTIFY,

	NL80211_CMD_TDLS_CHANNEL_SWITCH,
	NL80211_CMD_TDLS_CANCEL_CHANNEL_SWITCH,

	NL80211_CMD_WIPHY_REG_CHANGE,

	NL80211_CMD_ABORT_SCAN,

	NL80211_CMD_START_NAN,
	NL80211_CMD_STOP_NAN,
	NL80211_CMD_ADD_NAN_FUNCTION,
	NL80211_CMD_DEL_NAN_FUNCTION,
	NL80211_CMD_CHANGE_NAN_CONFIG,
	NL80211_CMD_NAN_MATCH,

	NL80211_CMD_SET_MULTICAST_TO_UNICAST,

	NL80211_CMD_UPDATE_CONNECT_PARAMS,

	NL80211_CMD_SET_PMK,
	NL80211_CMD_DEL_PMK,

	NL80211_CMD_PORT_AUTHORIZED,

	NL80211_CMD_RELOAD_REGDB,

	NL80211_CMD_EXTERNAL_AUTH,

	NL80211_CMD_STA_OPMODE_CHANGED,

	NL80211_CMD_CONTROL_PORT_FRAME,

	NL80211_CMD_GET_FTM_RESPONDER_STATS,

	NL80211_CMD_PEER_MEASUREMENT_START,
	NL80211_CMD_PEER_MEASUREMENT_RESULT,
	NL80211_CMD_PEER_MEASUREMENT_COMPLETE,

	NL80211_CMD_NOTIFY_RADAR,

	NL80211_CMD_UPDATE_OWE_INFO,

	NL80211_CMD_PROBE_MESH_LINK,

	NL80211_CMD_SET_TID_CONFIG,

	NL80211_CMD_UNPROT_BEACON,

	NL80211_CMD_CONTROL_PORT_FRAME_TX_STATUS,

	NL80211_CMD_SET_SAR_SPECS,

	NL80211_CMD_OBSS_COLOR_COLLISION,

	NL80211_CMD_COLOR_CHANGE_REQUEST,

	NL80211_CMD_COLOR_CHANGE_STARTED,
	NL80211_CMD_COLOR_CHANGE_ABORTED,
	NL80211_CMD_COLOR_CHANGE_COMPLETED,

<<<<<<< HEAD
=======
	NL80211_CMD_SET_FILS_AAD,

>>>>>>> df0cc57e
	/* add new commands above here */

	/* used to define NL80211_CMD_MAX below */
	__NL80211_CMD_AFTER_LAST,
	NL80211_CMD_MAX = __NL80211_CMD_AFTER_LAST - 1
};

/*
 * Allow user space programs to use #ifdef on new commands by defining them
 * here
 */
#define NL80211_CMD_SET_BSS NL80211_CMD_SET_BSS
#define NL80211_CMD_SET_MGMT_EXTRA_IE NL80211_CMD_SET_MGMT_EXTRA_IE
#define NL80211_CMD_REG_CHANGE NL80211_CMD_REG_CHANGE
#define NL80211_CMD_AUTHENTICATE NL80211_CMD_AUTHENTICATE
#define NL80211_CMD_ASSOCIATE NL80211_CMD_ASSOCIATE
#define NL80211_CMD_DEAUTHENTICATE NL80211_CMD_DEAUTHENTICATE
#define NL80211_CMD_DISASSOCIATE NL80211_CMD_DISASSOCIATE
#define NL80211_CMD_REG_BEACON_HINT NL80211_CMD_REG_BEACON_HINT

#define NL80211_ATTR_FEATURE_FLAGS NL80211_ATTR_FEATURE_FLAGS

/* source-level API compatibility */
#define NL80211_CMD_GET_MESH_PARAMS NL80211_CMD_GET_MESH_CONFIG
#define NL80211_CMD_SET_MESH_PARAMS NL80211_CMD_SET_MESH_CONFIG
#define NL80211_MESH_SETUP_VENDOR_PATH_SEL_IE NL80211_MESH_SETUP_IE

/**
 * enum nl80211_attrs - nl80211 netlink attributes
 *
 * @NL80211_ATTR_UNSPEC: unspecified attribute to catch errors
 *
 * @NL80211_ATTR_WIPHY: index of wiphy to operate on, cf.
 *	/sys/class/ieee80211/<phyname>/index
 * @NL80211_ATTR_WIPHY_NAME: wiphy name (used for renaming)
 * @NL80211_ATTR_WIPHY_TXQ_PARAMS: a nested array of TX queue parameters
 * @NL80211_ATTR_WIPHY_FREQ: frequency of the selected channel in MHz,
 *	defines the channel together with the (deprecated)
 *	%NL80211_ATTR_WIPHY_CHANNEL_TYPE attribute or the attributes
 *	%NL80211_ATTR_CHANNEL_WIDTH and if needed %NL80211_ATTR_CENTER_FREQ1
 *	and %NL80211_ATTR_CENTER_FREQ2
 * @NL80211_ATTR_CHANNEL_WIDTH: u32 attribute containing one of the values
 *	of &enum nl80211_chan_width, describing the channel width. See the
 *	documentation of the enum for more information.
 * @NL80211_ATTR_CENTER_FREQ1: Center frequency of the first part of the
 *	channel, used for anything but 20 MHz bandwidth. In S1G this is the
 *	operating channel center frequency.
 * @NL80211_ATTR_CENTER_FREQ2: Center frequency of the second part of the
 *	channel, used only for 80+80 MHz bandwidth
 * @NL80211_ATTR_WIPHY_CHANNEL_TYPE: included with NL80211_ATTR_WIPHY_FREQ
 *	if HT20 or HT40 are to be used (i.e., HT disabled if not included):
 *	NL80211_CHAN_NO_HT = HT not allowed (i.e., same as not including
 *		this attribute)
 *	NL80211_CHAN_HT20 = HT20 only
 *	NL80211_CHAN_HT40MINUS = secondary channel is below the primary channel
 *	NL80211_CHAN_HT40PLUS = secondary channel is above the primary channel
 *	This attribute is now deprecated.
 * @NL80211_ATTR_WIPHY_RETRY_SHORT: TX retry limit for frames whose length is
 *	less than or equal to the RTS threshold; allowed range: 1..255;
 *	dot11ShortRetryLimit; u8
 * @NL80211_ATTR_WIPHY_RETRY_LONG: TX retry limit for frames whose length is
 *	greater than the RTS threshold; allowed range: 1..255;
 *	dot11ShortLongLimit; u8
 * @NL80211_ATTR_WIPHY_FRAG_THRESHOLD: fragmentation threshold, i.e., maximum
 *	length in octets for frames; allowed range: 256..8000, disable
 *	fragmentation with (u32)-1; dot11FragmentationThreshold; u32
 * @NL80211_ATTR_WIPHY_RTS_THRESHOLD: RTS threshold (TX frames with length
 *	larger than or equal to this use RTS/CTS handshake); allowed range:
 *	0..65536, disable with (u32)-1; dot11RTSThreshold; u32
 * @NL80211_ATTR_WIPHY_COVERAGE_CLASS: Coverage Class as defined by IEEE 802.11
 *	section 7.3.2.9; dot11CoverageClass; u8
 *
 * @NL80211_ATTR_IFINDEX: network interface index of the device to operate on
 * @NL80211_ATTR_IFNAME: network interface name
 * @NL80211_ATTR_IFTYPE: type of virtual interface, see &enum nl80211_iftype
 *
 * @NL80211_ATTR_WDEV: wireless device identifier, used for pseudo-devices
 *	that don't have a netdev (u64)
 *
 * @NL80211_ATTR_MAC: MAC address (various uses)
 *
 * @NL80211_ATTR_KEY_DATA: (temporal) key data; for TKIP this consists of
 *	16 bytes encryption key followed by 8 bytes each for TX and RX MIC
 *	keys
 * @NL80211_ATTR_KEY_IDX: key ID (u8, 0-3)
 * @NL80211_ATTR_KEY_CIPHER: key cipher suite (u32, as defined by IEEE 802.11
 *	section 7.3.2.25.1, e.g. 0x000FAC04)
 * @NL80211_ATTR_KEY_SEQ: transmit key sequence number (IV/PN) for TKIP and
 *	CCMP keys, each six bytes in little endian
 * @NL80211_ATTR_KEY_DEFAULT: Flag attribute indicating the key is default key
 * @NL80211_ATTR_KEY_DEFAULT_MGMT: Flag attribute indicating the key is the
 *	default management key
 * @NL80211_ATTR_CIPHER_SUITES_PAIRWISE: For crypto settings for connect or
 *	other commands, indicates which pairwise cipher suites are used
 * @NL80211_ATTR_CIPHER_SUITE_GROUP: For crypto settings for connect or
 *	other commands, indicates which group cipher suite is used
 *
 * @NL80211_ATTR_BEACON_INTERVAL: beacon interval in TU
 * @NL80211_ATTR_DTIM_PERIOD: DTIM period for beaconing
 * @NL80211_ATTR_BEACON_HEAD: portion of the beacon before the TIM IE
 * @NL80211_ATTR_BEACON_TAIL: portion of the beacon after the TIM IE
 *
 * @NL80211_ATTR_STA_AID: Association ID for the station (u16)
 * @NL80211_ATTR_STA_FLAGS: flags, nested element with NLA_FLAG attributes of
 *	&enum nl80211_sta_flags (deprecated, use %NL80211_ATTR_STA_FLAGS2)
 * @NL80211_ATTR_STA_LISTEN_INTERVAL: listen interval as defined by
 *	IEEE 802.11 7.3.1.6 (u16).
 * @NL80211_ATTR_STA_SUPPORTED_RATES: supported rates, array of supported
 *	rates as defined by IEEE 802.11 7.3.2.2 but without the length
 *	restriction (at most %NL80211_MAX_SUPP_RATES).
 * @NL80211_ATTR_STA_VLAN: interface index of VLAN interface to move station
 *	to, or the AP interface the station was originally added to.
 * @NL80211_ATTR_STA_INFO: information about a station, part of station info
 *	given for %NL80211_CMD_GET_STATION, nested attribute containing
 *	info as possible, see &enum nl80211_sta_info.
 *
 * @NL80211_ATTR_WIPHY_BANDS: Information about an operating bands,
 *	consisting of a nested array.
 *
 * @NL80211_ATTR_MESH_ID: mesh id (1-32 bytes).
 * @NL80211_ATTR_STA_PLINK_ACTION: action to perform on the mesh peer link
 *	(see &enum nl80211_plink_action).
 * @NL80211_ATTR_MPATH_NEXT_HOP: MAC address of the next hop for a mesh path.
 * @NL80211_ATTR_MPATH_INFO: information about a mesh_path, part of mesh path
 * 	info given for %NL80211_CMD_GET_MPATH, nested attribute described at
 *	&enum nl80211_mpath_info.
 *
 * @NL80211_ATTR_MNTR_FLAGS: flags, nested element with NLA_FLAG attributes of
 *      &enum nl80211_mntr_flags.
 *
 * @NL80211_ATTR_REG_ALPHA2: an ISO-3166-alpha2 country code for which the
 * 	current regulatory domain should be set to or is already set to.
 * 	For example, 'CR', for Costa Rica. This attribute is used by the kernel
 * 	to query the CRDA to retrieve one regulatory domain. This attribute can
 * 	also be used by userspace to query the kernel for the currently set
 * 	regulatory domain. We chose an alpha2 as that is also used by the
 * 	IEEE-802.11 country information element to identify a country.
 * 	Users can also simply ask the wireless core to set regulatory domain
 * 	to a specific alpha2.
 * @NL80211_ATTR_REG_RULES: a nested array of regulatory domain regulatory
 *	rules.
 *
 * @NL80211_ATTR_BSS_CTS_PROT: whether CTS protection is enabled (u8, 0 or 1)
 * @NL80211_ATTR_BSS_SHORT_PREAMBLE: whether short preamble is enabled
 *	(u8, 0 or 1)
 * @NL80211_ATTR_BSS_SHORT_SLOT_TIME: whether short slot time enabled
 *	(u8, 0 or 1)
 * @NL80211_ATTR_BSS_BASIC_RATES: basic rates, array of basic
 *	rates in format defined by IEEE 802.11 7.3.2.2 but without the length
 *	restriction (at most %NL80211_MAX_SUPP_RATES).
 *
 * @NL80211_ATTR_HT_CAPABILITY: HT Capability information element (from
 *	association request when used with NL80211_CMD_NEW_STATION)
 *
 * @NL80211_ATTR_SUPPORTED_IFTYPES: nested attribute containing all
 *	supported interface types, each a flag attribute with the number
 *	of the interface mode.
 *
 * @NL80211_ATTR_MGMT_SUBTYPE: Management frame subtype for
 *	%NL80211_CMD_SET_MGMT_EXTRA_IE.
 *
 * @NL80211_ATTR_IE: Information element(s) data (used, e.g., with
 *	%NL80211_CMD_SET_MGMT_EXTRA_IE).
 *
 * @NL80211_ATTR_MAX_NUM_SCAN_SSIDS: number of SSIDs you can scan with
 *	a single scan request, a wiphy attribute.
 * @NL80211_ATTR_MAX_NUM_SCHED_SCAN_SSIDS: number of SSIDs you can
 *	scan with a single scheduled scan request, a wiphy attribute.
 * @NL80211_ATTR_MAX_SCAN_IE_LEN: maximum length of information elements
 *	that can be added to a scan request
 * @NL80211_ATTR_MAX_SCHED_SCAN_IE_LEN: maximum length of information
 *	elements that can be added to a scheduled scan request
 * @NL80211_ATTR_MAX_MATCH_SETS: maximum number of sets that can be
 *	used with @NL80211_ATTR_SCHED_SCAN_MATCH, a wiphy attribute.
 *
 * @NL80211_ATTR_SCAN_FREQUENCIES: nested attribute with frequencies (in MHz)
 * @NL80211_ATTR_SCAN_SSIDS: nested attribute with SSIDs, leave out for passive
 *	scanning and include a zero-length SSID (wildcard) for wildcard scan
 * @NL80211_ATTR_BSS: scan result BSS
 *
 * @NL80211_ATTR_REG_INITIATOR: indicates who requested the regulatory domain
 * 	currently in effect. This could be any of the %NL80211_REGDOM_SET_BY_*
 * @NL80211_ATTR_REG_TYPE: indicates the type of the regulatory domain currently
 * 	set. This can be one of the nl80211_reg_type (%NL80211_REGDOM_TYPE_*)
 *
 * @NL80211_ATTR_SUPPORTED_COMMANDS: wiphy attribute that specifies
 *	an array of command numbers (i.e. a mapping index to command number)
 *	that the driver for the given wiphy supports.
 *
 * @NL80211_ATTR_FRAME: frame data (binary attribute), including frame header
 *	and body, but not FCS; used, e.g., with NL80211_CMD_AUTHENTICATE and
 *	NL80211_CMD_ASSOCIATE events
 * @NL80211_ATTR_SSID: SSID (binary attribute, 0..32 octets)
 * @NL80211_ATTR_AUTH_TYPE: AuthenticationType, see &enum nl80211_auth_type,
 *	represented as a u32
 * @NL80211_ATTR_REASON_CODE: ReasonCode for %NL80211_CMD_DEAUTHENTICATE and
 *	%NL80211_CMD_DISASSOCIATE, u16
 *
 * @NL80211_ATTR_KEY_TYPE: Key Type, see &enum nl80211_key_type, represented as
 *	a u32
 *
 * @NL80211_ATTR_FREQ_BEFORE: A channel which has suffered a regulatory change
 * 	due to considerations from a beacon hint. This attribute reflects
 * 	the state of the channel _before_ the beacon hint processing. This
 * 	attributes consists of a nested attribute containing
 * 	NL80211_FREQUENCY_ATTR_*
 * @NL80211_ATTR_FREQ_AFTER: A channel which has suffered a regulatory change
 * 	due to considerations from a beacon hint. This attribute reflects
 * 	the state of the channel _after_ the beacon hint processing. This
 * 	attributes consists of a nested attribute containing
 * 	NL80211_FREQUENCY_ATTR_*
 *
 * @NL80211_ATTR_CIPHER_SUITES: a set of u32 values indicating the supported
 *	cipher suites
 *
 * @NL80211_ATTR_FREQ_FIXED: a flag indicating the IBSS should not try to look
 *	for other networks on different channels
 *
 * @NL80211_ATTR_TIMED_OUT: a flag indicating than an operation timed out; this
 *	is used, e.g., with %NL80211_CMD_AUTHENTICATE event
 *
 * @NL80211_ATTR_USE_MFP: Whether management frame protection (IEEE 802.11w) is
 *	used for the association (&enum nl80211_mfp, represented as a u32);
 *	this attribute can be used with %NL80211_CMD_ASSOCIATE and
 *	%NL80211_CMD_CONNECT requests. %NL80211_MFP_OPTIONAL is not allowed for
 *	%NL80211_CMD_ASSOCIATE since user space SME is expected and hence, it
 *	must have decided whether to use management frame protection or not.
 *	Setting %NL80211_MFP_OPTIONAL with a %NL80211_CMD_CONNECT request will
 *	let the driver (or the firmware) decide whether to use MFP or not.
 *
 * @NL80211_ATTR_STA_FLAGS2: Attribute containing a
 *	&struct nl80211_sta_flag_update.
 *
 * @NL80211_ATTR_CONTROL_PORT: A flag indicating whether user space controls
 *	IEEE 802.1X port, i.e., sets/clears %NL80211_STA_FLAG_AUTHORIZED, in
 *	station mode. If the flag is included in %NL80211_CMD_ASSOCIATE
 *	request, the driver will assume that the port is unauthorized until
 *	authorized by user space. Otherwise, port is marked authorized by
 *	default in station mode.
 * @NL80211_ATTR_CONTROL_PORT_ETHERTYPE: A 16-bit value indicating the
 *	ethertype that will be used for key negotiation. It can be
 *	specified with the associate and connect commands. If it is not
 *	specified, the value defaults to 0x888E (PAE, 802.1X). This
 *	attribute is also used as a flag in the wiphy information to
 *	indicate that protocols other than PAE are supported.
 * @NL80211_ATTR_CONTROL_PORT_NO_ENCRYPT: When included along with
 *	%NL80211_ATTR_CONTROL_PORT_ETHERTYPE, indicates that the custom
 *	ethertype frames used for key negotiation must not be encrypted.
 * @NL80211_ATTR_CONTROL_PORT_OVER_NL80211: A flag indicating whether control
 *	port frames (e.g. of type given in %NL80211_ATTR_CONTROL_PORT_ETHERTYPE)
 *	will be sent directly to the network interface or sent via the NL80211
 *	socket.  If this attribute is missing, then legacy behavior of sending
 *	control port frames directly to the network interface is used.  If the
 *	flag is included, then control port frames are sent over NL80211 instead
 *	using %CMD_CONTROL_PORT_FRAME.  If control port routing over NL80211 is
 *	to be used then userspace must also use the %NL80211_ATTR_SOCKET_OWNER
 *	flag. When used with %NL80211_ATTR_CONTROL_PORT_NO_PREAUTH, pre-auth
 *	frames are not forwared over the control port.
 *
 * @NL80211_ATTR_TESTDATA: Testmode data blob, passed through to the driver.
 *	We recommend using nested, driver-specific attributes within this.
 *
 * @NL80211_ATTR_DISCONNECTED_BY_AP: A flag indicating that the DISCONNECT
 *	event was due to the AP disconnecting the station, and not due to
 *	a local disconnect request.
 * @NL80211_ATTR_STATUS_CODE: StatusCode for the %NL80211_CMD_CONNECT
 *	event (u16)
 * @NL80211_ATTR_PRIVACY: Flag attribute, used with connect(), indicating
 *	that protected APs should be used. This is also used with NEW_BEACON to
 *	indicate that the BSS is to use protection.
 *
 * @NL80211_ATTR_CIPHERS_PAIRWISE: Used with CONNECT, ASSOCIATE, and NEW_BEACON
 *	to indicate which unicast key ciphers will be used with the connection
 *	(an array of u32).
 * @NL80211_ATTR_CIPHER_GROUP: Used with CONNECT, ASSOCIATE, and NEW_BEACON to
 *	indicate which group key cipher will be used with the connection (a
 *	u32).
 * @NL80211_ATTR_WPA_VERSIONS: Used with CONNECT, ASSOCIATE, and NEW_BEACON to
 *	indicate which WPA version(s) the AP we want to associate with is using
 *	(a u32 with flags from &enum nl80211_wpa_versions).
 * @NL80211_ATTR_AKM_SUITES: Used with CONNECT, ASSOCIATE, and NEW_BEACON to
 *	indicate which key management algorithm(s) to use (an array of u32).
 *	This attribute is also sent in response to @NL80211_CMD_GET_WIPHY,
 *	indicating the supported AKM suites, intended for specific drivers which
 *	implement SME and have constraints on which AKMs are supported and also
 *	the cases where an AKM support is offloaded to the driver/firmware.
 *	If there is no such notification from the driver, user space should
 *	assume the driver supports all the AKM suites.
 *
 * @NL80211_ATTR_REQ_IE: (Re)association request information elements as
 *	sent out by the card, for ROAM and successful CONNECT events.
 * @NL80211_ATTR_RESP_IE: (Re)association response information elements as
 *	sent by peer, for ROAM and successful CONNECT events.
 *
 * @NL80211_ATTR_PREV_BSSID: previous BSSID, to be used in ASSOCIATE and CONNECT
 *	commands to specify a request to reassociate within an ESS, i.e., to use
 *	Reassociate Request frame (with the value of this attribute in the
 *	Current AP address field) instead of Association Request frame which is
 *	used for the initial association to an ESS.
 *
 * @NL80211_ATTR_KEY: key information in a nested attribute with
 *	%NL80211_KEY_* sub-attributes
 * @NL80211_ATTR_KEYS: array of keys for static WEP keys for connect()
 *	and join_ibss(), key information is in a nested attribute each
 *	with %NL80211_KEY_* sub-attributes
 *
 * @NL80211_ATTR_PID: Process ID of a network namespace.
 *
 * @NL80211_ATTR_GENERATION: Used to indicate consistent snapshots for
 *	dumps. This number increases whenever the object list being
 *	dumped changes, and as such userspace can verify that it has
 *	obtained a complete and consistent snapshot by verifying that
 *	all dump messages contain the same generation number. If it
 *	changed then the list changed and the dump should be repeated
 *	completely from scratch.
 *
 * @NL80211_ATTR_4ADDR: Use 4-address frames on a virtual interface
 *
 * @NL80211_ATTR_SURVEY_INFO: survey information about a channel, part of
 *      the survey response for %NL80211_CMD_GET_SURVEY, nested attribute
 *      containing info as possible, see &enum survey_info.
 *
 * @NL80211_ATTR_PMKID: PMK material for PMKSA caching.
 * @NL80211_ATTR_MAX_NUM_PMKIDS: maximum number of PMKIDs a firmware can
 *	cache, a wiphy attribute.
 *
 * @NL80211_ATTR_DURATION: Duration of an operation in milliseconds, u32.
 * @NL80211_ATTR_MAX_REMAIN_ON_CHANNEL_DURATION: Device attribute that
 *	specifies the maximum duration that can be requested with the
 *	remain-on-channel operation, in milliseconds, u32.
 *
 * @NL80211_ATTR_COOKIE: Generic 64-bit cookie to identify objects.
 *
 * @NL80211_ATTR_TX_RATES: Nested set of attributes
 *	(enum nl80211_tx_rate_attributes) describing TX rates per band. The
 *	enum nl80211_band value is used as the index (nla_type() of the nested
 *	data. If a band is not included, it will be configured to allow all
 *	rates based on negotiated supported rates information. This attribute
 *	is used with %NL80211_CMD_SET_TX_BITRATE_MASK and with starting AP,
 *	and joining mesh networks (not IBSS yet). In the later case, it must
 *	specify just a single bitrate, which is to be used for the beacon.
 *	The driver must also specify support for this with the extended
 *	features NL80211_EXT_FEATURE_BEACON_RATE_LEGACY,
 *	NL80211_EXT_FEATURE_BEACON_RATE_HT,
 *	NL80211_EXT_FEATURE_BEACON_RATE_VHT and
 *	NL80211_EXT_FEATURE_BEACON_RATE_HE.
 *
 * @NL80211_ATTR_FRAME_MATCH: A binary attribute which typically must contain
 *	at least one byte, currently used with @NL80211_CMD_REGISTER_FRAME.
 * @NL80211_ATTR_FRAME_TYPE: A u16 indicating the frame type/subtype for the
 *	@NL80211_CMD_REGISTER_FRAME command.
 * @NL80211_ATTR_TX_FRAME_TYPES: wiphy capability attribute, which is a
 *	nested attribute of %NL80211_ATTR_FRAME_TYPE attributes, containing
 *	information about which frame types can be transmitted with
 *	%NL80211_CMD_FRAME.
 * @NL80211_ATTR_RX_FRAME_TYPES: wiphy capability attribute, which is a
 *	nested attribute of %NL80211_ATTR_FRAME_TYPE attributes, containing
 *	information about which frame types can be registered for RX.
 *
 * @NL80211_ATTR_ACK: Flag attribute indicating that the frame was
 *	acknowledged by the recipient.
 *
 * @NL80211_ATTR_PS_STATE: powersave state, using &enum nl80211_ps_state values.
 *
 * @NL80211_ATTR_CQM: connection quality monitor configuration in a
 *	nested attribute with %NL80211_ATTR_CQM_* sub-attributes.
 *
 * @NL80211_ATTR_LOCAL_STATE_CHANGE: Flag attribute to indicate that a command
 *	is requesting a local authentication/association state change without
 *	invoking actual management frame exchange. This can be used with
 *	NL80211_CMD_AUTHENTICATE, NL80211_CMD_DEAUTHENTICATE,
 *	NL80211_CMD_DISASSOCIATE.
 *
 * @NL80211_ATTR_AP_ISOLATE: (AP mode) Do not forward traffic between stations
 *	connected to this BSS.
 *
 * @NL80211_ATTR_WIPHY_TX_POWER_SETTING: Transmit power setting type. See
 *      &enum nl80211_tx_power_setting for possible values.
 * @NL80211_ATTR_WIPHY_TX_POWER_LEVEL: Transmit power level in signed mBm units.
 *      This is used in association with @NL80211_ATTR_WIPHY_TX_POWER_SETTING
 *      for non-automatic settings.
 *
 * @NL80211_ATTR_SUPPORT_IBSS_RSN: The device supports IBSS RSN, which mostly
 *	means support for per-station GTKs.
 *
 * @NL80211_ATTR_WIPHY_ANTENNA_TX: Bitmap of allowed antennas for transmitting.
 *	This can be used to mask out antennas which are not attached or should
 *	not be used for transmitting. If an antenna is not selected in this
 *	bitmap the hardware is not allowed to transmit on this antenna.
 *
 *	Each bit represents one antenna, starting with antenna 1 at the first
 *	bit. Depending on which antennas are selected in the bitmap, 802.11n
 *	drivers can derive which chainmasks to use (if all antennas belonging to
 *	a particular chain are disabled this chain should be disabled) and if
 *	a chain has diversity antennas wether diversity should be used or not.
 *	HT capabilities (STBC, TX Beamforming, Antenna selection) can be
 *	derived from the available chains after applying the antenna mask.
 *	Non-802.11n drivers can derive wether to use diversity or not.
 *	Drivers may reject configurations or RX/TX mask combinations they cannot
 *	support by returning -EINVAL.
 *
 * @NL80211_ATTR_WIPHY_ANTENNA_RX: Bitmap of allowed antennas for receiving.
 *	This can be used to mask out antennas which are not attached or should
 *	not be used for receiving. If an antenna is not selected in this bitmap
 *	the hardware should not be configured to receive on this antenna.
 *	For a more detailed description see @NL80211_ATTR_WIPHY_ANTENNA_TX.
 *
 * @NL80211_ATTR_WIPHY_ANTENNA_AVAIL_TX: Bitmap of antennas which are available
 *	for configuration as TX antennas via the above parameters.
 *
 * @NL80211_ATTR_WIPHY_ANTENNA_AVAIL_RX: Bitmap of antennas which are available
 *	for configuration as RX antennas via the above parameters.
 *
 * @NL80211_ATTR_MCAST_RATE: Multicast tx rate (in 100 kbps) for IBSS
 *
 * @NL80211_ATTR_OFFCHANNEL_TX_OK: For management frame TX, the frame may be
 *	transmitted on another channel when the channel given doesn't match
 *	the current channel. If the current channel doesn't match and this
 *	flag isn't set, the frame will be rejected. This is also used as an
 *	nl80211 capability flag.
 *
 * @NL80211_ATTR_BSS_HT_OPMODE: HT operation mode (u16)
 *
 * @NL80211_ATTR_KEY_DEFAULT_TYPES: A nested attribute containing flags
 *	attributes, specifying what a key should be set as default as.
 *	See &enum nl80211_key_default_types.
 *
 * @NL80211_ATTR_MESH_SETUP: Optional mesh setup parameters.  These cannot be
 *	changed once the mesh is active.
 * @NL80211_ATTR_MESH_CONFIG: Mesh configuration parameters, a nested attribute
 *	containing attributes from &enum nl80211_meshconf_params.
 * @NL80211_ATTR_SUPPORT_MESH_AUTH: Currently, this means the underlying driver
 *	allows auth frames in a mesh to be passed to userspace for processing via
 *	the @NL80211_MESH_SETUP_USERSPACE_AUTH flag.
 * @NL80211_ATTR_STA_PLINK_STATE: The state of a mesh peer link as defined in
 *	&enum nl80211_plink_state. Used when userspace is driving the peer link
 *	management state machine.  @NL80211_MESH_SETUP_USERSPACE_AMPE or
 *	@NL80211_MESH_SETUP_USERSPACE_MPM must be enabled.
 *
 * @NL80211_ATTR_WOWLAN_TRIGGERS_SUPPORTED: indicates, as part of the wiphy
 *	capabilities, the supported WoWLAN triggers
 * @NL80211_ATTR_WOWLAN_TRIGGERS: used by %NL80211_CMD_SET_WOWLAN to
 *	indicate which WoW triggers should be enabled. This is also
 *	used by %NL80211_CMD_GET_WOWLAN to get the currently enabled WoWLAN
 *	triggers.
 *
 * @NL80211_ATTR_SCHED_SCAN_INTERVAL: Interval between scheduled scan
 *	cycles, in msecs.
 *
 * @NL80211_ATTR_SCHED_SCAN_MATCH: Nested attribute with one or more
 *	sets of attributes to match during scheduled scans.  Only BSSs
 *	that match any of the sets will be reported.  These are
 *	pass-thru filter rules.
 *	For a match to succeed, the BSS must match all attributes of a
 *	set.  Since not every hardware supports matching all types of
 *	attributes, there is no guarantee that the reported BSSs are
 *	fully complying with the match sets and userspace needs to be
 *	able to ignore them by itself.
 *	Thus, the implementation is somewhat hardware-dependent, but
 *	this is only an optimization and the userspace application
 *	needs to handle all the non-filtered results anyway.
 *	If the match attributes don't make sense when combined with
 *	the values passed in @NL80211_ATTR_SCAN_SSIDS (eg. if an SSID
 *	is included in the probe request, but the match attributes
 *	will never let it go through), -EINVAL may be returned.
 *	If omitted, no filtering is done.
 *
 * @NL80211_ATTR_INTERFACE_COMBINATIONS: Nested attribute listing the supported
 *	interface combinations. In each nested item, it contains attributes
 *	defined in &enum nl80211_if_combination_attrs.
 * @NL80211_ATTR_SOFTWARE_IFTYPES: Nested attribute (just like
 *	%NL80211_ATTR_SUPPORTED_IFTYPES) containing the interface types that
 *	are managed in software: interfaces of these types aren't subject to
 *	any restrictions in their number or combinations.
 *
 * @NL80211_ATTR_REKEY_DATA: nested attribute containing the information
 *	necessary for GTK rekeying in the device, see &enum nl80211_rekey_data.
 *
 * @NL80211_ATTR_SCAN_SUPP_RATES: rates per to be advertised as supported in scan,
 *	nested array attribute containing an entry for each band, with the entry
 *	being a list of supported rates as defined by IEEE 802.11 7.3.2.2 but
 *	without the length restriction (at most %NL80211_MAX_SUPP_RATES).
 *
 * @NL80211_ATTR_HIDDEN_SSID: indicates whether SSID is to be hidden from Beacon
 *	and Probe Response (when response to wildcard Probe Request); see
 *	&enum nl80211_hidden_ssid, represented as a u32
 *
 * @NL80211_ATTR_IE_PROBE_RESP: Information element(s) for Probe Response frame.
 *	This is used with %NL80211_CMD_NEW_BEACON and %NL80211_CMD_SET_BEACON to
 *	provide extra IEs (e.g., WPS/P2P IE) into Probe Response frames when the
 *	driver (or firmware) replies to Probe Request frames.
 * @NL80211_ATTR_IE_ASSOC_RESP: Information element(s) for (Re)Association
 *	Response frames. This is used with %NL80211_CMD_NEW_BEACON and
 *	%NL80211_CMD_SET_BEACON to provide extra IEs (e.g., WPS/P2P IE) into
 *	(Re)Association Response frames when the driver (or firmware) replies to
 *	(Re)Association Request frames.
 *
 * @NL80211_ATTR_STA_WME: Nested attribute containing the wme configuration
 *	of the station, see &enum nl80211_sta_wme_attr.
 * @NL80211_ATTR_SUPPORT_AP_UAPSD: the device supports uapsd when working
 *	as AP.
 *
 * @NL80211_ATTR_ROAM_SUPPORT: Indicates whether the firmware is capable of
 *	roaming to another AP in the same ESS if the signal lever is low.
 *
 * @NL80211_ATTR_PMKSA_CANDIDATE: Nested attribute containing the PMKSA caching
 *	candidate information, see &enum nl80211_pmksa_candidate_attr.
 *
 * @NL80211_ATTR_TX_NO_CCK_RATE: Indicates whether to use CCK rate or not
 *	for management frames transmission. In order to avoid p2p probe/action
 *	frames are being transmitted at CCK rate in 2GHz band, the user space
 *	applications use this attribute.
 *	This attribute is used with %NL80211_CMD_TRIGGER_SCAN and
 *	%NL80211_CMD_FRAME commands.
 *
 * @NL80211_ATTR_TDLS_ACTION: Low level TDLS action code (e.g. link setup
 *	request, link setup confirm, link teardown, etc.). Values are
 *	described in the TDLS (802.11z) specification.
 * @NL80211_ATTR_TDLS_DIALOG_TOKEN: Non-zero token for uniquely identifying a
 *	TDLS conversation between two devices.
 * @NL80211_ATTR_TDLS_OPERATION: High level TDLS operation; see
 *	&enum nl80211_tdls_operation, represented as a u8.
 * @NL80211_ATTR_TDLS_SUPPORT: A flag indicating the device can operate
 *	as a TDLS peer sta.
 * @NL80211_ATTR_TDLS_EXTERNAL_SETUP: The TDLS discovery/setup and teardown
 *	procedures should be performed by sending TDLS packets via
 *	%NL80211_CMD_TDLS_MGMT. Otherwise %NL80211_CMD_TDLS_OPER should be
 *	used for asking the driver to perform a TDLS operation.
 *
 * @NL80211_ATTR_DEVICE_AP_SME: This u32 attribute may be listed for devices
 *	that have AP support to indicate that they have the AP SME integrated
 *	with support for the features listed in this attribute, see
 *	&enum nl80211_ap_sme_features.
 *
 * @NL80211_ATTR_DONT_WAIT_FOR_ACK: Used with %NL80211_CMD_FRAME, this tells
 *	the driver to not wait for an acknowledgement. Note that due to this,
 *	it will also not give a status callback nor return a cookie. This is
 *	mostly useful for probe responses to save airtime.
 *
 * @NL80211_ATTR_FEATURE_FLAGS: This u32 attribute contains flags from
 *	&enum nl80211_feature_flags and is advertised in wiphy information.
 * @NL80211_ATTR_PROBE_RESP_OFFLOAD: Indicates that the HW responds to probe
 *	requests while operating in AP-mode.
 *	This attribute holds a bitmap of the supported protocols for
 *	offloading (see &enum nl80211_probe_resp_offload_support_attr).
 *
 * @NL80211_ATTR_PROBE_RESP: Probe Response template data. Contains the entire
 *	probe-response frame. The DA field in the 802.11 header is zero-ed out,
 *	to be filled by the FW.
 * @NL80211_ATTR_DISABLE_HT: Force HT capable interfaces to disable
 *      this feature during association. This is a flag attribute.
 *	Currently only supported in mac80211 drivers.
 * @NL80211_ATTR_DISABLE_VHT: Force VHT capable interfaces to disable
 *      this feature during association. This is a flag attribute.
 *	Currently only supported in mac80211 drivers.
 * @NL80211_ATTR_DISABLE_HE: Force HE capable interfaces to disable
 *      this feature during association. This is a flag attribute.
 *	Currently only supported in mac80211 drivers.
 * @NL80211_ATTR_HT_CAPABILITY_MASK: Specify which bits of the
 *      ATTR_HT_CAPABILITY to which attention should be paid.
 *      Currently, only mac80211 NICs support this feature.
 *      The values that may be configured are:
 *       MCS rates, MAX-AMSDU, HT-20-40 and HT_CAP_SGI_40
 *       AMPDU density and AMPDU factor.
 *      All values are treated as suggestions and may be ignored
 *      by the driver as required.  The actual values may be seen in
 *      the station debugfs ht_caps file.
 *
 * @NL80211_ATTR_DFS_REGION: region for regulatory rules which this country
 *    abides to when initiating radiation on DFS channels. A country maps
 *    to one DFS region.
 *
 * @NL80211_ATTR_NOACK_MAP: This u16 bitmap contains the No Ack Policy of
 *      up to 16 TIDs.
 *
 * @NL80211_ATTR_INACTIVITY_TIMEOUT: timeout value in seconds, this can be
 *	used by the drivers which has MLME in firmware and does not have support
 *	to report per station tx/rx activity to free up the station entry from
 *	the list. This needs to be used when the driver advertises the
 *	capability to timeout the stations.
 *
 * @NL80211_ATTR_RX_SIGNAL_DBM: signal strength in dBm (as a 32-bit int);
 *	this attribute is (depending on the driver capabilities) added to
 *	received frames indicated with %NL80211_CMD_FRAME.
 *
 * @NL80211_ATTR_BG_SCAN_PERIOD: Background scan period in seconds
 *      or 0 to disable background scan.
 *
 * @NL80211_ATTR_USER_REG_HINT_TYPE: type of regulatory hint passed from
 *	userspace. If unset it is assumed the hint comes directly from
 *	a user. If set code could specify exactly what type of source
 *	was used to provide the hint. For the different types of
 *	allowed user regulatory hints see nl80211_user_reg_hint_type.
 *
 * @NL80211_ATTR_CONN_FAILED_REASON: The reason for which AP has rejected
 *	the connection request from a station. nl80211_connect_failed_reason
 *	enum has different reasons of connection failure.
 *
 * @NL80211_ATTR_AUTH_DATA: Fields and elements in Authentication frames.
 *	This contains the authentication frame body (non-IE and IE data),
 *	excluding the Authentication algorithm number, i.e., starting at the
 *	Authentication transaction sequence number field. It is used with
 *	authentication algorithms that need special fields to be added into
 *	the frames (SAE and FILS). Currently, only the SAE cases use the
 *	initial two fields (Authentication transaction sequence number and
 *	Status code). However, those fields are included in the attribute data
 *	for all authentication algorithms to keep the attribute definition
 *	consistent.
 *
 * @NL80211_ATTR_VHT_CAPABILITY: VHT Capability information element (from
 *	association request when used with NL80211_CMD_NEW_STATION)
 *
 * @NL80211_ATTR_SCAN_FLAGS: scan request control flags (u32)
 *
 * @NL80211_ATTR_P2P_CTWINDOW: P2P GO Client Traffic Window (u8), used with
 *	the START_AP and SET_BSS commands
 * @NL80211_ATTR_P2P_OPPPS: P2P GO opportunistic PS (u8), used with the
 *	START_AP and SET_BSS commands. This can have the values 0 or 1;
 *	if not given in START_AP 0 is assumed, if not given in SET_BSS
 *	no change is made.
 *
 * @NL80211_ATTR_LOCAL_MESH_POWER_MODE: local mesh STA link-specific power mode
 *	defined in &enum nl80211_mesh_power_mode.
 *
 * @NL80211_ATTR_ACL_POLICY: ACL policy, see &enum nl80211_acl_policy,
 *	carried in a u32 attribute
 *
 * @NL80211_ATTR_MAC_ADDRS: Array of nested MAC addresses, used for
 *	MAC ACL.
 *
 * @NL80211_ATTR_MAC_ACL_MAX: u32 attribute to advertise the maximum
 *	number of MAC addresses that a device can support for MAC
 *	ACL.
 *
 * @NL80211_ATTR_RADAR_EVENT: Type of radar event for notification to userspace,
 *	contains a value of enum nl80211_radar_event (u32).
 *
 * @NL80211_ATTR_EXT_CAPA: 802.11 extended capabilities that the kernel driver
 *	has and handles. The format is the same as the IE contents. See
 *	802.11-2012 8.4.2.29 for more information.
 * @NL80211_ATTR_EXT_CAPA_MASK: Extended capabilities that the kernel driver
 *	has set in the %NL80211_ATTR_EXT_CAPA value, for multibit fields.
 *
 * @NL80211_ATTR_STA_CAPABILITY: Station capabilities (u16) are advertised to
 *	the driver, e.g., to enable TDLS power save (PU-APSD).
 *
 * @NL80211_ATTR_STA_EXT_CAPABILITY: Station extended capabilities are
 *	advertised to the driver, e.g., to enable TDLS off channel operations
 *	and PU-APSD.
 *
 * @NL80211_ATTR_PROTOCOL_FEATURES: global nl80211 feature flags, see
 *	&enum nl80211_protocol_features, the attribute is a u32.
 *
 * @NL80211_ATTR_SPLIT_WIPHY_DUMP: flag attribute, userspace supports
 *	receiving the data for a single wiphy split across multiple
 *	messages, given with wiphy dump message
 *
 * @NL80211_ATTR_MDID: Mobility Domain Identifier
 *
 * @NL80211_ATTR_IE_RIC: Resource Information Container Information
 *	Element
 *
 * @NL80211_ATTR_CRIT_PROT_ID: critical protocol identifier requiring increased
 *	reliability, see &enum nl80211_crit_proto_id (u16).
 * @NL80211_ATTR_MAX_CRIT_PROT_DURATION: duration in milliseconds in which
 *      the connection should have increased reliability (u16).
 *
 * @NL80211_ATTR_PEER_AID: Association ID for the peer TDLS station (u16).
 *	This is similar to @NL80211_ATTR_STA_AID but with a difference of being
 *	allowed to be used with the first @NL80211_CMD_SET_STATION command to
 *	update a TDLS peer STA entry.
 *
 * @NL80211_ATTR_COALESCE_RULE: Coalesce rule information.
 *
 * @NL80211_ATTR_CH_SWITCH_COUNT: u32 attribute specifying the number of TBTT's
 *	until the channel switch event.
 * @NL80211_ATTR_CH_SWITCH_BLOCK_TX: flag attribute specifying that transmission
 *	must be blocked on the current channel (before the channel switch
 *	operation). Also included in the channel switch started event if quiet
 *	was requested by the AP.
 * @NL80211_ATTR_CSA_IES: Nested set of attributes containing the IE information
 *	for the time while performing a channel switch.
 * @NL80211_ATTR_CNTDWN_OFFS_BEACON: An array of offsets (u16) to the channel
 *	switch or color change counters in the beacons tail (%NL80211_ATTR_BEACON_TAIL).
 * @NL80211_ATTR_CNTDWN_OFFS_PRESP: An array of offsets (u16) to the channel
 *	switch or color change counters in the probe response (%NL80211_ATTR_PROBE_RESP).
 *
 * @NL80211_ATTR_RXMGMT_FLAGS: flags for nl80211_send_mgmt(), u32.
 *	As specified in the &enum nl80211_rxmgmt_flags.
 *
 * @NL80211_ATTR_STA_SUPPORTED_CHANNELS: array of supported channels.
 *
 * @NL80211_ATTR_STA_SUPPORTED_OPER_CLASSES: array of supported
 *      operating classes.
 *
 * @NL80211_ATTR_HANDLE_DFS: A flag indicating whether user space
 *	controls DFS operation in IBSS mode. If the flag is included in
 *	%NL80211_CMD_JOIN_IBSS request, the driver will allow use of DFS
 *	channels and reports radar events to userspace. Userspace is required
 *	to react to radar events, e.g. initiate a channel switch or leave the
 *	IBSS network.
 *
 * @NL80211_ATTR_SUPPORT_5_MHZ: A flag indicating that the device supports
 *	5 MHz channel bandwidth.
 * @NL80211_ATTR_SUPPORT_10_MHZ: A flag indicating that the device supports
 *	10 MHz channel bandwidth.
 *
 * @NL80211_ATTR_OPMODE_NOTIF: Operating mode field from Operating Mode
 *	Notification Element based on association request when used with
 *	%NL80211_CMD_NEW_STATION or %NL80211_CMD_SET_STATION (only when
 *	%NL80211_FEATURE_FULL_AP_CLIENT_STATE is supported, or with TDLS);
 *	u8 attribute.
 *
 * @NL80211_ATTR_VENDOR_ID: The vendor ID, either a 24-bit OUI or, if
 *	%NL80211_VENDOR_ID_IS_LINUX is set, a special Linux ID (not used yet)
 * @NL80211_ATTR_VENDOR_SUBCMD: vendor sub-command
 * @NL80211_ATTR_VENDOR_DATA: data for the vendor command, if any; this
 *	attribute is also used for vendor command feature advertisement
 * @NL80211_ATTR_VENDOR_EVENTS: used for event list advertising in the wiphy
 *	info, containing a nested array of possible events
 *
 * @NL80211_ATTR_QOS_MAP: IP DSCP mapping for Interworking QoS mapping. This
 *	data is in the format defined for the payload of the QoS Map Set element
 *	in IEEE Std 802.11-2012, 8.4.2.97.
 *
 * @NL80211_ATTR_MAC_HINT: MAC address recommendation as initial BSS
 * @NL80211_ATTR_WIPHY_FREQ_HINT: frequency of the recommended initial BSS
 *
 * @NL80211_ATTR_MAX_AP_ASSOC_STA: Device attribute that indicates how many
 *	associated stations are supported in AP mode (including P2P GO); u32.
 *	Since drivers may not have a fixed limit on the maximum number (e.g.,
 *	other concurrent operations may affect this), drivers are allowed to
 *	advertise values that cannot always be met. In such cases, an attempt
 *	to add a new station entry with @NL80211_CMD_NEW_STATION may fail.
 *
 * @NL80211_ATTR_CSA_C_OFFSETS_TX: An array of csa counter offsets (u16) which
 *	should be updated when the frame is transmitted.
 * @NL80211_ATTR_MAX_CSA_COUNTERS: U8 attribute used to advertise the maximum
 *	supported number of csa counters.
 *
 * @NL80211_ATTR_TDLS_PEER_CAPABILITY: flags for TDLS peer capabilities, u32.
 *	As specified in the &enum nl80211_tdls_peer_capability.
 *
 * @NL80211_ATTR_SOCKET_OWNER: Flag attribute, if set during interface
 *	creation then the new interface will be owned by the netlink socket
 *	that created it and will be destroyed when the socket is closed.
 *	If set during scheduled scan start then the new scan req will be
 *	owned by the netlink socket that created it and the scheduled scan will
 *	be stopped when the socket is closed.
 *	If set during configuration of regulatory indoor operation then the
 *	regulatory indoor configuration would be owned by the netlink socket
 *	that configured the indoor setting, and the indoor operation would be
 *	cleared when the socket is closed.
 *	If set during NAN interface creation, the interface will be destroyed
 *	if the socket is closed just like any other interface. Moreover, NAN
 *	notifications will be sent in unicast to that socket. Without this
 *	attribute, the notifications will be sent to the %NL80211_MCGRP_NAN
 *	multicast group.
 *	If set during %NL80211_CMD_ASSOCIATE or %NL80211_CMD_CONNECT the
 *	station will deauthenticate when the socket is closed.
 *	If set during %NL80211_CMD_JOIN_IBSS the IBSS will be automatically
 *	torn down when the socket is closed.
 *	If set during %NL80211_CMD_JOIN_MESH the mesh setup will be
 *	automatically torn down when the socket is closed.
 *	If set during %NL80211_CMD_START_AP the AP will be automatically
 *	disabled when the socket is closed.
 *
 * @NL80211_ATTR_TDLS_INITIATOR: flag attribute indicating the current end is
 *	the TDLS link initiator.
 *
 * @NL80211_ATTR_USE_RRM: flag for indicating whether the current connection
 *	shall support Radio Resource Measurements (11k). This attribute can be
 *	used with %NL80211_CMD_ASSOCIATE and %NL80211_CMD_CONNECT requests.
 *	User space applications are expected to use this flag only if the
 *	underlying device supports these minimal RRM features:
 *		%NL80211_FEATURE_DS_PARAM_SET_IE_IN_PROBES,
 *		%NL80211_FEATURE_QUIET,
 *	Or, if global RRM is supported, see:
 *		%NL80211_EXT_FEATURE_RRM
 *	If this flag is used, driver must add the Power Capabilities IE to the
 *	association request. In addition, it must also set the RRM capability
 *	flag in the association request's Capability Info field.
 *
 * @NL80211_ATTR_WIPHY_DYN_ACK: flag attribute used to enable ACK timeout
 *	estimation algorithm (dynack). In order to activate dynack
 *	%NL80211_FEATURE_ACKTO_ESTIMATION feature flag must be set by lower
 *	drivers to indicate dynack capability. Dynack is automatically disabled
 *	setting valid value for coverage class.
 *
 * @NL80211_ATTR_TSID: a TSID value (u8 attribute)
 * @NL80211_ATTR_USER_PRIO: user priority value (u8 attribute)
 * @NL80211_ATTR_ADMITTED_TIME: admitted time in units of 32 microseconds
 *	(per second) (u16 attribute)
 *
 * @NL80211_ATTR_SMPS_MODE: SMPS mode to use (ap mode). see
 *	&enum nl80211_smps_mode.
 *
 * @NL80211_ATTR_OPER_CLASS: operating class
 *
 * @NL80211_ATTR_MAC_MASK: MAC address mask
 *
 * @NL80211_ATTR_WIPHY_SELF_MANAGED_REG: flag attribute indicating this device
 *	is self-managing its regulatory information and any regulatory domain
 *	obtained from it is coming from the device's wiphy and not the global
 *	cfg80211 regdomain.
 *
 * @NL80211_ATTR_EXT_FEATURES: extended feature flags contained in a byte
 *	array. The feature flags are identified by their bit index (see &enum
 *	nl80211_ext_feature_index). The bit index is ordered starting at the
 *	least-significant bit of the first byte in the array, ie. bit index 0
 *	is located at bit 0 of byte 0. bit index 25 would be located at bit 1
 *	of byte 3 (u8 array).
 *
 * @NL80211_ATTR_SURVEY_RADIO_STATS: Request overall radio statistics to be
 *	returned along with other survey data. If set, @NL80211_CMD_GET_SURVEY
 *	may return a survey entry without a channel indicating global radio
 *	statistics (only some values are valid and make sense.)
 *	For devices that don't return such an entry even then, the information
 *	should be contained in the result as the sum of the respective counters
 *	over all channels.
 *
 * @NL80211_ATTR_SCHED_SCAN_DELAY: delay before the first cycle of a
 *	scheduled scan is started.  Or the delay before a WoWLAN
 *	net-detect scan is started, counting from the moment the
 *	system is suspended.  This value is a u32, in seconds.

 * @NL80211_ATTR_REG_INDOOR: flag attribute, if set indicates that the device
 *      is operating in an indoor environment.
 *
 * @NL80211_ATTR_MAX_NUM_SCHED_SCAN_PLANS: maximum number of scan plans for
 *	scheduled scan supported by the device (u32), a wiphy attribute.
 * @NL80211_ATTR_MAX_SCAN_PLAN_INTERVAL: maximum interval (in seconds) for
 *	a scan plan (u32), a wiphy attribute.
 * @NL80211_ATTR_MAX_SCAN_PLAN_ITERATIONS: maximum number of iterations in
 *	a scan plan (u32), a wiphy attribute.
 * @NL80211_ATTR_SCHED_SCAN_PLANS: a list of scan plans for scheduled scan.
 *	Each scan plan defines the number of scan iterations and the interval
 *	between scans. The last scan plan will always run infinitely,
 *	thus it must not specify the number of iterations, only the interval
 *	between scans. The scan plans are executed sequentially.
 *	Each scan plan is a nested attribute of &enum nl80211_sched_scan_plan.
 * @NL80211_ATTR_PBSS: flag attribute. If set it means operate
 *	in a PBSS. Specified in %NL80211_CMD_CONNECT to request
 *	connecting to a PCP, and in %NL80211_CMD_START_AP to start
 *	a PCP instead of AP. Relevant for DMG networks only.
 * @NL80211_ATTR_BSS_SELECT: nested attribute for driver supporting the
 *	BSS selection feature. When used with %NL80211_CMD_GET_WIPHY it contains
 *	attributes according &enum nl80211_bss_select_attr to indicate what
 *	BSS selection behaviours are supported. When used with %NL80211_CMD_CONNECT
 *	it contains the behaviour-specific attribute containing the parameters for
 *	BSS selection to be done by driver and/or firmware.
 *
 * @NL80211_ATTR_STA_SUPPORT_P2P_PS: whether P2P PS mechanism supported
 *	or not. u8, one of the values of &enum nl80211_sta_p2p_ps_status
 *
 * @NL80211_ATTR_PAD: attribute used for padding for 64-bit alignment
 *
 * @NL80211_ATTR_IFTYPE_EXT_CAPA: Nested attribute of the following attributes:
 *	%NL80211_ATTR_IFTYPE, %NL80211_ATTR_EXT_CAPA,
 *	%NL80211_ATTR_EXT_CAPA_MASK, to specify the extended capabilities per
 *	interface type.
 *
 * @NL80211_ATTR_MU_MIMO_GROUP_DATA: array of 24 bytes that defines a MU-MIMO
 *	groupID for monitor mode.
 *	The first 8 bytes are a mask that defines the membership in each
 *	group (there are 64 groups, group 0 and 63 are reserved),
 *	each bit represents a group and set to 1 for being a member in
 *	that group and 0 for not being a member.
 *	The remaining 16 bytes define the position in each group: 2 bits for
 *	each group.
 *	(smaller group numbers represented on most significant bits and bigger
 *	group numbers on least significant bits.)
 *	This attribute is used only if all interfaces are in monitor mode.
 *	Set this attribute in order to monitor packets using the given MU-MIMO
 *	groupID data.
 *	to turn off that feature set all the bits of the groupID to zero.
 * @NL80211_ATTR_MU_MIMO_FOLLOW_MAC_ADDR: mac address for the sniffer to follow
 *	when using MU-MIMO air sniffer.
 *	to turn that feature off set an invalid mac address
 *	(e.g. FF:FF:FF:FF:FF:FF)
 *
 * @NL80211_ATTR_SCAN_START_TIME_TSF: The time at which the scan was actually
 *	started (u64). The time is the TSF of the BSS the interface that
 *	requested the scan is connected to (if available, otherwise this
 *	attribute must not be included).
 * @NL80211_ATTR_SCAN_START_TIME_TSF_BSSID: The BSS according to which
 *	%NL80211_ATTR_SCAN_START_TIME_TSF is set.
 * @NL80211_ATTR_MEASUREMENT_DURATION: measurement duration in TUs (u16). If
 *	%NL80211_ATTR_MEASUREMENT_DURATION_MANDATORY is not set, this is the
 *	maximum measurement duration allowed. This attribute is used with
 *	measurement requests. It can also be used with %NL80211_CMD_TRIGGER_SCAN
 *	if the scan is used for beacon report radio measurement.
 * @NL80211_ATTR_MEASUREMENT_DURATION_MANDATORY: flag attribute that indicates
 *	that the duration specified with %NL80211_ATTR_MEASUREMENT_DURATION is
 *	mandatory. If this flag is not set, the duration is the maximum duration
 *	and the actual measurement duration may be shorter.
 *
 * @NL80211_ATTR_MESH_PEER_AID: Association ID for the mesh peer (u16). This is
 *	used to pull the stored data for mesh peer in power save state.
 *
 * @NL80211_ATTR_NAN_MASTER_PREF: the master preference to be used by
 *	%NL80211_CMD_START_NAN and optionally with
 *	%NL80211_CMD_CHANGE_NAN_CONFIG. Its type is u8 and it can't be 0.
 *	Also, values 1 and 255 are reserved for certification purposes and
 *	should not be used during a normal device operation.
 * @NL80211_ATTR_BANDS: operating bands configuration.  This is a u32
 *	bitmask of BIT(NL80211_BAND_*) as described in %enum
 *	nl80211_band.  For instance, for NL80211_BAND_2GHZ, bit 0
 *	would be set.  This attribute is used with
 *	%NL80211_CMD_START_NAN and %NL80211_CMD_CHANGE_NAN_CONFIG, and
 *	it is optional.  If no bands are set, it means don't-care and
 *	the device will decide what to use.
 * @NL80211_ATTR_NAN_FUNC: a function that can be added to NAN. See
 *	&enum nl80211_nan_func_attributes for description of this nested
 *	attribute.
 * @NL80211_ATTR_NAN_MATCH: used to report a match. This is a nested attribute.
 *	See &enum nl80211_nan_match_attributes.
 * @NL80211_ATTR_FILS_KEK: KEK for FILS (Re)Association Request/Response frame
 *	protection.
 * @NL80211_ATTR_FILS_NONCES: Nonces (part of AAD) for FILS (Re)Association
 *	Request/Response frame protection. This attribute contains the 16 octet
 *	STA Nonce followed by 16 octets of AP Nonce.
 *
 * @NL80211_ATTR_MULTICAST_TO_UNICAST_ENABLED: Indicates whether or not multicast
 *	packets should be send out as unicast to all stations (flag attribute).
 *
 * @NL80211_ATTR_BSSID: The BSSID of the AP. Note that %NL80211_ATTR_MAC is also
 *	used in various commands/events for specifying the BSSID.
 *
 * @NL80211_ATTR_SCHED_SCAN_RELATIVE_RSSI: Relative RSSI threshold by which
 *	other BSSs has to be better or slightly worse than the current
 *	connected BSS so that they get reported to user space.
 *	This will give an opportunity to userspace to consider connecting to
 *	other matching BSSs which have better or slightly worse RSSI than
 *	the current connected BSS by using an offloaded operation to avoid
 *	unnecessary wakeups.
 *
 * @NL80211_ATTR_SCHED_SCAN_RSSI_ADJUST: When present the RSSI level for BSSs in
 *	the specified band is to be adjusted before doing
 *	%NL80211_ATTR_SCHED_SCAN_RELATIVE_RSSI based comparison to figure out
 *	better BSSs. The attribute value is a packed structure
 *	value as specified by &struct nl80211_bss_select_rssi_adjust.
 *
 * @NL80211_ATTR_TIMEOUT_REASON: The reason for which an operation timed out.
 *	u32 attribute with an &enum nl80211_timeout_reason value. This is used,
 *	e.g., with %NL80211_CMD_CONNECT event.
 *
 * @NL80211_ATTR_FILS_ERP_USERNAME: EAP Re-authentication Protocol (ERP)
 *	username part of NAI used to refer keys rRK and rIK. This is used with
 *	%NL80211_CMD_CONNECT.
 *
 * @NL80211_ATTR_FILS_ERP_REALM: EAP Re-authentication Protocol (ERP) realm part
 *	of NAI specifying the domain name of the ER server. This is used with
 *	%NL80211_CMD_CONNECT.
 *
 * @NL80211_ATTR_FILS_ERP_NEXT_SEQ_NUM: Unsigned 16-bit ERP next sequence number
 *	to use in ERP messages. This is used in generating the FILS wrapped data
 *	for FILS authentication and is used with %NL80211_CMD_CONNECT.
 *
 * @NL80211_ATTR_FILS_ERP_RRK: ERP re-authentication Root Key (rRK) for the
 *	NAI specified by %NL80211_ATTR_FILS_ERP_USERNAME and
 *	%NL80211_ATTR_FILS_ERP_REALM. This is used for generating rIK and rMSK
 *	from successful FILS authentication and is used with
 *	%NL80211_CMD_CONNECT.
 *
 * @NL80211_ATTR_FILS_CACHE_ID: A 2-octet identifier advertized by a FILS AP
 *	identifying the scope of PMKSAs. This is used with
 *	@NL80211_CMD_SET_PMKSA and @NL80211_CMD_DEL_PMKSA.
 *
 * @NL80211_ATTR_PMK: attribute for passing PMK key material. Used with
 *	%NL80211_CMD_SET_PMKSA for the PMKSA identified by %NL80211_ATTR_PMKID.
 *	For %NL80211_CMD_CONNECT and %NL80211_CMD_START_AP it is used to provide
 *	PSK for offloading 4-way handshake for WPA/WPA2-PSK networks. For 802.1X
 *	authentication it is used with %NL80211_CMD_SET_PMK. For offloaded FT
 *	support this attribute specifies the PMK-R0 if NL80211_ATTR_PMKR0_NAME
 *	is included as well.
 *
 * @NL80211_ATTR_SCHED_SCAN_MULTI: flag attribute which user-space shall use to
 *	indicate that it supports multiple active scheduled scan requests.
 * @NL80211_ATTR_SCHED_SCAN_MAX_REQS: indicates maximum number of scheduled
 *	scan request that may be active for the device (u32).
 *
 * @NL80211_ATTR_WANT_1X_4WAY_HS: flag attribute which user-space can include
 *	in %NL80211_CMD_CONNECT to indicate that for 802.1X authentication it
 *	wants to use the supported offload of the 4-way handshake.
 * @NL80211_ATTR_PMKR0_NAME: PMK-R0 Name for offloaded FT.
 * @NL80211_ATTR_PORT_AUTHORIZED: (reserved)
 *
 * @NL80211_ATTR_EXTERNAL_AUTH_ACTION: Identify the requested external
 *     authentication operation (u32 attribute with an
 *     &enum nl80211_external_auth_action value). This is used with the
 *     %NL80211_CMD_EXTERNAL_AUTH request event.
 * @NL80211_ATTR_EXTERNAL_AUTH_SUPPORT: Flag attribute indicating that the user
 *	space supports external authentication. This attribute shall be used
 *	with %NL80211_CMD_CONNECT and %NL80211_CMD_START_AP request. The driver
 *	may offload authentication processing to user space if this capability
 *	is indicated in the respective requests from the user space.
 *
 * @NL80211_ATTR_NSS: Station's New/updated  RX_NSS value notified using this
 *	u8 attribute. This is used with %NL80211_CMD_STA_OPMODE_CHANGED.
 *
 * @NL80211_ATTR_TXQ_STATS: TXQ statistics (nested attribute, see &enum
 *      nl80211_txq_stats)
 * @NL80211_ATTR_TXQ_LIMIT: Total packet limit for the TXQ queues for this phy.
 *      The smaller of this and the memory limit is enforced.
 * @NL80211_ATTR_TXQ_MEMORY_LIMIT: Total memory limit (in bytes) for the
 *      TXQ queues for this phy. The smaller of this and the packet limit is
 *      enforced.
 * @NL80211_ATTR_TXQ_QUANTUM: TXQ scheduler quantum (bytes). Number of bytes
 *      a flow is assigned on each round of the DRR scheduler.
 * @NL80211_ATTR_HE_CAPABILITY: HE Capability information element (from
 *	association request when used with NL80211_CMD_NEW_STATION). Can be set
 *	only if %NL80211_STA_FLAG_WME is set.
 *
 * @NL80211_ATTR_FTM_RESPONDER: nested attribute which user-space can include
 *	in %NL80211_CMD_START_AP or %NL80211_CMD_SET_BEACON for fine timing
 *	measurement (FTM) responder functionality and containing parameters as
 *	possible, see &enum nl80211_ftm_responder_attr
 *
 * @NL80211_ATTR_FTM_RESPONDER_STATS: Nested attribute with FTM responder
 *	statistics, see &enum nl80211_ftm_responder_stats.
 *
 * @NL80211_ATTR_TIMEOUT: Timeout for the given operation in milliseconds (u32),
 *	if the attribute is not given no timeout is requested. Note that 0 is an
 *	invalid value.
 *
 * @NL80211_ATTR_PEER_MEASUREMENTS: peer measurements request (and result)
 *	data, uses nested attributes specified in
 *	&enum nl80211_peer_measurement_attrs.
 *	This is also used for capability advertisement in the wiphy information,
 *	with the appropriate sub-attributes.
 *
 * @NL80211_ATTR_AIRTIME_WEIGHT: Station's weight when scheduled by the airtime
 *	scheduler.
 *
 * @NL80211_ATTR_STA_TX_POWER_SETTING: Transmit power setting type (u8) for
 *	station associated with the AP. See &enum nl80211_tx_power_setting for
 *	possible values.
 * @NL80211_ATTR_STA_TX_POWER: Transmit power level (s16) in dBm units. This
 *	allows to set Tx power for a station. If this attribute is not included,
 *	the default per-interface tx power setting will be overriding. Driver
 *	should be picking up the lowest tx power, either tx power per-interface
 *	or per-station.
 *
 * @NL80211_ATTR_SAE_PASSWORD: attribute for passing SAE password material. It
 *	is used with %NL80211_CMD_CONNECT to provide password for offloading
 *	SAE authentication for WPA3-Personal networks.
 *
 * @NL80211_ATTR_TWT_RESPONDER: Enable target wait time responder support.
 *
 * @NL80211_ATTR_HE_OBSS_PD: nested attribute for OBSS Packet Detection
 *	functionality.
 *
 * @NL80211_ATTR_WIPHY_EDMG_CHANNELS: bitmap that indicates the 2.16 GHz
 *	channel(s) that are allowed to be used for EDMG transmissions.
 *	Defined by IEEE P802.11ay/D4.0 section 9.4.2.251. (u8 attribute)
 * @NL80211_ATTR_WIPHY_EDMG_BW_CONFIG: Channel BW Configuration subfield encodes
 *	the allowed channel bandwidth configurations. (u8 attribute)
 *	Defined by IEEE P802.11ay/D4.0 section 9.4.2.251, Table 13.
 *
 * @NL80211_ATTR_VLAN_ID: VLAN ID (1..4094) for the station and VLAN group key
 *	(u16).
 *
 * @NL80211_ATTR_HE_BSS_COLOR: nested attribute for BSS Color Settings.
 *
 * @NL80211_ATTR_IFTYPE_AKM_SUITES: nested array attribute, with each entry
 *	using attributes from &enum nl80211_iftype_akm_attributes. This
 *	attribute is sent in a response to %NL80211_CMD_GET_WIPHY indicating
 *	supported AKM suites capability per interface. AKMs advertised in
 *	%NL80211_ATTR_AKM_SUITES are default capabilities if AKM suites not
 *	advertised for a specific interface type.
 *
 * @NL80211_ATTR_TID_CONFIG: TID specific configuration in a
 *	nested attribute with &enum nl80211_tid_config_attr sub-attributes;
 *	on output (in wiphy attributes) it contains only the feature sub-
 *	attributes.
 *
 * @NL80211_ATTR_CONTROL_PORT_NO_PREAUTH: disable preauth frame rx on control
 *	port in order to forward/receive them as ordinary data frames.
 *
 * @NL80211_ATTR_PMK_LIFETIME: Maximum lifetime for PMKSA in seconds (u32,
 *	dot11RSNAConfigPMKReauthThreshold; 0 is not a valid value).
 *	An optional parameter configured through %NL80211_CMD_SET_PMKSA.
 *	Drivers that trigger roaming need to know the lifetime of the
 *	configured PMKSA for triggering the full vs. PMKSA caching based
 *	authentication. This timeout helps authentication methods like SAE,
 *	where PMK gets updated only by going through a full (new SAE)
 *	authentication instead of getting updated during an association for EAP
 *	authentication. No new full authentication within the PMK expiry shall
 *	result in a disassociation at the end of the lifetime.
 *
 * @NL80211_ATTR_PMK_REAUTH_THRESHOLD: Reauthentication threshold time, in
 *	terms of percentage of %NL80211_ATTR_PMK_LIFETIME
 *	(u8, dot11RSNAConfigPMKReauthThreshold, 1..100). This is an optional
 *	parameter configured through %NL80211_CMD_SET_PMKSA. Requests the
 *	driver to trigger a full authentication roam (without PMKSA caching)
 *	after the reauthentication threshold time, but before the PMK lifetime
 *	has expired.
 *
 *	Authentication methods like SAE need to be able to generate a new PMKSA
 *	entry without having to force a disconnection after the PMK timeout. If
 *	no roaming occurs between the reauth threshold and PMK expiration,
 *	disassociation is still forced.
 * @NL80211_ATTR_RECEIVE_MULTICAST: multicast flag for the
 *	%NL80211_CMD_REGISTER_FRAME command, see the description there.
 * @NL80211_ATTR_WIPHY_FREQ_OFFSET: offset of the associated
 *	%NL80211_ATTR_WIPHY_FREQ in positive KHz. Only valid when supplied with
 *	an %NL80211_ATTR_WIPHY_FREQ_OFFSET.
 * @NL80211_ATTR_CENTER_FREQ1_OFFSET: Center frequency offset in KHz for the
 *	first channel segment specified in %NL80211_ATTR_CENTER_FREQ1.
 * @NL80211_ATTR_SCAN_FREQ_KHZ: nested attribute with KHz frequencies
 *
 * @NL80211_ATTR_HE_6GHZ_CAPABILITY: HE 6 GHz Band Capability element (from
 *	association request when used with NL80211_CMD_NEW_STATION).
 *
 * @NL80211_ATTR_FILS_DISCOVERY: Optional parameter to configure FILS
 *	discovery. It is a nested attribute, see
 *	&enum nl80211_fils_discovery_attributes.
 *
 * @NL80211_ATTR_UNSOL_BCAST_PROBE_RESP: Optional parameter to configure
 *	unsolicited broadcast probe response. It is a nested attribute, see
 *	&enum nl80211_unsol_bcast_probe_resp_attributes.
 *
 * @NL80211_ATTR_S1G_CAPABILITY: S1G Capability information element (from
 *	association request when used with NL80211_CMD_NEW_STATION)
 * @NL80211_ATTR_S1G_CAPABILITY_MASK: S1G Capability Information element
 *	override mask. Used with NL80211_ATTR_S1G_CAPABILITY in
 *	NL80211_CMD_ASSOCIATE or NL80211_CMD_CONNECT.
 *
 * @NL80211_ATTR_SAE_PWE: Indicates the mechanism(s) allowed for SAE PWE
 *	derivation in WPA3-Personal networks which are using SAE authentication.
 *	This is a u8 attribute that encapsulates one of the values from
 *	&enum nl80211_sae_pwe_mechanism.
 *
 * @NL80211_ATTR_SAR_SPEC: SAR power limitation specification when
 *	used with %NL80211_CMD_SET_SAR_SPECS. The message contains fields
 *	of %nl80211_sar_attrs which specifies the sar type and related
 *	sar specs. Sar specs contains array of %nl80211_sar_specs_attrs.
 *
 * @NL80211_ATTR_RECONNECT_REQUESTED: flag attribute, used with deauth and
 *	disassoc events to indicate that an immediate reconnect to the AP
 *	is desired.
 *
 * @NL80211_ATTR_OBSS_COLOR_BITMAP: bitmap of the u64 BSS colors for the
 *	%NL80211_CMD_OBSS_COLOR_COLLISION event.
 *
 * @NL80211_ATTR_COLOR_CHANGE_COUNT: u8 attribute specifying the number of TBTT's
 *	until the color switch event.
 * @NL80211_ATTR_COLOR_CHANGE_COLOR: u8 attribute specifying the color that we are
 *	switching to
 * @NL80211_ATTR_COLOR_CHANGE_ELEMS: Nested set of attributes containing the IE
 *	information for the time while performing a color switch.
 *
<<<<<<< HEAD
=======
 * @NL80211_ATTR_MBSSID_CONFIG: Nested attribute for multiple BSSID
 *	advertisements (MBSSID) parameters in AP mode.
 *	Kernel uses this attribute to indicate the driver's support for MBSSID
 *	and enhanced multi-BSSID advertisements (EMA AP) to the userspace.
 *	Userspace should use this attribute to configure per interface MBSSID
 *	parameters.
 *	See &enum nl80211_mbssid_config_attributes for details.
 *
 * @NL80211_ATTR_MBSSID_ELEMS: Nested parameter to pass multiple BSSID elements.
 *	Mandatory parameter for the transmitting interface to enable MBSSID.
 *	Optional for the non-transmitting interfaces.
 *
>>>>>>> df0cc57e
 * @NUM_NL80211_ATTR: total number of nl80211_attrs available
 * @NL80211_ATTR_MAX: highest attribute number currently defined
 * @__NL80211_ATTR_AFTER_LAST: internal use
 */
enum nl80211_attrs {
/* don't change the order or add anything between, this is ABI! */
	NL80211_ATTR_UNSPEC,

	NL80211_ATTR_WIPHY,
	NL80211_ATTR_WIPHY_NAME,

	NL80211_ATTR_IFINDEX,
	NL80211_ATTR_IFNAME,
	NL80211_ATTR_IFTYPE,

	NL80211_ATTR_MAC,

	NL80211_ATTR_KEY_DATA,
	NL80211_ATTR_KEY_IDX,
	NL80211_ATTR_KEY_CIPHER,
	NL80211_ATTR_KEY_SEQ,
	NL80211_ATTR_KEY_DEFAULT,

	NL80211_ATTR_BEACON_INTERVAL,
	NL80211_ATTR_DTIM_PERIOD,
	NL80211_ATTR_BEACON_HEAD,
	NL80211_ATTR_BEACON_TAIL,

	NL80211_ATTR_STA_AID,
	NL80211_ATTR_STA_FLAGS,
	NL80211_ATTR_STA_LISTEN_INTERVAL,
	NL80211_ATTR_STA_SUPPORTED_RATES,
	NL80211_ATTR_STA_VLAN,
	NL80211_ATTR_STA_INFO,

	NL80211_ATTR_WIPHY_BANDS,

	NL80211_ATTR_MNTR_FLAGS,

	NL80211_ATTR_MESH_ID,
	NL80211_ATTR_STA_PLINK_ACTION,
	NL80211_ATTR_MPATH_NEXT_HOP,
	NL80211_ATTR_MPATH_INFO,

	NL80211_ATTR_BSS_CTS_PROT,
	NL80211_ATTR_BSS_SHORT_PREAMBLE,
	NL80211_ATTR_BSS_SHORT_SLOT_TIME,

	NL80211_ATTR_HT_CAPABILITY,

	NL80211_ATTR_SUPPORTED_IFTYPES,

	NL80211_ATTR_REG_ALPHA2,
	NL80211_ATTR_REG_RULES,

	NL80211_ATTR_MESH_CONFIG,

	NL80211_ATTR_BSS_BASIC_RATES,

	NL80211_ATTR_WIPHY_TXQ_PARAMS,
	NL80211_ATTR_WIPHY_FREQ,
	NL80211_ATTR_WIPHY_CHANNEL_TYPE,

	NL80211_ATTR_KEY_DEFAULT_MGMT,

	NL80211_ATTR_MGMT_SUBTYPE,
	NL80211_ATTR_IE,

	NL80211_ATTR_MAX_NUM_SCAN_SSIDS,

	NL80211_ATTR_SCAN_FREQUENCIES,
	NL80211_ATTR_SCAN_SSIDS,
	NL80211_ATTR_GENERATION, /* replaces old SCAN_GENERATION */
	NL80211_ATTR_BSS,

	NL80211_ATTR_REG_INITIATOR,
	NL80211_ATTR_REG_TYPE,

	NL80211_ATTR_SUPPORTED_COMMANDS,

	NL80211_ATTR_FRAME,
	NL80211_ATTR_SSID,
	NL80211_ATTR_AUTH_TYPE,
	NL80211_ATTR_REASON_CODE,

	NL80211_ATTR_KEY_TYPE,

	NL80211_ATTR_MAX_SCAN_IE_LEN,
	NL80211_ATTR_CIPHER_SUITES,

	NL80211_ATTR_FREQ_BEFORE,
	NL80211_ATTR_FREQ_AFTER,

	NL80211_ATTR_FREQ_FIXED,


	NL80211_ATTR_WIPHY_RETRY_SHORT,
	NL80211_ATTR_WIPHY_RETRY_LONG,
	NL80211_ATTR_WIPHY_FRAG_THRESHOLD,
	NL80211_ATTR_WIPHY_RTS_THRESHOLD,

	NL80211_ATTR_TIMED_OUT,

	NL80211_ATTR_USE_MFP,

	NL80211_ATTR_STA_FLAGS2,

	NL80211_ATTR_CONTROL_PORT,

	NL80211_ATTR_TESTDATA,

	NL80211_ATTR_PRIVACY,

	NL80211_ATTR_DISCONNECTED_BY_AP,
	NL80211_ATTR_STATUS_CODE,

	NL80211_ATTR_CIPHER_SUITES_PAIRWISE,
	NL80211_ATTR_CIPHER_SUITE_GROUP,
	NL80211_ATTR_WPA_VERSIONS,
	NL80211_ATTR_AKM_SUITES,

	NL80211_ATTR_REQ_IE,
	NL80211_ATTR_RESP_IE,

	NL80211_ATTR_PREV_BSSID,

	NL80211_ATTR_KEY,
	NL80211_ATTR_KEYS,

	NL80211_ATTR_PID,

	NL80211_ATTR_4ADDR,

	NL80211_ATTR_SURVEY_INFO,

	NL80211_ATTR_PMKID,
	NL80211_ATTR_MAX_NUM_PMKIDS,

	NL80211_ATTR_DURATION,

	NL80211_ATTR_COOKIE,

	NL80211_ATTR_WIPHY_COVERAGE_CLASS,

	NL80211_ATTR_TX_RATES,

	NL80211_ATTR_FRAME_MATCH,

	NL80211_ATTR_ACK,

	NL80211_ATTR_PS_STATE,

	NL80211_ATTR_CQM,

	NL80211_ATTR_LOCAL_STATE_CHANGE,

	NL80211_ATTR_AP_ISOLATE,

	NL80211_ATTR_WIPHY_TX_POWER_SETTING,
	NL80211_ATTR_WIPHY_TX_POWER_LEVEL,

	NL80211_ATTR_TX_FRAME_TYPES,
	NL80211_ATTR_RX_FRAME_TYPES,
	NL80211_ATTR_FRAME_TYPE,

	NL80211_ATTR_CONTROL_PORT_ETHERTYPE,
	NL80211_ATTR_CONTROL_PORT_NO_ENCRYPT,

	NL80211_ATTR_SUPPORT_IBSS_RSN,

	NL80211_ATTR_WIPHY_ANTENNA_TX,
	NL80211_ATTR_WIPHY_ANTENNA_RX,

	NL80211_ATTR_MCAST_RATE,

	NL80211_ATTR_OFFCHANNEL_TX_OK,

	NL80211_ATTR_BSS_HT_OPMODE,

	NL80211_ATTR_KEY_DEFAULT_TYPES,

	NL80211_ATTR_MAX_REMAIN_ON_CHANNEL_DURATION,

	NL80211_ATTR_MESH_SETUP,

	NL80211_ATTR_WIPHY_ANTENNA_AVAIL_TX,
	NL80211_ATTR_WIPHY_ANTENNA_AVAIL_RX,

	NL80211_ATTR_SUPPORT_MESH_AUTH,
	NL80211_ATTR_STA_PLINK_STATE,

	NL80211_ATTR_WOWLAN_TRIGGERS,
	NL80211_ATTR_WOWLAN_TRIGGERS_SUPPORTED,

	NL80211_ATTR_SCHED_SCAN_INTERVAL,

	NL80211_ATTR_INTERFACE_COMBINATIONS,
	NL80211_ATTR_SOFTWARE_IFTYPES,

	NL80211_ATTR_REKEY_DATA,

	NL80211_ATTR_MAX_NUM_SCHED_SCAN_SSIDS,
	NL80211_ATTR_MAX_SCHED_SCAN_IE_LEN,

	NL80211_ATTR_SCAN_SUPP_RATES,

	NL80211_ATTR_HIDDEN_SSID,

	NL80211_ATTR_IE_PROBE_RESP,
	NL80211_ATTR_IE_ASSOC_RESP,

	NL80211_ATTR_STA_WME,
	NL80211_ATTR_SUPPORT_AP_UAPSD,

	NL80211_ATTR_ROAM_SUPPORT,

	NL80211_ATTR_SCHED_SCAN_MATCH,
	NL80211_ATTR_MAX_MATCH_SETS,

	NL80211_ATTR_PMKSA_CANDIDATE,

	NL80211_ATTR_TX_NO_CCK_RATE,

	NL80211_ATTR_TDLS_ACTION,
	NL80211_ATTR_TDLS_DIALOG_TOKEN,
	NL80211_ATTR_TDLS_OPERATION,
	NL80211_ATTR_TDLS_SUPPORT,
	NL80211_ATTR_TDLS_EXTERNAL_SETUP,

	NL80211_ATTR_DEVICE_AP_SME,

	NL80211_ATTR_DONT_WAIT_FOR_ACK,

	NL80211_ATTR_FEATURE_FLAGS,

	NL80211_ATTR_PROBE_RESP_OFFLOAD,

	NL80211_ATTR_PROBE_RESP,

	NL80211_ATTR_DFS_REGION,

	NL80211_ATTR_DISABLE_HT,
	NL80211_ATTR_HT_CAPABILITY_MASK,

	NL80211_ATTR_NOACK_MAP,

	NL80211_ATTR_INACTIVITY_TIMEOUT,

	NL80211_ATTR_RX_SIGNAL_DBM,

	NL80211_ATTR_BG_SCAN_PERIOD,

	NL80211_ATTR_WDEV,

	NL80211_ATTR_USER_REG_HINT_TYPE,

	NL80211_ATTR_CONN_FAILED_REASON,

	NL80211_ATTR_AUTH_DATA,

	NL80211_ATTR_VHT_CAPABILITY,

	NL80211_ATTR_SCAN_FLAGS,

	NL80211_ATTR_CHANNEL_WIDTH,
	NL80211_ATTR_CENTER_FREQ1,
	NL80211_ATTR_CENTER_FREQ2,

	NL80211_ATTR_P2P_CTWINDOW,
	NL80211_ATTR_P2P_OPPPS,

	NL80211_ATTR_LOCAL_MESH_POWER_MODE,

	NL80211_ATTR_ACL_POLICY,

	NL80211_ATTR_MAC_ADDRS,

	NL80211_ATTR_MAC_ACL_MAX,

	NL80211_ATTR_RADAR_EVENT,

	NL80211_ATTR_EXT_CAPA,
	NL80211_ATTR_EXT_CAPA_MASK,

	NL80211_ATTR_STA_CAPABILITY,
	NL80211_ATTR_STA_EXT_CAPABILITY,

	NL80211_ATTR_PROTOCOL_FEATURES,
	NL80211_ATTR_SPLIT_WIPHY_DUMP,

	NL80211_ATTR_DISABLE_VHT,
	NL80211_ATTR_VHT_CAPABILITY_MASK,

	NL80211_ATTR_MDID,
	NL80211_ATTR_IE_RIC,

	NL80211_ATTR_CRIT_PROT_ID,
	NL80211_ATTR_MAX_CRIT_PROT_DURATION,

	NL80211_ATTR_PEER_AID,

	NL80211_ATTR_COALESCE_RULE,

	NL80211_ATTR_CH_SWITCH_COUNT,
	NL80211_ATTR_CH_SWITCH_BLOCK_TX,
	NL80211_ATTR_CSA_IES,
	NL80211_ATTR_CNTDWN_OFFS_BEACON,
	NL80211_ATTR_CNTDWN_OFFS_PRESP,

	NL80211_ATTR_RXMGMT_FLAGS,

	NL80211_ATTR_STA_SUPPORTED_CHANNELS,

	NL80211_ATTR_STA_SUPPORTED_OPER_CLASSES,

	NL80211_ATTR_HANDLE_DFS,

	NL80211_ATTR_SUPPORT_5_MHZ,
	NL80211_ATTR_SUPPORT_10_MHZ,

	NL80211_ATTR_OPMODE_NOTIF,

	NL80211_ATTR_VENDOR_ID,
	NL80211_ATTR_VENDOR_SUBCMD,
	NL80211_ATTR_VENDOR_DATA,
	NL80211_ATTR_VENDOR_EVENTS,

	NL80211_ATTR_QOS_MAP,

	NL80211_ATTR_MAC_HINT,
	NL80211_ATTR_WIPHY_FREQ_HINT,

	NL80211_ATTR_MAX_AP_ASSOC_STA,

	NL80211_ATTR_TDLS_PEER_CAPABILITY,

	NL80211_ATTR_SOCKET_OWNER,

	NL80211_ATTR_CSA_C_OFFSETS_TX,
	NL80211_ATTR_MAX_CSA_COUNTERS,

	NL80211_ATTR_TDLS_INITIATOR,

	NL80211_ATTR_USE_RRM,

	NL80211_ATTR_WIPHY_DYN_ACK,

	NL80211_ATTR_TSID,
	NL80211_ATTR_USER_PRIO,
	NL80211_ATTR_ADMITTED_TIME,

	NL80211_ATTR_SMPS_MODE,

	NL80211_ATTR_OPER_CLASS,

	NL80211_ATTR_MAC_MASK,

	NL80211_ATTR_WIPHY_SELF_MANAGED_REG,

	NL80211_ATTR_EXT_FEATURES,

	NL80211_ATTR_SURVEY_RADIO_STATS,

	NL80211_ATTR_NETNS_FD,

	NL80211_ATTR_SCHED_SCAN_DELAY,

	NL80211_ATTR_REG_INDOOR,

	NL80211_ATTR_MAX_NUM_SCHED_SCAN_PLANS,
	NL80211_ATTR_MAX_SCAN_PLAN_INTERVAL,
	NL80211_ATTR_MAX_SCAN_PLAN_ITERATIONS,
	NL80211_ATTR_SCHED_SCAN_PLANS,

	NL80211_ATTR_PBSS,

	NL80211_ATTR_BSS_SELECT,

	NL80211_ATTR_STA_SUPPORT_P2P_PS,

	NL80211_ATTR_PAD,

	NL80211_ATTR_IFTYPE_EXT_CAPA,

	NL80211_ATTR_MU_MIMO_GROUP_DATA,
	NL80211_ATTR_MU_MIMO_FOLLOW_MAC_ADDR,

	NL80211_ATTR_SCAN_START_TIME_TSF,
	NL80211_ATTR_SCAN_START_TIME_TSF_BSSID,
	NL80211_ATTR_MEASUREMENT_DURATION,
	NL80211_ATTR_MEASUREMENT_DURATION_MANDATORY,

	NL80211_ATTR_MESH_PEER_AID,

	NL80211_ATTR_NAN_MASTER_PREF,
	NL80211_ATTR_BANDS,
	NL80211_ATTR_NAN_FUNC,
	NL80211_ATTR_NAN_MATCH,

	NL80211_ATTR_FILS_KEK,
	NL80211_ATTR_FILS_NONCES,

	NL80211_ATTR_MULTICAST_TO_UNICAST_ENABLED,

	NL80211_ATTR_BSSID,

	NL80211_ATTR_SCHED_SCAN_RELATIVE_RSSI,
	NL80211_ATTR_SCHED_SCAN_RSSI_ADJUST,

	NL80211_ATTR_TIMEOUT_REASON,

	NL80211_ATTR_FILS_ERP_USERNAME,
	NL80211_ATTR_FILS_ERP_REALM,
	NL80211_ATTR_FILS_ERP_NEXT_SEQ_NUM,
	NL80211_ATTR_FILS_ERP_RRK,
	NL80211_ATTR_FILS_CACHE_ID,

	NL80211_ATTR_PMK,

	NL80211_ATTR_SCHED_SCAN_MULTI,
	NL80211_ATTR_SCHED_SCAN_MAX_REQS,

	NL80211_ATTR_WANT_1X_4WAY_HS,
	NL80211_ATTR_PMKR0_NAME,
	NL80211_ATTR_PORT_AUTHORIZED,

	NL80211_ATTR_EXTERNAL_AUTH_ACTION,
	NL80211_ATTR_EXTERNAL_AUTH_SUPPORT,

	NL80211_ATTR_NSS,
	NL80211_ATTR_ACK_SIGNAL,

	NL80211_ATTR_CONTROL_PORT_OVER_NL80211,

	NL80211_ATTR_TXQ_STATS,
	NL80211_ATTR_TXQ_LIMIT,
	NL80211_ATTR_TXQ_MEMORY_LIMIT,
	NL80211_ATTR_TXQ_QUANTUM,

	NL80211_ATTR_HE_CAPABILITY,

	NL80211_ATTR_FTM_RESPONDER,

	NL80211_ATTR_FTM_RESPONDER_STATS,

	NL80211_ATTR_TIMEOUT,

	NL80211_ATTR_PEER_MEASUREMENTS,

	NL80211_ATTR_AIRTIME_WEIGHT,
	NL80211_ATTR_STA_TX_POWER_SETTING,
	NL80211_ATTR_STA_TX_POWER,

	NL80211_ATTR_SAE_PASSWORD,

	NL80211_ATTR_TWT_RESPONDER,

	NL80211_ATTR_HE_OBSS_PD,

	NL80211_ATTR_WIPHY_EDMG_CHANNELS,
	NL80211_ATTR_WIPHY_EDMG_BW_CONFIG,

	NL80211_ATTR_VLAN_ID,

	NL80211_ATTR_HE_BSS_COLOR,

	NL80211_ATTR_IFTYPE_AKM_SUITES,

	NL80211_ATTR_TID_CONFIG,

	NL80211_ATTR_CONTROL_PORT_NO_PREAUTH,

	NL80211_ATTR_PMK_LIFETIME,
	NL80211_ATTR_PMK_REAUTH_THRESHOLD,

	NL80211_ATTR_RECEIVE_MULTICAST,
	NL80211_ATTR_WIPHY_FREQ_OFFSET,
	NL80211_ATTR_CENTER_FREQ1_OFFSET,
	NL80211_ATTR_SCAN_FREQ_KHZ,

	NL80211_ATTR_HE_6GHZ_CAPABILITY,

	NL80211_ATTR_FILS_DISCOVERY,

	NL80211_ATTR_UNSOL_BCAST_PROBE_RESP,

	NL80211_ATTR_S1G_CAPABILITY,
	NL80211_ATTR_S1G_CAPABILITY_MASK,

	NL80211_ATTR_SAE_PWE,

	NL80211_ATTR_RECONNECT_REQUESTED,

	NL80211_ATTR_SAR_SPEC,

	NL80211_ATTR_DISABLE_HE,

	NL80211_ATTR_OBSS_COLOR_BITMAP,

	NL80211_ATTR_COLOR_CHANGE_COUNT,
	NL80211_ATTR_COLOR_CHANGE_COLOR,
	NL80211_ATTR_COLOR_CHANGE_ELEMS,

<<<<<<< HEAD
=======
	NL80211_ATTR_MBSSID_CONFIG,
	NL80211_ATTR_MBSSID_ELEMS,

>>>>>>> df0cc57e
	/* add attributes here, update the policy in nl80211.c */

	__NL80211_ATTR_AFTER_LAST,
	NUM_NL80211_ATTR = __NL80211_ATTR_AFTER_LAST,
	NL80211_ATTR_MAX = __NL80211_ATTR_AFTER_LAST - 1
};

/* source-level API compatibility */
#define NL80211_ATTR_SCAN_GENERATION NL80211_ATTR_GENERATION
#define	NL80211_ATTR_MESH_PARAMS NL80211_ATTR_MESH_CONFIG
#define NL80211_ATTR_IFACE_SOCKET_OWNER NL80211_ATTR_SOCKET_OWNER
#define NL80211_ATTR_SAE_DATA NL80211_ATTR_AUTH_DATA
#define NL80211_ATTR_CSA_C_OFF_BEACON NL80211_ATTR_CNTDWN_OFFS_BEACON
#define NL80211_ATTR_CSA_C_OFF_PRESP NL80211_ATTR_CNTDWN_OFFS_PRESP

/*
 * Allow user space programs to use #ifdef on new attributes by defining them
 * here
 */
#define NL80211_CMD_CONNECT NL80211_CMD_CONNECT
#define NL80211_ATTR_HT_CAPABILITY NL80211_ATTR_HT_CAPABILITY
#define NL80211_ATTR_BSS_BASIC_RATES NL80211_ATTR_BSS_BASIC_RATES
#define NL80211_ATTR_WIPHY_TXQ_PARAMS NL80211_ATTR_WIPHY_TXQ_PARAMS
#define NL80211_ATTR_WIPHY_FREQ NL80211_ATTR_WIPHY_FREQ
#define NL80211_ATTR_WIPHY_CHANNEL_TYPE NL80211_ATTR_WIPHY_CHANNEL_TYPE
#define NL80211_ATTR_MGMT_SUBTYPE NL80211_ATTR_MGMT_SUBTYPE
#define NL80211_ATTR_IE NL80211_ATTR_IE
#define NL80211_ATTR_REG_INITIATOR NL80211_ATTR_REG_INITIATOR
#define NL80211_ATTR_REG_TYPE NL80211_ATTR_REG_TYPE
#define NL80211_ATTR_FRAME NL80211_ATTR_FRAME
#define NL80211_ATTR_SSID NL80211_ATTR_SSID
#define NL80211_ATTR_AUTH_TYPE NL80211_ATTR_AUTH_TYPE
#define NL80211_ATTR_REASON_CODE NL80211_ATTR_REASON_CODE
#define NL80211_ATTR_CIPHER_SUITES_PAIRWISE NL80211_ATTR_CIPHER_SUITES_PAIRWISE
#define NL80211_ATTR_CIPHER_SUITE_GROUP NL80211_ATTR_CIPHER_SUITE_GROUP
#define NL80211_ATTR_WPA_VERSIONS NL80211_ATTR_WPA_VERSIONS
#define NL80211_ATTR_AKM_SUITES NL80211_ATTR_AKM_SUITES
#define NL80211_ATTR_KEY NL80211_ATTR_KEY
#define NL80211_ATTR_KEYS NL80211_ATTR_KEYS
#define NL80211_ATTR_FEATURE_FLAGS NL80211_ATTR_FEATURE_FLAGS

#define NL80211_WIPHY_NAME_MAXLEN		64

#define NL80211_MAX_SUPP_RATES			32
#define NL80211_MAX_SUPP_HT_RATES		77
#define NL80211_MAX_SUPP_REG_RULES		128
#define NL80211_TKIP_DATA_OFFSET_ENCR_KEY	0
#define NL80211_TKIP_DATA_OFFSET_TX_MIC_KEY	16
#define NL80211_TKIP_DATA_OFFSET_RX_MIC_KEY	24
#define NL80211_HT_CAPABILITY_LEN		26
#define NL80211_VHT_CAPABILITY_LEN		12
#define NL80211_HE_MIN_CAPABILITY_LEN           16
#define NL80211_HE_MAX_CAPABILITY_LEN           54
#define NL80211_MAX_NR_CIPHER_SUITES		5
#define NL80211_MAX_NR_AKM_SUITES		2

#define NL80211_MIN_REMAIN_ON_CHANNEL_TIME	10

/* default RSSI threshold for scan results if none specified. */
#define NL80211_SCAN_RSSI_THOLD_OFF		-300

#define NL80211_CQM_TXE_MAX_INTVL		1800

/**
 * enum nl80211_iftype - (virtual) interface types
 *
 * @NL80211_IFTYPE_UNSPECIFIED: unspecified type, driver decides
 * @NL80211_IFTYPE_ADHOC: independent BSS member
 * @NL80211_IFTYPE_STATION: managed BSS member
 * @NL80211_IFTYPE_AP: access point
 * @NL80211_IFTYPE_AP_VLAN: VLAN interface for access points; VLAN interfaces
 *	are a bit special in that they must always be tied to a pre-existing
 *	AP type interface.
 * @NL80211_IFTYPE_WDS: wireless distribution interface
 * @NL80211_IFTYPE_MONITOR: monitor interface receiving all frames
 * @NL80211_IFTYPE_MESH_POINT: mesh point
 * @NL80211_IFTYPE_P2P_CLIENT: P2P client
 * @NL80211_IFTYPE_P2P_GO: P2P group owner
 * @NL80211_IFTYPE_P2P_DEVICE: P2P device interface type, this is not a netdev
 *	and therefore can't be created in the normal ways, use the
 *	%NL80211_CMD_START_P2P_DEVICE and %NL80211_CMD_STOP_P2P_DEVICE
 *	commands to create and destroy one
 * @NL80211_IF_TYPE_OCB: Outside Context of a BSS
 *	This mode corresponds to the MIB variable dot11OCBActivated=true
 * @NL80211_IFTYPE_NAN: NAN device interface type (not a netdev)
 * @NL80211_IFTYPE_MAX: highest interface type number currently defined
 * @NUM_NL80211_IFTYPES: number of defined interface types
 *
 * These values are used with the %NL80211_ATTR_IFTYPE
 * to set the type of an interface.
 *
 */
enum nl80211_iftype {
	NL80211_IFTYPE_UNSPECIFIED,
	NL80211_IFTYPE_ADHOC,
	NL80211_IFTYPE_STATION,
	NL80211_IFTYPE_AP,
	NL80211_IFTYPE_AP_VLAN,
	NL80211_IFTYPE_WDS,
	NL80211_IFTYPE_MONITOR,
	NL80211_IFTYPE_MESH_POINT,
	NL80211_IFTYPE_P2P_CLIENT,
	NL80211_IFTYPE_P2P_GO,
	NL80211_IFTYPE_P2P_DEVICE,
	NL80211_IFTYPE_OCB,
	NL80211_IFTYPE_NAN,

	/* keep last */
	NUM_NL80211_IFTYPES,
	NL80211_IFTYPE_MAX = NUM_NL80211_IFTYPES - 1
};

/**
 * enum nl80211_sta_flags - station flags
 *
 * Station flags. When a station is added to an AP interface, it is
 * assumed to be already associated (and hence authenticated.)
 *
 * @__NL80211_STA_FLAG_INVALID: attribute number 0 is reserved
 * @NL80211_STA_FLAG_AUTHORIZED: station is authorized (802.1X)
 * @NL80211_STA_FLAG_SHORT_PREAMBLE: station is capable of receiving frames
 *	with short barker preamble
 * @NL80211_STA_FLAG_WME: station is WME/QoS capable
 * @NL80211_STA_FLAG_MFP: station uses management frame protection
 * @NL80211_STA_FLAG_AUTHENTICATED: station is authenticated
 * @NL80211_STA_FLAG_TDLS_PEER: station is a TDLS peer -- this flag should
 *	only be used in managed mode (even in the flags mask). Note that the
 *	flag can't be changed, it is only valid while adding a station, and
 *	attempts to change it will silently be ignored (rather than rejected
 *	as errors.)
 * @NL80211_STA_FLAG_ASSOCIATED: station is associated; used with drivers
 *	that support %NL80211_FEATURE_FULL_AP_CLIENT_STATE to transition a
 *	previously added station into associated state
 * @NL80211_STA_FLAG_MAX: highest station flag number currently defined
 * @__NL80211_STA_FLAG_AFTER_LAST: internal use
 */
enum nl80211_sta_flags {
	__NL80211_STA_FLAG_INVALID,
	NL80211_STA_FLAG_AUTHORIZED,
	NL80211_STA_FLAG_SHORT_PREAMBLE,
	NL80211_STA_FLAG_WME,
	NL80211_STA_FLAG_MFP,
	NL80211_STA_FLAG_AUTHENTICATED,
	NL80211_STA_FLAG_TDLS_PEER,
	NL80211_STA_FLAG_ASSOCIATED,

	/* keep last */
	__NL80211_STA_FLAG_AFTER_LAST,
	NL80211_STA_FLAG_MAX = __NL80211_STA_FLAG_AFTER_LAST - 1
};

/**
 * enum nl80211_sta_p2p_ps_status - station support of P2P PS
 *
 * @NL80211_P2P_PS_UNSUPPORTED: station doesn't support P2P PS mechanism
 * @@NL80211_P2P_PS_SUPPORTED: station supports P2P PS mechanism
 * @NUM_NL80211_P2P_PS_STATUS: number of values
 */
enum nl80211_sta_p2p_ps_status {
	NL80211_P2P_PS_UNSUPPORTED = 0,
	NL80211_P2P_PS_SUPPORTED,

	NUM_NL80211_P2P_PS_STATUS,
};

#define NL80211_STA_FLAG_MAX_OLD_API	NL80211_STA_FLAG_TDLS_PEER

/**
 * struct nl80211_sta_flag_update - station flags mask/set
 * @mask: mask of station flags to set
 * @set: which values to set them to
 *
 * Both mask and set contain bits as per &enum nl80211_sta_flags.
 */
struct nl80211_sta_flag_update {
	__u32 mask;
	__u32 set;
} __attribute__((packed));

/**
 * enum nl80211_he_gi - HE guard interval
 * @NL80211_RATE_INFO_HE_GI_0_8: 0.8 usec
 * @NL80211_RATE_INFO_HE_GI_1_6: 1.6 usec
 * @NL80211_RATE_INFO_HE_GI_3_2: 3.2 usec
 */
enum nl80211_he_gi {
	NL80211_RATE_INFO_HE_GI_0_8,
	NL80211_RATE_INFO_HE_GI_1_6,
	NL80211_RATE_INFO_HE_GI_3_2,
};

/**
 * enum nl80211_he_ltf - HE long training field
 * @NL80211_RATE_INFO_HE_1xLTF: 3.2 usec
 * @NL80211_RATE_INFO_HE_2xLTF: 6.4 usec
 * @NL80211_RATE_INFO_HE_4xLTF: 12.8 usec
 */
enum nl80211_he_ltf {
	NL80211_RATE_INFO_HE_1XLTF,
	NL80211_RATE_INFO_HE_2XLTF,
	NL80211_RATE_INFO_HE_4XLTF,
};

/**
 * enum nl80211_he_ru_alloc - HE RU allocation values
 * @NL80211_RATE_INFO_HE_RU_ALLOC_26: 26-tone RU allocation
 * @NL80211_RATE_INFO_HE_RU_ALLOC_52: 52-tone RU allocation
 * @NL80211_RATE_INFO_HE_RU_ALLOC_106: 106-tone RU allocation
 * @NL80211_RATE_INFO_HE_RU_ALLOC_242: 242-tone RU allocation
 * @NL80211_RATE_INFO_HE_RU_ALLOC_484: 484-tone RU allocation
 * @NL80211_RATE_INFO_HE_RU_ALLOC_996: 996-tone RU allocation
 * @NL80211_RATE_INFO_HE_RU_ALLOC_2x996: 2x996-tone RU allocation
 */
enum nl80211_he_ru_alloc {
	NL80211_RATE_INFO_HE_RU_ALLOC_26,
	NL80211_RATE_INFO_HE_RU_ALLOC_52,
	NL80211_RATE_INFO_HE_RU_ALLOC_106,
	NL80211_RATE_INFO_HE_RU_ALLOC_242,
	NL80211_RATE_INFO_HE_RU_ALLOC_484,
	NL80211_RATE_INFO_HE_RU_ALLOC_996,
	NL80211_RATE_INFO_HE_RU_ALLOC_2x996,
};

/**
 * enum nl80211_rate_info - bitrate information
 *
 * These attribute types are used with %NL80211_STA_INFO_TXRATE
 * when getting information about the bitrate of a station.
 * There are 2 attributes for bitrate, a legacy one that represents
 * a 16-bit value, and new one that represents a 32-bit value.
 * If the rate value fits into 16 bit, both attributes are reported
 * with the same value. If the rate is too high to fit into 16 bits
 * (>6.5535Gbps) only 32-bit attribute is included.
 * User space tools encouraged to use the 32-bit attribute and fall
 * back to the 16-bit one for compatibility with older kernels.
 *
 * @__NL80211_RATE_INFO_INVALID: attribute number 0 is reserved
 * @NL80211_RATE_INFO_BITRATE: total bitrate (u16, 100kbit/s)
 * @NL80211_RATE_INFO_MCS: mcs index for 802.11n (u8)
 * @NL80211_RATE_INFO_40_MHZ_WIDTH: 40 MHz dualchannel bitrate
 * @NL80211_RATE_INFO_SHORT_GI: 400ns guard interval
 * @NL80211_RATE_INFO_BITRATE32: total bitrate (u32, 100kbit/s)
 * @NL80211_RATE_INFO_MAX: highest rate_info number currently defined
 * @NL80211_RATE_INFO_VHT_MCS: MCS index for VHT (u8)
 * @NL80211_RATE_INFO_VHT_NSS: number of streams in VHT (u8)
 * @NL80211_RATE_INFO_80_MHZ_WIDTH: 80 MHz VHT rate
 * @NL80211_RATE_INFO_80P80_MHZ_WIDTH: unused - 80+80 is treated the
 *	same as 160 for purposes of the bitrates
 * @NL80211_RATE_INFO_160_MHZ_WIDTH: 160 MHz VHT rate
 * @NL80211_RATE_INFO_10_MHZ_WIDTH: 10 MHz width - note that this is
 *	a legacy rate and will be reported as the actual bitrate, i.e.
 *	half the base (20 MHz) rate
 * @NL80211_RATE_INFO_5_MHZ_WIDTH: 5 MHz width - note that this is
 *	a legacy rate and will be reported as the actual bitrate, i.e.
 *	a quarter of the base (20 MHz) rate
 * @NL80211_RATE_INFO_HE_MCS: HE MCS index (u8, 0-11)
 * @NL80211_RATE_INFO_HE_NSS: HE NSS value (u8, 1-8)
 * @NL80211_RATE_INFO_HE_GI: HE guard interval identifier
 *	(u8, see &enum nl80211_he_gi)
 * @NL80211_RATE_INFO_HE_DCM: HE DCM value (u8, 0/1)
 * @NL80211_RATE_INFO_RU_ALLOC: HE RU allocation, if not present then
 *	non-OFDMA was used (u8, see &enum nl80211_he_ru_alloc)
 * @__NL80211_RATE_INFO_AFTER_LAST: internal use
 */
enum nl80211_rate_info {
	__NL80211_RATE_INFO_INVALID,
	NL80211_RATE_INFO_BITRATE,
	NL80211_RATE_INFO_MCS,
	NL80211_RATE_INFO_40_MHZ_WIDTH,
	NL80211_RATE_INFO_SHORT_GI,
	NL80211_RATE_INFO_BITRATE32,
	NL80211_RATE_INFO_VHT_MCS,
	NL80211_RATE_INFO_VHT_NSS,
	NL80211_RATE_INFO_80_MHZ_WIDTH,
	NL80211_RATE_INFO_80P80_MHZ_WIDTH,
	NL80211_RATE_INFO_160_MHZ_WIDTH,
	NL80211_RATE_INFO_10_MHZ_WIDTH,
	NL80211_RATE_INFO_5_MHZ_WIDTH,
	NL80211_RATE_INFO_HE_MCS,
	NL80211_RATE_INFO_HE_NSS,
	NL80211_RATE_INFO_HE_GI,
	NL80211_RATE_INFO_HE_DCM,
	NL80211_RATE_INFO_HE_RU_ALLOC,

	/* keep last */
	__NL80211_RATE_INFO_AFTER_LAST,
	NL80211_RATE_INFO_MAX = __NL80211_RATE_INFO_AFTER_LAST - 1
};

/**
 * enum nl80211_sta_bss_param - BSS information collected by STA
 *
 * These attribute types are used with %NL80211_STA_INFO_BSS_PARAM
 * when getting information about the bitrate of a station.
 *
 * @__NL80211_STA_BSS_PARAM_INVALID: attribute number 0 is reserved
 * @NL80211_STA_BSS_PARAM_CTS_PROT: whether CTS protection is enabled (flag)
 * @NL80211_STA_BSS_PARAM_SHORT_PREAMBLE:  whether short preamble is enabled
 *	(flag)
 * @NL80211_STA_BSS_PARAM_SHORT_SLOT_TIME:  whether short slot time is enabled
 *	(flag)
 * @NL80211_STA_BSS_PARAM_DTIM_PERIOD: DTIM period for beaconing (u8)
 * @NL80211_STA_BSS_PARAM_BEACON_INTERVAL: Beacon interval (u16)
 * @NL80211_STA_BSS_PARAM_MAX: highest sta_bss_param number currently defined
 * @__NL80211_STA_BSS_PARAM_AFTER_LAST: internal use
 */
enum nl80211_sta_bss_param {
	__NL80211_STA_BSS_PARAM_INVALID,
	NL80211_STA_BSS_PARAM_CTS_PROT,
	NL80211_STA_BSS_PARAM_SHORT_PREAMBLE,
	NL80211_STA_BSS_PARAM_SHORT_SLOT_TIME,
	NL80211_STA_BSS_PARAM_DTIM_PERIOD,
	NL80211_STA_BSS_PARAM_BEACON_INTERVAL,

	/* keep last */
	__NL80211_STA_BSS_PARAM_AFTER_LAST,
	NL80211_STA_BSS_PARAM_MAX = __NL80211_STA_BSS_PARAM_AFTER_LAST - 1
};

/**
 * enum nl80211_sta_info - station information
 *
 * These attribute types are used with %NL80211_ATTR_STA_INFO
 * when getting information about a station.
 *
 * @__NL80211_STA_INFO_INVALID: attribute number 0 is reserved
 * @NL80211_STA_INFO_INACTIVE_TIME: time since last activity (u32, msecs)
 * @NL80211_STA_INFO_RX_BYTES: total received bytes (MPDU length)
 *	(u32, from this station)
 * @NL80211_STA_INFO_TX_BYTES: total transmitted bytes (MPDU length)
 *	(u32, to this station)
 * @NL80211_STA_INFO_RX_BYTES64: total received bytes (MPDU length)
 *	(u64, from this station)
 * @NL80211_STA_INFO_TX_BYTES64: total transmitted bytes (MPDU length)
 *	(u64, to this station)
 * @NL80211_STA_INFO_SIGNAL: signal strength of last received PPDU (u8, dBm)
 * @NL80211_STA_INFO_TX_BITRATE: current unicast tx rate, nested attribute
 * 	containing info as possible, see &enum nl80211_rate_info
 * @NL80211_STA_INFO_RX_PACKETS: total received packet (MSDUs and MMPDUs)
 *	(u32, from this station)
 * @NL80211_STA_INFO_TX_PACKETS: total transmitted packets (MSDUs and MMPDUs)
 *	(u32, to this station)
 * @NL80211_STA_INFO_TX_RETRIES: total retries (MPDUs) (u32, to this station)
 * @NL80211_STA_INFO_TX_FAILED: total failed packets (MPDUs)
 *	(u32, to this station)
 * @NL80211_STA_INFO_SIGNAL_AVG: signal strength average (u8, dBm)
 * @NL80211_STA_INFO_LLID: the station's mesh LLID
 * @NL80211_STA_INFO_PLID: the station's mesh PLID
 * @NL80211_STA_INFO_PLINK_STATE: peer link state for the station
 *	(see %enum nl80211_plink_state)
 * @NL80211_STA_INFO_RX_BITRATE: last unicast data frame rx rate, nested
 *	attribute, like NL80211_STA_INFO_TX_BITRATE.
 * @NL80211_STA_INFO_BSS_PARAM: current station's view of BSS, nested attribute
 *     containing info as possible, see &enum nl80211_sta_bss_param
 * @NL80211_STA_INFO_CONNECTED_TIME: time since the station is last connected
 * @NL80211_STA_INFO_STA_FLAGS: Contains a struct nl80211_sta_flag_update.
 * @NL80211_STA_INFO_BEACON_LOSS: count of times beacon loss was detected (u32)
 * @NL80211_STA_INFO_T_OFFSET: timing offset with respect to this STA (s64)
 * @NL80211_STA_INFO_LOCAL_PM: local mesh STA link-specific power mode
 * @NL80211_STA_INFO_PEER_PM: peer mesh STA link-specific power mode
 * @NL80211_STA_INFO_NONPEER_PM: neighbor mesh STA power save mode towards
 *	non-peer STA
 * @NL80211_STA_INFO_CHAIN_SIGNAL: per-chain signal strength of last PPDU
 *	Contains a nested array of signal strength attributes (u8, dBm)
 * @NL80211_STA_INFO_CHAIN_SIGNAL_AVG: per-chain signal strength average
 *	Same format as NL80211_STA_INFO_CHAIN_SIGNAL.
 * @NL80211_STA_EXPECTED_THROUGHPUT: expected throughput considering also the
 *	802.11 header (u32, kbps)
 * @NL80211_STA_INFO_RX_DROP_MISC: RX packets dropped for unspecified reasons
 *	(u64)
 * @NL80211_STA_INFO_BEACON_RX: number of beacons received from this peer (u64)
 * @NL80211_STA_INFO_BEACON_SIGNAL_AVG: signal strength average
 *	for beacons only (u8, dBm)
 * @NL80211_STA_INFO_TID_STATS: per-TID statistics (see &enum nl80211_tid_stats)
 *	This is a nested attribute where each the inner attribute number is the
 *	TID+1 and the special TID 16 (i.e. value 17) is used for non-QoS frames;
 *	each one of those is again nested with &enum nl80211_tid_stats
 *	attributes carrying the actual values.
 * @NL80211_STA_INFO_RX_DURATION: aggregate PPDU duration for all frames
 *	received from the station (u64, usec)
 * @NL80211_STA_INFO_PAD: attribute used for padding for 64-bit alignment
 * @NL80211_STA_INFO_ACK_SIGNAL: signal strength of the last ACK frame(u8, dBm)
 * @NL80211_STA_INFO_ACK_SIGNAL_AVG: avg signal strength of ACK frames (s8, dBm)
 * @NL80211_STA_INFO_RX_MPDUS: total number of received packets (MPDUs)
 *	(u32, from this station)
 * @NL80211_STA_INFO_FCS_ERROR_COUNT: total number of packets (MPDUs) received
 *	with an FCS error (u32, from this station). This count may not include
 *	some packets with an FCS error due to TA corruption. Hence this counter
 *	might not be fully accurate.
 * @NL80211_STA_INFO_CONNECTED_TO_GATE: set to true if STA has a path to a
 *	mesh gate (u8, 0 or 1)
 * @NL80211_STA_INFO_TX_DURATION: aggregate PPDU duration for all frames
 *	sent to the station (u64, usec)
 * @NL80211_STA_INFO_AIRTIME_WEIGHT: current airtime weight for station (u16)
 * @NL80211_STA_INFO_AIRTIME_LINK_METRIC: airtime link metric for mesh station
 * @NL80211_STA_INFO_ASSOC_AT_BOOTTIME: Timestamp (CLOCK_BOOTTIME, nanoseconds)
 *	of STA's association
 * @NL80211_STA_INFO_CONNECTED_TO_AS: set to true if STA has a path to a
 *	authentication server (u8, 0 or 1)
 * @__NL80211_STA_INFO_AFTER_LAST: internal
 * @NL80211_STA_INFO_MAX: highest possible station info attribute
 */
enum nl80211_sta_info {
	__NL80211_STA_INFO_INVALID,
	NL80211_STA_INFO_INACTIVE_TIME,
	NL80211_STA_INFO_RX_BYTES,
	NL80211_STA_INFO_TX_BYTES,
	NL80211_STA_INFO_LLID,
	NL80211_STA_INFO_PLID,
	NL80211_STA_INFO_PLINK_STATE,
	NL80211_STA_INFO_SIGNAL,
	NL80211_STA_INFO_TX_BITRATE,
	NL80211_STA_INFO_RX_PACKETS,
	NL80211_STA_INFO_TX_PACKETS,
	NL80211_STA_INFO_TX_RETRIES,
	NL80211_STA_INFO_TX_FAILED,
	NL80211_STA_INFO_SIGNAL_AVG,
	NL80211_STA_INFO_RX_BITRATE,
	NL80211_STA_INFO_BSS_PARAM,
	NL80211_STA_INFO_CONNECTED_TIME,
	NL80211_STA_INFO_STA_FLAGS,
	NL80211_STA_INFO_BEACON_LOSS,
	NL80211_STA_INFO_T_OFFSET,
	NL80211_STA_INFO_LOCAL_PM,
	NL80211_STA_INFO_PEER_PM,
	NL80211_STA_INFO_NONPEER_PM,
	NL80211_STA_INFO_RX_BYTES64,
	NL80211_STA_INFO_TX_BYTES64,
	NL80211_STA_INFO_CHAIN_SIGNAL,
	NL80211_STA_INFO_CHAIN_SIGNAL_AVG,
	NL80211_STA_INFO_EXPECTED_THROUGHPUT,
	NL80211_STA_INFO_RX_DROP_MISC,
	NL80211_STA_INFO_BEACON_RX,
	NL80211_STA_INFO_BEACON_SIGNAL_AVG,
	NL80211_STA_INFO_TID_STATS,
	NL80211_STA_INFO_RX_DURATION,
	NL80211_STA_INFO_PAD,
	NL80211_STA_INFO_ACK_SIGNAL,
	NL80211_STA_INFO_ACK_SIGNAL_AVG,
	NL80211_STA_INFO_RX_MPDUS,
	NL80211_STA_INFO_FCS_ERROR_COUNT,
	NL80211_STA_INFO_CONNECTED_TO_GATE,
	NL80211_STA_INFO_TX_DURATION,
	NL80211_STA_INFO_AIRTIME_WEIGHT,
	NL80211_STA_INFO_AIRTIME_LINK_METRIC,
	NL80211_STA_INFO_ASSOC_AT_BOOTTIME,
	NL80211_STA_INFO_CONNECTED_TO_AS,

	/* keep last */
	__NL80211_STA_INFO_AFTER_LAST,
	NL80211_STA_INFO_MAX = __NL80211_STA_INFO_AFTER_LAST - 1
};

/* we renamed this - stay compatible */
#define NL80211_STA_INFO_DATA_ACK_SIGNAL_AVG NL80211_STA_INFO_ACK_SIGNAL_AVG


/**
 * enum nl80211_tid_stats - per TID statistics attributes
 * @__NL80211_TID_STATS_INVALID: attribute number 0 is reserved
 * @NL80211_TID_STATS_RX_MSDU: number of MSDUs received (u64)
 * @NL80211_TID_STATS_TX_MSDU: number of MSDUs transmitted (or
 *	attempted to transmit; u64)
 * @NL80211_TID_STATS_TX_MSDU_RETRIES: number of retries for
 *	transmitted MSDUs (not counting the first attempt; u64)
 * @NL80211_TID_STATS_TX_MSDU_FAILED: number of failed transmitted
 *	MSDUs (u64)
 * @NL80211_TID_STATS_PAD: attribute used for padding for 64-bit alignment
 * @NL80211_TID_STATS_TXQ_STATS: TXQ stats (nested attribute)
 * @NUM_NL80211_TID_STATS: number of attributes here
 * @NL80211_TID_STATS_MAX: highest numbered attribute here
 */
enum nl80211_tid_stats {
	__NL80211_TID_STATS_INVALID,
	NL80211_TID_STATS_RX_MSDU,
	NL80211_TID_STATS_TX_MSDU,
	NL80211_TID_STATS_TX_MSDU_RETRIES,
	NL80211_TID_STATS_TX_MSDU_FAILED,
	NL80211_TID_STATS_PAD,
	NL80211_TID_STATS_TXQ_STATS,

	/* keep last */
	NUM_NL80211_TID_STATS,
	NL80211_TID_STATS_MAX = NUM_NL80211_TID_STATS - 1
};

/**
 * enum nl80211_txq_stats - per TXQ statistics attributes
 * @__NL80211_TXQ_STATS_INVALID: attribute number 0 is reserved
 * @NUM_NL80211_TXQ_STATS: number of attributes here
 * @NL80211_TXQ_STATS_BACKLOG_BYTES: number of bytes currently backlogged
 * @NL80211_TXQ_STATS_BACKLOG_PACKETS: number of packets currently
 *      backlogged
 * @NL80211_TXQ_STATS_FLOWS: total number of new flows seen
 * @NL80211_TXQ_STATS_DROPS: total number of packet drops
 * @NL80211_TXQ_STATS_ECN_MARKS: total number of packet ECN marks
 * @NL80211_TXQ_STATS_OVERLIMIT: number of drops due to queue space overflow
 * @NL80211_TXQ_STATS_OVERMEMORY: number of drops due to memory limit overflow
 *      (only for per-phy stats)
 * @NL80211_TXQ_STATS_COLLISIONS: number of hash collisions
 * @NL80211_TXQ_STATS_TX_BYTES: total number of bytes dequeued from TXQ
 * @NL80211_TXQ_STATS_TX_PACKETS: total number of packets dequeued from TXQ
 * @NL80211_TXQ_STATS_MAX_FLOWS: number of flow buckets for PHY
 * @NL80211_TXQ_STATS_MAX: highest numbered attribute here
 */
enum nl80211_txq_stats {
	__NL80211_TXQ_STATS_INVALID,
	NL80211_TXQ_STATS_BACKLOG_BYTES,
	NL80211_TXQ_STATS_BACKLOG_PACKETS,
	NL80211_TXQ_STATS_FLOWS,
	NL80211_TXQ_STATS_DROPS,
	NL80211_TXQ_STATS_ECN_MARKS,
	NL80211_TXQ_STATS_OVERLIMIT,
	NL80211_TXQ_STATS_OVERMEMORY,
	NL80211_TXQ_STATS_COLLISIONS,
	NL80211_TXQ_STATS_TX_BYTES,
	NL80211_TXQ_STATS_TX_PACKETS,
	NL80211_TXQ_STATS_MAX_FLOWS,

	/* keep last */
	NUM_NL80211_TXQ_STATS,
	NL80211_TXQ_STATS_MAX = NUM_NL80211_TXQ_STATS - 1
};

/**
 * enum nl80211_mpath_flags - nl80211 mesh path flags
 *
 * @NL80211_MPATH_FLAG_ACTIVE: the mesh path is active
 * @NL80211_MPATH_FLAG_RESOLVING: the mesh path discovery process is running
 * @NL80211_MPATH_FLAG_SN_VALID: the mesh path contains a valid SN
 * @NL80211_MPATH_FLAG_FIXED: the mesh path has been manually set
 * @NL80211_MPATH_FLAG_RESOLVED: the mesh path discovery process succeeded
 */
enum nl80211_mpath_flags {
	NL80211_MPATH_FLAG_ACTIVE =	1<<0,
	NL80211_MPATH_FLAG_RESOLVING =	1<<1,
	NL80211_MPATH_FLAG_SN_VALID =	1<<2,
	NL80211_MPATH_FLAG_FIXED =	1<<3,
	NL80211_MPATH_FLAG_RESOLVED =	1<<4,
};

/**
 * enum nl80211_mpath_info - mesh path information
 *
 * These attribute types are used with %NL80211_ATTR_MPATH_INFO when getting
 * information about a mesh path.
 *
 * @__NL80211_MPATH_INFO_INVALID: attribute number 0 is reserved
 * @NL80211_MPATH_INFO_FRAME_QLEN: number of queued frames for this destination
 * @NL80211_MPATH_INFO_SN: destination sequence number
 * @NL80211_MPATH_INFO_METRIC: metric (cost) of this mesh path
 * @NL80211_MPATH_INFO_EXPTIME: expiration time for the path, in msec from now
 * @NL80211_MPATH_INFO_FLAGS: mesh path flags, enumerated in
 * 	&enum nl80211_mpath_flags;
 * @NL80211_MPATH_INFO_DISCOVERY_TIMEOUT: total path discovery timeout, in msec
 * @NL80211_MPATH_INFO_DISCOVERY_RETRIES: mesh path discovery retries
 * @NL80211_MPATH_INFO_HOP_COUNT: hop count to destination
 * @NL80211_MPATH_INFO_PATH_CHANGE: total number of path changes to destination
 * @NL80211_MPATH_INFO_MAX: highest mesh path information attribute number
 *	currently defined
 * @__NL80211_MPATH_INFO_AFTER_LAST: internal use
 */
enum nl80211_mpath_info {
	__NL80211_MPATH_INFO_INVALID,
	NL80211_MPATH_INFO_FRAME_QLEN,
	NL80211_MPATH_INFO_SN,
	NL80211_MPATH_INFO_METRIC,
	NL80211_MPATH_INFO_EXPTIME,
	NL80211_MPATH_INFO_FLAGS,
	NL80211_MPATH_INFO_DISCOVERY_TIMEOUT,
	NL80211_MPATH_INFO_DISCOVERY_RETRIES,
	NL80211_MPATH_INFO_HOP_COUNT,
	NL80211_MPATH_INFO_PATH_CHANGE,

	/* keep last */
	__NL80211_MPATH_INFO_AFTER_LAST,
	NL80211_MPATH_INFO_MAX = __NL80211_MPATH_INFO_AFTER_LAST - 1
};

/**
 * enum nl80211_band_iftype_attr - Interface type data attributes
 *
 * @__NL80211_BAND_IFTYPE_ATTR_INVALID: attribute number 0 is reserved
 * @NL80211_BAND_IFTYPE_ATTR_IFTYPES: nested attribute containing a flag attribute
 *     for each interface type that supports the band data
 * @NL80211_BAND_IFTYPE_ATTR_HE_CAP_MAC: HE MAC capabilities as in HE
 *     capabilities IE
 * @NL80211_BAND_IFTYPE_ATTR_HE_CAP_PHY: HE PHY capabilities as in HE
 *     capabilities IE
 * @NL80211_BAND_IFTYPE_ATTR_HE_CAP_MCS_SET: HE supported NSS/MCS as in HE
 *     capabilities IE
 * @NL80211_BAND_IFTYPE_ATTR_HE_CAP_PPE: HE PPE thresholds information as
 *     defined in HE capabilities IE
 * @NL80211_BAND_IFTYPE_ATTR_MAX: highest band HE capability attribute currently
 *     defined
 * @NL80211_BAND_IFTYPE_ATTR_HE_6GHZ_CAPA: HE 6GHz band capabilities (__le16),
 *	given for all 6 GHz band channels
 * @NL80211_BAND_IFTYPE_ATTR_VENDOR_ELEMS: vendor element capabilities that are
 *	advertised on this band/for this iftype (binary)
 * @__NL80211_BAND_IFTYPE_ATTR_AFTER_LAST: internal use
 */
enum nl80211_band_iftype_attr {
	__NL80211_BAND_IFTYPE_ATTR_INVALID,

	NL80211_BAND_IFTYPE_ATTR_IFTYPES,
	NL80211_BAND_IFTYPE_ATTR_HE_CAP_MAC,
	NL80211_BAND_IFTYPE_ATTR_HE_CAP_PHY,
	NL80211_BAND_IFTYPE_ATTR_HE_CAP_MCS_SET,
	NL80211_BAND_IFTYPE_ATTR_HE_CAP_PPE,
	NL80211_BAND_IFTYPE_ATTR_HE_6GHZ_CAPA,
	NL80211_BAND_IFTYPE_ATTR_VENDOR_ELEMS,

	/* keep last */
	__NL80211_BAND_IFTYPE_ATTR_AFTER_LAST,
	NL80211_BAND_IFTYPE_ATTR_MAX = __NL80211_BAND_IFTYPE_ATTR_AFTER_LAST - 1
};

/**
 * enum nl80211_band_attr - band attributes
 * @__NL80211_BAND_ATTR_INVALID: attribute number 0 is reserved
 * @NL80211_BAND_ATTR_FREQS: supported frequencies in this band,
 *	an array of nested frequency attributes
 * @NL80211_BAND_ATTR_RATES: supported bitrates in this band,
 *	an array of nested bitrate attributes
 * @NL80211_BAND_ATTR_HT_MCS_SET: 16-byte attribute containing the MCS set as
 *	defined in 802.11n
 * @NL80211_BAND_ATTR_HT_CAPA: HT capabilities, as in the HT information IE
 * @NL80211_BAND_ATTR_HT_AMPDU_FACTOR: A-MPDU factor, as in 11n
 * @NL80211_BAND_ATTR_HT_AMPDU_DENSITY: A-MPDU density, as in 11n
 * @NL80211_BAND_ATTR_VHT_MCS_SET: 32-byte attribute containing the MCS set as
 *	defined in 802.11ac
 * @NL80211_BAND_ATTR_VHT_CAPA: VHT capabilities, as in the HT information IE
 * @NL80211_BAND_ATTR_IFTYPE_DATA: nested array attribute, with each entry using
 *	attributes from &enum nl80211_band_iftype_attr
 * @NL80211_BAND_ATTR_EDMG_CHANNELS: bitmap that indicates the 2.16 GHz
 *	channel(s) that are allowed to be used for EDMG transmissions.
 *	Defined by IEEE P802.11ay/D4.0 section 9.4.2.251.
 * @NL80211_BAND_ATTR_EDMG_BW_CONFIG: Channel BW Configuration subfield encodes
 *	the allowed channel bandwidth configurations.
 *	Defined by IEEE P802.11ay/D4.0 section 9.4.2.251, Table 13.
 * @NL80211_BAND_ATTR_MAX: highest band attribute currently defined
 * @__NL80211_BAND_ATTR_AFTER_LAST: internal use
 */
enum nl80211_band_attr {
	__NL80211_BAND_ATTR_INVALID,
	NL80211_BAND_ATTR_FREQS,
	NL80211_BAND_ATTR_RATES,

	NL80211_BAND_ATTR_HT_MCS_SET,
	NL80211_BAND_ATTR_HT_CAPA,
	NL80211_BAND_ATTR_HT_AMPDU_FACTOR,
	NL80211_BAND_ATTR_HT_AMPDU_DENSITY,

	NL80211_BAND_ATTR_VHT_MCS_SET,
	NL80211_BAND_ATTR_VHT_CAPA,
	NL80211_BAND_ATTR_IFTYPE_DATA,

	NL80211_BAND_ATTR_EDMG_CHANNELS,
	NL80211_BAND_ATTR_EDMG_BW_CONFIG,

	/* keep last */
	__NL80211_BAND_ATTR_AFTER_LAST,
	NL80211_BAND_ATTR_MAX = __NL80211_BAND_ATTR_AFTER_LAST - 1
};

#define NL80211_BAND_ATTR_HT_CAPA NL80211_BAND_ATTR_HT_CAPA

/**
 * enum nl80211_wmm_rule - regulatory wmm rule
 *
 * @__NL80211_WMMR_INVALID: attribute number 0 is reserved
 * @NL80211_WMMR_CW_MIN: Minimum contention window slot.
 * @NL80211_WMMR_CW_MAX: Maximum contention window slot.
 * @NL80211_WMMR_AIFSN: Arbitration Inter Frame Space.
 * @NL80211_WMMR_TXOP: Maximum allowed tx operation time.
 * @nl80211_WMMR_MAX: highest possible wmm rule.
 * @__NL80211_WMMR_LAST: Internal use.
 */
enum nl80211_wmm_rule {
	__NL80211_WMMR_INVALID,
	NL80211_WMMR_CW_MIN,
	NL80211_WMMR_CW_MAX,
	NL80211_WMMR_AIFSN,
	NL80211_WMMR_TXOP,

	/* keep last */
	__NL80211_WMMR_LAST,
	NL80211_WMMR_MAX = __NL80211_WMMR_LAST - 1
};

/**
 * enum nl80211_frequency_attr - frequency attributes
 * @__NL80211_FREQUENCY_ATTR_INVALID: attribute number 0 is reserved
 * @NL80211_FREQUENCY_ATTR_FREQ: Frequency in MHz
 * @NL80211_FREQUENCY_ATTR_DISABLED: Channel is disabled in current
 *	regulatory domain.
 * @NL80211_FREQUENCY_ATTR_NO_IR: no mechanisms that initiate radiation
 * 	are permitted on this channel, this includes sending probe
 * 	requests, or modes of operation that require beaconing.
 * @NL80211_FREQUENCY_ATTR_RADAR: Radar detection is mandatory
 *	on this channel in current regulatory domain.
 * @NL80211_FREQUENCY_ATTR_MAX_TX_POWER: Maximum transmission power in mBm
 *	(100 * dBm).
 * @NL80211_FREQUENCY_ATTR_DFS_STATE: current state for DFS
 *	(enum nl80211_dfs_state)
 * @NL80211_FREQUENCY_ATTR_DFS_TIME: time in miliseconds for how long
 *	this channel is in this DFS state.
 * @NL80211_FREQUENCY_ATTR_NO_HT40_MINUS: HT40- isn't possible with this
 *	channel as the control channel
 * @NL80211_FREQUENCY_ATTR_NO_HT40_PLUS: HT40+ isn't possible with this
 *	channel as the control channel
 * @NL80211_FREQUENCY_ATTR_NO_80MHZ: any 80 MHz channel using this channel
 *	as the primary or any of the secondary channels isn't possible,
 *	this includes 80+80 channels
 * @NL80211_FREQUENCY_ATTR_NO_160MHZ: any 160 MHz (but not 80+80) channel
 *	using this channel as the primary or any of the secondary channels
 *	isn't possible
 * @NL80211_FREQUENCY_ATTR_DFS_CAC_TIME: DFS CAC time in milliseconds.
 * @NL80211_FREQUENCY_ATTR_INDOOR_ONLY: Only indoor use is permitted on this
 *	channel. A channel that has the INDOOR_ONLY attribute can only be
 *	used when there is a clear assessment that the device is operating in
 *	an indoor surroundings, i.e., it is connected to AC power (and not
 *	through portable DC inverters) or is under the control of a master
 *	that is acting as an AP and is connected to AC power.
 * @NL80211_FREQUENCY_ATTR_IR_CONCURRENT: IR operation is allowed on this
 *	channel if it's connected concurrently to a BSS on the same channel on
 *	the 2 GHz band or to a channel in the same UNII band (on the 5 GHz
 *	band), and IEEE80211_CHAN_RADAR is not set. Instantiating a GO or TDLS
 *	off-channel on a channel that has the IR_CONCURRENT attribute set can be
 *	done when there is a clear assessment that the device is operating under
 *	the guidance of an authorized master, i.e., setting up a GO or TDLS
 *	off-channel while the device is also connected to an AP with DFS and
 *	radar detection on the UNII band (it is up to user-space, i.e.,
 *	wpa_supplicant to perform the required verifications). Using this
 *	attribute for IR is disallowed for master interfaces (IBSS, AP).
 * @NL80211_FREQUENCY_ATTR_NO_20MHZ: 20 MHz operation is not allowed
 *	on this channel in current regulatory domain.
 * @NL80211_FREQUENCY_ATTR_NO_10MHZ: 10 MHz operation is not allowed
 *	on this channel in current regulatory domain.
 * @NL80211_FREQUENCY_ATTR_WMM: this channel has wmm limitations.
 *	This is a nested attribute that contains the wmm limitation per AC.
 *	(see &enum nl80211_wmm_rule)
 * @NL80211_FREQUENCY_ATTR_NO_HE: HE operation is not allowed on this channel
 *	in current regulatory domain.
 * @NL80211_FREQUENCY_ATTR_OFFSET: frequency offset in KHz
 * @NL80211_FREQUENCY_ATTR_1MHZ: 1 MHz operation is allowed
 *	on this channel in current regulatory domain.
 * @NL80211_FREQUENCY_ATTR_2MHZ: 2 MHz operation is allowed
 *	on this channel in current regulatory domain.
 * @NL80211_FREQUENCY_ATTR_4MHZ: 4 MHz operation is allowed
 *	on this channel in current regulatory domain.
 * @NL80211_FREQUENCY_ATTR_8MHZ: 8 MHz operation is allowed
 *	on this channel in current regulatory domain.
 * @NL80211_FREQUENCY_ATTR_16MHZ: 16 MHz operation is allowed
 *	on this channel in current regulatory domain.
 * @NL80211_FREQUENCY_ATTR_MAX: highest frequency attribute number
 *	currently defined
 * @__NL80211_FREQUENCY_ATTR_AFTER_LAST: internal use
 *
 * See https://apps.fcc.gov/eas/comments/GetPublishedDocument.html?id=327&tn=528122
 * for more information on the FCC description of the relaxations allowed
 * by NL80211_FREQUENCY_ATTR_INDOOR_ONLY and
 * NL80211_FREQUENCY_ATTR_IR_CONCURRENT.
 */
enum nl80211_frequency_attr {
	__NL80211_FREQUENCY_ATTR_INVALID,
	NL80211_FREQUENCY_ATTR_FREQ,
	NL80211_FREQUENCY_ATTR_DISABLED,
	NL80211_FREQUENCY_ATTR_NO_IR,
	__NL80211_FREQUENCY_ATTR_NO_IBSS,
	NL80211_FREQUENCY_ATTR_RADAR,
	NL80211_FREQUENCY_ATTR_MAX_TX_POWER,
	NL80211_FREQUENCY_ATTR_DFS_STATE,
	NL80211_FREQUENCY_ATTR_DFS_TIME,
	NL80211_FREQUENCY_ATTR_NO_HT40_MINUS,
	NL80211_FREQUENCY_ATTR_NO_HT40_PLUS,
	NL80211_FREQUENCY_ATTR_NO_80MHZ,
	NL80211_FREQUENCY_ATTR_NO_160MHZ,
	NL80211_FREQUENCY_ATTR_DFS_CAC_TIME,
	NL80211_FREQUENCY_ATTR_INDOOR_ONLY,
	NL80211_FREQUENCY_ATTR_IR_CONCURRENT,
	NL80211_FREQUENCY_ATTR_NO_20MHZ,
	NL80211_FREQUENCY_ATTR_NO_10MHZ,
	NL80211_FREQUENCY_ATTR_WMM,
	NL80211_FREQUENCY_ATTR_NO_HE,
	NL80211_FREQUENCY_ATTR_OFFSET,
	NL80211_FREQUENCY_ATTR_1MHZ,
	NL80211_FREQUENCY_ATTR_2MHZ,
	NL80211_FREQUENCY_ATTR_4MHZ,
	NL80211_FREQUENCY_ATTR_8MHZ,
	NL80211_FREQUENCY_ATTR_16MHZ,

	/* keep last */
	__NL80211_FREQUENCY_ATTR_AFTER_LAST,
	NL80211_FREQUENCY_ATTR_MAX = __NL80211_FREQUENCY_ATTR_AFTER_LAST - 1
};

#define NL80211_FREQUENCY_ATTR_MAX_TX_POWER NL80211_FREQUENCY_ATTR_MAX_TX_POWER
#define NL80211_FREQUENCY_ATTR_PASSIVE_SCAN	NL80211_FREQUENCY_ATTR_NO_IR
#define NL80211_FREQUENCY_ATTR_NO_IBSS		NL80211_FREQUENCY_ATTR_NO_IR
#define NL80211_FREQUENCY_ATTR_NO_IR		NL80211_FREQUENCY_ATTR_NO_IR
#define NL80211_FREQUENCY_ATTR_GO_CONCURRENT \
					NL80211_FREQUENCY_ATTR_IR_CONCURRENT

/**
 * enum nl80211_bitrate_attr - bitrate attributes
 * @__NL80211_BITRATE_ATTR_INVALID: attribute number 0 is reserved
 * @NL80211_BITRATE_ATTR_RATE: Bitrate in units of 100 kbps
 * @NL80211_BITRATE_ATTR_2GHZ_SHORTPREAMBLE: Short preamble supported
 *	in 2.4 GHz band.
 * @NL80211_BITRATE_ATTR_MAX: highest bitrate attribute number
 *	currently defined
 * @__NL80211_BITRATE_ATTR_AFTER_LAST: internal use
 */
enum nl80211_bitrate_attr {
	__NL80211_BITRATE_ATTR_INVALID,
	NL80211_BITRATE_ATTR_RATE,
	NL80211_BITRATE_ATTR_2GHZ_SHORTPREAMBLE,

	/* keep last */
	__NL80211_BITRATE_ATTR_AFTER_LAST,
	NL80211_BITRATE_ATTR_MAX = __NL80211_BITRATE_ATTR_AFTER_LAST - 1
};

/**
 * enum nl80211_initiator - Indicates the initiator of a reg domain request
 * @NL80211_REGDOM_SET_BY_CORE: Core queried CRDA for a dynamic world
 * 	regulatory domain.
 * @NL80211_REGDOM_SET_BY_USER: User asked the wireless core to set the
 * 	regulatory domain.
 * @NL80211_REGDOM_SET_BY_DRIVER: a wireless drivers has hinted to the
 * 	wireless core it thinks its knows the regulatory domain we should be in.
 * @NL80211_REGDOM_SET_BY_COUNTRY_IE: the wireless core has received an
 * 	802.11 country information element with regulatory information it
 * 	thinks we should consider. cfg80211 only processes the country
 *	code from the IE, and relies on the regulatory domain information
 *	structure passed by userspace (CRDA) from our wireless-regdb.
 *	If a channel is enabled but the country code indicates it should
 *	be disabled we disable the channel and re-enable it upon disassociation.
 */
enum nl80211_reg_initiator {
	NL80211_REGDOM_SET_BY_CORE,
	NL80211_REGDOM_SET_BY_USER,
	NL80211_REGDOM_SET_BY_DRIVER,
	NL80211_REGDOM_SET_BY_COUNTRY_IE,
};

/**
 * enum nl80211_reg_type - specifies the type of regulatory domain
 * @NL80211_REGDOM_TYPE_COUNTRY: the regulatory domain set is one that pertains
 *	to a specific country. When this is set you can count on the
 *	ISO / IEC 3166 alpha2 country code being valid.
 * @NL80211_REGDOM_TYPE_WORLD: the regulatory set domain is the world regulatory
 * 	domain.
 * @NL80211_REGDOM_TYPE_CUSTOM_WORLD: the regulatory domain set is a custom
 * 	driver specific world regulatory domain. These do not apply system-wide
 * 	and are only applicable to the individual devices which have requested
 * 	them to be applied.
 * @NL80211_REGDOM_TYPE_INTERSECTION: the regulatory domain set is the product
 *	of an intersection between two regulatory domains -- the previously
 *	set regulatory domain on the system and the last accepted regulatory
 *	domain request to be processed.
 */
enum nl80211_reg_type {
	NL80211_REGDOM_TYPE_COUNTRY,
	NL80211_REGDOM_TYPE_WORLD,
	NL80211_REGDOM_TYPE_CUSTOM_WORLD,
	NL80211_REGDOM_TYPE_INTERSECTION,
};

/**
 * enum nl80211_reg_rule_attr - regulatory rule attributes
 * @__NL80211_REG_RULE_ATTR_INVALID: attribute number 0 is reserved
 * @NL80211_ATTR_REG_RULE_FLAGS: a set of flags which specify additional
 * 	considerations for a given frequency range. These are the
 * 	&enum nl80211_reg_rule_flags.
 * @NL80211_ATTR_FREQ_RANGE_START: starting frequencry for the regulatory
 * 	rule in KHz. This is not a center of frequency but an actual regulatory
 * 	band edge.
 * @NL80211_ATTR_FREQ_RANGE_END: ending frequency for the regulatory rule
 * 	in KHz. This is not a center a frequency but an actual regulatory
 * 	band edge.
 * @NL80211_ATTR_FREQ_RANGE_MAX_BW: maximum allowed bandwidth for this
 *	frequency range, in KHz.
 * @NL80211_ATTR_POWER_RULE_MAX_ANT_GAIN: the maximum allowed antenna gain
 * 	for a given frequency range. The value is in mBi (100 * dBi).
 * 	If you don't have one then don't send this.
 * @NL80211_ATTR_POWER_RULE_MAX_EIRP: the maximum allowed EIRP for
 * 	a given frequency range. The value is in mBm (100 * dBm).
 * @NL80211_ATTR_DFS_CAC_TIME: DFS CAC time in milliseconds.
 *	If not present or 0 default CAC time will be used.
 * @NL80211_REG_RULE_ATTR_MAX: highest regulatory rule attribute number
 *	currently defined
 * @__NL80211_REG_RULE_ATTR_AFTER_LAST: internal use
 */
enum nl80211_reg_rule_attr {
	__NL80211_REG_RULE_ATTR_INVALID,
	NL80211_ATTR_REG_RULE_FLAGS,

	NL80211_ATTR_FREQ_RANGE_START,
	NL80211_ATTR_FREQ_RANGE_END,
	NL80211_ATTR_FREQ_RANGE_MAX_BW,

	NL80211_ATTR_POWER_RULE_MAX_ANT_GAIN,
	NL80211_ATTR_POWER_RULE_MAX_EIRP,

	NL80211_ATTR_DFS_CAC_TIME,

	/* keep last */
	__NL80211_REG_RULE_ATTR_AFTER_LAST,
	NL80211_REG_RULE_ATTR_MAX = __NL80211_REG_RULE_ATTR_AFTER_LAST - 1
};

/**
 * enum nl80211_sched_scan_match_attr - scheduled scan match attributes
 * @__NL80211_SCHED_SCAN_MATCH_ATTR_INVALID: attribute number 0 is reserved
 * @NL80211_SCHED_SCAN_MATCH_ATTR_SSID: SSID to be used for matching,
 *	only report BSS with matching SSID.
 *	(This cannot be used together with BSSID.)
 * @NL80211_SCHED_SCAN_MATCH_ATTR_RSSI: RSSI threshold (in dBm) for reporting a
 *	BSS in scan results. Filtering is turned off if not specified. Note that
 *	if this attribute is in a match set of its own, then it is treated as
 *	the default value for all matchsets with an SSID, rather than being a
 *	matchset of its own without an RSSI filter. This is due to problems with
 *	how this API was implemented in the past. Also, due to the same problem,
 *	the only way to create a matchset with only an RSSI filter (with this
 *	attribute) is if there's only a single matchset with the RSSI attribute.
 * @NL80211_SCHED_SCAN_MATCH_ATTR_RELATIVE_RSSI: Flag indicating whether
 *	%NL80211_SCHED_SCAN_MATCH_ATTR_RSSI to be used as absolute RSSI or
 *	relative to current bss's RSSI.
 * @NL80211_SCHED_SCAN_MATCH_ATTR_RSSI_ADJUST: When present the RSSI level for
 *	BSS-es in the specified band is to be adjusted before doing
 *	RSSI-based BSS selection. The attribute value is a packed structure
 *	value as specified by &struct nl80211_bss_select_rssi_adjust.
 * @NL80211_SCHED_SCAN_MATCH_ATTR_BSSID: BSSID to be used for matching
 *	(this cannot be used together with SSID).
 * @NL80211_SCHED_SCAN_MATCH_PER_BAND_RSSI: Nested attribute that carries the
 *	band specific minimum rssi thresholds for the bands defined in
 *	enum nl80211_band. The minimum rssi threshold value(s32) specific to a
 *	band shall be encapsulated in attribute with type value equals to one
 *	of the NL80211_BAND_* defined in enum nl80211_band. For example, the
 *	minimum rssi threshold value for 2.4GHZ band shall be encapsulated
 *	within an attribute of type NL80211_BAND_2GHZ. And one or more of such
 *	attributes will be nested within this attribute.
 * @NL80211_SCHED_SCAN_MATCH_ATTR_MAX: highest scheduled scan filter
 *	attribute number currently defined
 * @__NL80211_SCHED_SCAN_MATCH_ATTR_AFTER_LAST: internal use
 */
enum nl80211_sched_scan_match_attr {
	__NL80211_SCHED_SCAN_MATCH_ATTR_INVALID,

	NL80211_SCHED_SCAN_MATCH_ATTR_SSID,
	NL80211_SCHED_SCAN_MATCH_ATTR_RSSI,
	NL80211_SCHED_SCAN_MATCH_ATTR_RELATIVE_RSSI,
	NL80211_SCHED_SCAN_MATCH_ATTR_RSSI_ADJUST,
	NL80211_SCHED_SCAN_MATCH_ATTR_BSSID,
	NL80211_SCHED_SCAN_MATCH_PER_BAND_RSSI,

	/* keep last */
	__NL80211_SCHED_SCAN_MATCH_ATTR_AFTER_LAST,
	NL80211_SCHED_SCAN_MATCH_ATTR_MAX =
		__NL80211_SCHED_SCAN_MATCH_ATTR_AFTER_LAST - 1
};

/* only for backward compatibility */
#define NL80211_ATTR_SCHED_SCAN_MATCH_SSID NL80211_SCHED_SCAN_MATCH_ATTR_SSID

/**
 * enum nl80211_reg_rule_flags - regulatory rule flags
 *
 * @NL80211_RRF_NO_OFDM: OFDM modulation not allowed
 * @NL80211_RRF_NO_CCK: CCK modulation not allowed
 * @NL80211_RRF_NO_INDOOR: indoor operation not allowed
 * @NL80211_RRF_NO_OUTDOOR: outdoor operation not allowed
 * @NL80211_RRF_DFS: DFS support is required to be used
 * @NL80211_RRF_PTP_ONLY: this is only for Point To Point links
 * @NL80211_RRF_PTMP_ONLY: this is only for Point To Multi Point links
 * @NL80211_RRF_NO_IR: no mechanisms that initiate radiation are allowed,
 * 	this includes probe requests or modes of operation that require
 * 	beaconing.
 * @NL80211_RRF_AUTO_BW: maximum available bandwidth should be calculated
 *	base on contiguous rules and wider channels will be allowed to cross
 *	multiple contiguous/overlapping frequency ranges.
 * @NL80211_RRF_IR_CONCURRENT: See %NL80211_FREQUENCY_ATTR_IR_CONCURRENT
 * @NL80211_RRF_NO_HT40MINUS: channels can't be used in HT40- operation
 * @NL80211_RRF_NO_HT40PLUS: channels can't be used in HT40+ operation
 * @NL80211_RRF_NO_80MHZ: 80MHz operation not allowed
 * @NL80211_RRF_NO_160MHZ: 160MHz operation not allowed
 * @NL80211_RRF_NO_HE: HE operation not allowed
 */
enum nl80211_reg_rule_flags {
	NL80211_RRF_NO_OFDM		= 1<<0,
	NL80211_RRF_NO_CCK		= 1<<1,
	NL80211_RRF_NO_INDOOR		= 1<<2,
	NL80211_RRF_NO_OUTDOOR		= 1<<3,
	NL80211_RRF_DFS			= 1<<4,
	NL80211_RRF_PTP_ONLY		= 1<<5,
	NL80211_RRF_PTMP_ONLY		= 1<<6,
	NL80211_RRF_NO_IR		= 1<<7,
	__NL80211_RRF_NO_IBSS		= 1<<8,
	NL80211_RRF_AUTO_BW		= 1<<11,
	NL80211_RRF_IR_CONCURRENT	= 1<<12,
	NL80211_RRF_NO_HT40MINUS	= 1<<13,
	NL80211_RRF_NO_HT40PLUS		= 1<<14,
	NL80211_RRF_NO_80MHZ		= 1<<15,
	NL80211_RRF_NO_160MHZ		= 1<<16,
	NL80211_RRF_NO_HE		= 1<<17,
};

#define NL80211_RRF_PASSIVE_SCAN	NL80211_RRF_NO_IR
#define NL80211_RRF_NO_IBSS		NL80211_RRF_NO_IR
#define NL80211_RRF_NO_IR		NL80211_RRF_NO_IR
#define NL80211_RRF_NO_HT40		(NL80211_RRF_NO_HT40MINUS |\
					 NL80211_RRF_NO_HT40PLUS)
#define NL80211_RRF_GO_CONCURRENT	NL80211_RRF_IR_CONCURRENT

/* For backport compatibility with older userspace */
#define NL80211_RRF_NO_IR_ALL		(NL80211_RRF_NO_IR | __NL80211_RRF_NO_IBSS)

/**
 * enum nl80211_dfs_regions - regulatory DFS regions
 *
 * @NL80211_DFS_UNSET: Country has no DFS master region specified
 * @NL80211_DFS_FCC: Country follows DFS master rules from FCC
 * @NL80211_DFS_ETSI: Country follows DFS master rules from ETSI
 * @NL80211_DFS_JP: Country follows DFS master rules from JP/MKK/Telec
 */
enum nl80211_dfs_regions {
	NL80211_DFS_UNSET	= 0,
	NL80211_DFS_FCC		= 1,
	NL80211_DFS_ETSI	= 2,
	NL80211_DFS_JP		= 3,
};

/**
 * enum nl80211_user_reg_hint_type - type of user regulatory hint
 *
 * @NL80211_USER_REG_HINT_USER: a user sent the hint. This is always
 *	assumed if the attribute is not set.
 * @NL80211_USER_REG_HINT_CELL_BASE: the hint comes from a cellular
 *	base station. Device drivers that have been tested to work
 *	properly to support this type of hint can enable these hints
 *	by setting the NL80211_FEATURE_CELL_BASE_REG_HINTS feature
 *	capability on the struct wiphy. The wireless core will
 *	ignore all cell base station hints until at least one device
 *	present has been registered with the wireless core that
 *	has listed NL80211_FEATURE_CELL_BASE_REG_HINTS as a
 *	supported feature.
 * @NL80211_USER_REG_HINT_INDOOR: a user sent an hint indicating that the
 *	platform is operating in an indoor environment.
 */
enum nl80211_user_reg_hint_type {
	NL80211_USER_REG_HINT_USER	= 0,
	NL80211_USER_REG_HINT_CELL_BASE = 1,
	NL80211_USER_REG_HINT_INDOOR    = 2,
};

/**
 * enum nl80211_survey_info - survey information
 *
 * These attribute types are used with %NL80211_ATTR_SURVEY_INFO
 * when getting information about a survey.
 *
 * @__NL80211_SURVEY_INFO_INVALID: attribute number 0 is reserved
 * @NL80211_SURVEY_INFO_FREQUENCY: center frequency of channel
 * @NL80211_SURVEY_INFO_NOISE: noise level of channel (u8, dBm)
 * @NL80211_SURVEY_INFO_IN_USE: channel is currently being used
 * @NL80211_SURVEY_INFO_TIME: amount of time (in ms) that the radio
 *	was turned on (on channel or globally)
 * @NL80211_SURVEY_INFO_TIME_BUSY: amount of the time the primary
 *	channel was sensed busy (either due to activity or energy detect)
 * @NL80211_SURVEY_INFO_TIME_EXT_BUSY: amount of time the extension
 *	channel was sensed busy
 * @NL80211_SURVEY_INFO_TIME_RX: amount of time the radio spent
 *	receiving data (on channel or globally)
 * @NL80211_SURVEY_INFO_TIME_TX: amount of time the radio spent
 *	transmitting data (on channel or globally)
 * @NL80211_SURVEY_INFO_TIME_SCAN: time the radio spent for scan
 *	(on this channel or globally)
 * @NL80211_SURVEY_INFO_PAD: attribute used for padding for 64-bit alignment
 * @NL80211_SURVEY_INFO_TIME_BSS_RX: amount of time the radio spent
 *	receiving frames destined to the local BSS
 * @NL80211_SURVEY_INFO_MAX: highest survey info attribute number
 *	currently defined
 * @NL80211_SURVEY_INFO_FREQUENCY_OFFSET: center frequency offset in KHz
 * @__NL80211_SURVEY_INFO_AFTER_LAST: internal use
 */
enum nl80211_survey_info {
	__NL80211_SURVEY_INFO_INVALID,
	NL80211_SURVEY_INFO_FREQUENCY,
	NL80211_SURVEY_INFO_NOISE,
	NL80211_SURVEY_INFO_IN_USE,
	NL80211_SURVEY_INFO_TIME,
	NL80211_SURVEY_INFO_TIME_BUSY,
	NL80211_SURVEY_INFO_TIME_EXT_BUSY,
	NL80211_SURVEY_INFO_TIME_RX,
	NL80211_SURVEY_INFO_TIME_TX,
	NL80211_SURVEY_INFO_TIME_SCAN,
	NL80211_SURVEY_INFO_PAD,
	NL80211_SURVEY_INFO_TIME_BSS_RX,
	NL80211_SURVEY_INFO_FREQUENCY_OFFSET,

	/* keep last */
	__NL80211_SURVEY_INFO_AFTER_LAST,
	NL80211_SURVEY_INFO_MAX = __NL80211_SURVEY_INFO_AFTER_LAST - 1
};

/* keep old names for compatibility */
#define NL80211_SURVEY_INFO_CHANNEL_TIME		NL80211_SURVEY_INFO_TIME
#define NL80211_SURVEY_INFO_CHANNEL_TIME_BUSY		NL80211_SURVEY_INFO_TIME_BUSY
#define NL80211_SURVEY_INFO_CHANNEL_TIME_EXT_BUSY	NL80211_SURVEY_INFO_TIME_EXT_BUSY
#define NL80211_SURVEY_INFO_CHANNEL_TIME_RX		NL80211_SURVEY_INFO_TIME_RX
#define NL80211_SURVEY_INFO_CHANNEL_TIME_TX		NL80211_SURVEY_INFO_TIME_TX

/**
 * enum nl80211_mntr_flags - monitor configuration flags
 *
 * Monitor configuration flags.
 *
 * @__NL80211_MNTR_FLAG_INVALID: reserved
 *
 * @NL80211_MNTR_FLAG_FCSFAIL: pass frames with bad FCS
 * @NL80211_MNTR_FLAG_PLCPFAIL: pass frames with bad PLCP
 * @NL80211_MNTR_FLAG_CONTROL: pass control frames
 * @NL80211_MNTR_FLAG_OTHER_BSS: disable BSSID filtering
 * @NL80211_MNTR_FLAG_COOK_FRAMES: report frames after processing.
 *	overrides all other flags.
 * @NL80211_MNTR_FLAG_ACTIVE: use the configured MAC address
 *	and ACK incoming unicast packets.
 *
 * @__NL80211_MNTR_FLAG_AFTER_LAST: internal use
 * @NL80211_MNTR_FLAG_MAX: highest possible monitor flag
 */
enum nl80211_mntr_flags {
	__NL80211_MNTR_FLAG_INVALID,
	NL80211_MNTR_FLAG_FCSFAIL,
	NL80211_MNTR_FLAG_PLCPFAIL,
	NL80211_MNTR_FLAG_CONTROL,
	NL80211_MNTR_FLAG_OTHER_BSS,
	NL80211_MNTR_FLAG_COOK_FRAMES,
	NL80211_MNTR_FLAG_ACTIVE,

	/* keep last */
	__NL80211_MNTR_FLAG_AFTER_LAST,
	NL80211_MNTR_FLAG_MAX = __NL80211_MNTR_FLAG_AFTER_LAST - 1
};

/**
 * enum nl80211_mesh_power_mode - mesh power save modes
 *
 * @NL80211_MESH_POWER_UNKNOWN: The mesh power mode of the mesh STA is
 *	not known or has not been set yet.
 * @NL80211_MESH_POWER_ACTIVE: Active mesh power mode. The mesh STA is
 *	in Awake state all the time.
 * @NL80211_MESH_POWER_LIGHT_SLEEP: Light sleep mode. The mesh STA will
 *	alternate between Active and Doze states, but will wake up for
 *	neighbor's beacons.
 * @NL80211_MESH_POWER_DEEP_SLEEP: Deep sleep mode. The mesh STA will
 *	alternate between Active and Doze states, but may not wake up
 *	for neighbor's beacons.
 *
 * @__NL80211_MESH_POWER_AFTER_LAST - internal use
 * @NL80211_MESH_POWER_MAX - highest possible power save level
 */

enum nl80211_mesh_power_mode {
	NL80211_MESH_POWER_UNKNOWN,
	NL80211_MESH_POWER_ACTIVE,
	NL80211_MESH_POWER_LIGHT_SLEEP,
	NL80211_MESH_POWER_DEEP_SLEEP,

	__NL80211_MESH_POWER_AFTER_LAST,
	NL80211_MESH_POWER_MAX = __NL80211_MESH_POWER_AFTER_LAST - 1
};

/**
 * enum nl80211_meshconf_params - mesh configuration parameters
 *
 * Mesh configuration parameters. These can be changed while the mesh is
 * active.
 *
 * @__NL80211_MESHCONF_INVALID: internal use
 *
 * @NL80211_MESHCONF_RETRY_TIMEOUT: specifies the initial retry timeout in
 *	millisecond units, used by the Peer Link Open message
 *
 * @NL80211_MESHCONF_CONFIRM_TIMEOUT: specifies the initial confirm timeout, in
 *	millisecond units, used by the peer link management to close a peer link
 *
 * @NL80211_MESHCONF_HOLDING_TIMEOUT: specifies the holding timeout, in
 *	millisecond units
 *
 * @NL80211_MESHCONF_MAX_PEER_LINKS: maximum number of peer links allowed
 *	on this mesh interface
 *
 * @NL80211_MESHCONF_MAX_RETRIES: specifies the maximum number of peer link
 *	open retries that can be sent to establish a new peer link instance in a
 *	mesh
 *
 * @NL80211_MESHCONF_TTL: specifies the value of TTL field set at a source mesh
 *	point.
 *
 * @NL80211_MESHCONF_AUTO_OPEN_PLINKS: whether we should automatically open
 *	peer links when we detect compatible mesh peers. Disabled if
 *	@NL80211_MESH_SETUP_USERSPACE_MPM or @NL80211_MESH_SETUP_USERSPACE_AMPE are
 *	set.
 *
 * @NL80211_MESHCONF_HWMP_MAX_PREQ_RETRIES: the number of action frames
 *	containing a PREQ that an MP can send to a particular destination (path
 *	target)
 *
 * @NL80211_MESHCONF_PATH_REFRESH_TIME: how frequently to refresh mesh paths
 *	(in milliseconds)
 *
 * @NL80211_MESHCONF_MIN_DISCOVERY_TIMEOUT: minimum length of time to wait
 *	until giving up on a path discovery (in milliseconds)
 *
 * @NL80211_MESHCONF_HWMP_ACTIVE_PATH_TIMEOUT: The time (in TUs) for which mesh
 *	points receiving a PREQ shall consider the forwarding information from
 *	the root to be valid. (TU = time unit)
 *
 * @NL80211_MESHCONF_HWMP_PREQ_MIN_INTERVAL: The minimum interval of time (in
 *	TUs) during which an MP can send only one action frame containing a PREQ
 *	reference element
 *
 * @NL80211_MESHCONF_HWMP_NET_DIAM_TRVS_TIME: The interval of time (in TUs)
 *	that it takes for an HWMP information element to propagate across the
 *	mesh
 *
 * @NL80211_MESHCONF_HWMP_ROOTMODE: whether root mode is enabled or not
 *
 * @NL80211_MESHCONF_ELEMENT_TTL: specifies the value of TTL field set at a
 *	source mesh point for path selection elements.
 *
 * @NL80211_MESHCONF_HWMP_RANN_INTERVAL:  The interval of time (in TUs) between
 *	root announcements are transmitted.
 *
 * @NL80211_MESHCONF_GATE_ANNOUNCEMENTS: Advertise that this mesh station has
 *	access to a broader network beyond the MBSS.  This is done via Root
 *	Announcement frames.
 *
 * @NL80211_MESHCONF_HWMP_PERR_MIN_INTERVAL: The minimum interval of time (in
 *	TUs) during which a mesh STA can send only one Action frame containing a
 *	PERR element.
 *
 * @NL80211_MESHCONF_FORWARDING: set Mesh STA as forwarding or non-forwarding
 *	or forwarding entity (default is TRUE - forwarding entity)
 *
 * @NL80211_MESHCONF_RSSI_THRESHOLD: RSSI threshold in dBm. This specifies the
 *	threshold for average signal strength of candidate station to establish
 *	a peer link.
 *
 * @NL80211_MESHCONF_SYNC_OFFSET_MAX_NEIGHBOR: maximum number of neighbors
 *	to synchronize to for 11s default synchronization method
 *	(see 11C.12.2.2)
 *
 * @NL80211_MESHCONF_HT_OPMODE: set mesh HT protection mode.
 *
 * @NL80211_MESHCONF_ATTR_MAX: highest possible mesh configuration attribute
 *
 * @NL80211_MESHCONF_HWMP_PATH_TO_ROOT_TIMEOUT: The time (in TUs) for
 *	which mesh STAs receiving a proactive PREQ shall consider the forwarding
 *	information to the root mesh STA to be valid.
 *
 * @NL80211_MESHCONF_HWMP_ROOT_INTERVAL: The interval of time (in TUs) between
 *	proactive PREQs are transmitted.
 *
 * @NL80211_MESHCONF_HWMP_CONFIRMATION_INTERVAL: The minimum interval of time
 *	(in TUs) during which a mesh STA can send only one Action frame
 *	containing a PREQ element for root path confirmation.
 *
 * @NL80211_MESHCONF_POWER_MODE: Default mesh power mode for new peer links.
 *	type &enum nl80211_mesh_power_mode (u32)
 *
 * @NL80211_MESHCONF_AWAKE_WINDOW: awake window duration (in TUs)
 *
 * @NL80211_MESHCONF_PLINK_TIMEOUT: If no tx activity is seen from a STA we've
 *	established peering with for longer than this time (in seconds), then
 *	remove it from the STA's list of peers. You may set this to 0 to disable
 *	the removal of the STA. Default is 30 minutes.
 *
 * @NL80211_MESHCONF_CONNECTED_TO_GATE: If set to true then this mesh STA
 *	will advertise that it is connected to a gate in the mesh formation
 *	field.  If left unset then the mesh formation field will only
 *	advertise such if there is an active root mesh path.
 *
 * @NL80211_MESHCONF_NOLEARN: Try to avoid multi-hop path discovery (e.g.
 *      PREQ/PREP for HWMP) if the destination is a direct neighbor. Note that
 *      this might not be the optimal decision as a multi-hop route might be
 *      better. So if using this setting you will likely also want to disable
 *      dot11MeshForwarding and use another mesh routing protocol on top.
 *
 * @NL80211_MESHCONF_CONNECTED_TO_AS: If set to true then this mesh STA
 *	will advertise that it is connected to a authentication server
 *	in the mesh formation field.
 *
 * @__NL80211_MESHCONF_ATTR_AFTER_LAST: internal use
 */
enum nl80211_meshconf_params {
	__NL80211_MESHCONF_INVALID,
	NL80211_MESHCONF_RETRY_TIMEOUT,
	NL80211_MESHCONF_CONFIRM_TIMEOUT,
	NL80211_MESHCONF_HOLDING_TIMEOUT,
	NL80211_MESHCONF_MAX_PEER_LINKS,
	NL80211_MESHCONF_MAX_RETRIES,
	NL80211_MESHCONF_TTL,
	NL80211_MESHCONF_AUTO_OPEN_PLINKS,
	NL80211_MESHCONF_HWMP_MAX_PREQ_RETRIES,
	NL80211_MESHCONF_PATH_REFRESH_TIME,
	NL80211_MESHCONF_MIN_DISCOVERY_TIMEOUT,
	NL80211_MESHCONF_HWMP_ACTIVE_PATH_TIMEOUT,
	NL80211_MESHCONF_HWMP_PREQ_MIN_INTERVAL,
	NL80211_MESHCONF_HWMP_NET_DIAM_TRVS_TIME,
	NL80211_MESHCONF_HWMP_ROOTMODE,
	NL80211_MESHCONF_ELEMENT_TTL,
	NL80211_MESHCONF_HWMP_RANN_INTERVAL,
	NL80211_MESHCONF_GATE_ANNOUNCEMENTS,
	NL80211_MESHCONF_HWMP_PERR_MIN_INTERVAL,
	NL80211_MESHCONF_FORWARDING,
	NL80211_MESHCONF_RSSI_THRESHOLD,
	NL80211_MESHCONF_SYNC_OFFSET_MAX_NEIGHBOR,
	NL80211_MESHCONF_HT_OPMODE,
	NL80211_MESHCONF_HWMP_PATH_TO_ROOT_TIMEOUT,
	NL80211_MESHCONF_HWMP_ROOT_INTERVAL,
	NL80211_MESHCONF_HWMP_CONFIRMATION_INTERVAL,
	NL80211_MESHCONF_POWER_MODE,
	NL80211_MESHCONF_AWAKE_WINDOW,
	NL80211_MESHCONF_PLINK_TIMEOUT,
	NL80211_MESHCONF_CONNECTED_TO_GATE,
	NL80211_MESHCONF_NOLEARN,
	NL80211_MESHCONF_CONNECTED_TO_AS,

	/* keep last */
	__NL80211_MESHCONF_ATTR_AFTER_LAST,
	NL80211_MESHCONF_ATTR_MAX = __NL80211_MESHCONF_ATTR_AFTER_LAST - 1
};

/**
 * enum nl80211_mesh_setup_params - mesh setup parameters
 *
 * Mesh setup parameters.  These are used to start/join a mesh and cannot be
 * changed while the mesh is active.
 *
 * @__NL80211_MESH_SETUP_INVALID: Internal use
 *
 * @NL80211_MESH_SETUP_ENABLE_VENDOR_PATH_SEL: Enable this option to use a
 *	vendor specific path selection algorithm or disable it to use the
 *	default HWMP.
 *
 * @NL80211_MESH_SETUP_ENABLE_VENDOR_METRIC: Enable this option to use a
 *	vendor specific path metric or disable it to use the default Airtime
 *	metric.
 *
 * @NL80211_MESH_SETUP_IE: Information elements for this mesh, for instance, a
 *	robust security network ie, or a vendor specific information element
 *	that vendors will use to identify the path selection methods and
 *	metrics in use.
 *
 * @NL80211_MESH_SETUP_USERSPACE_AUTH: Enable this option if an authentication
 *	daemon will be authenticating mesh candidates.
 *
 * @NL80211_MESH_SETUP_USERSPACE_AMPE: Enable this option if an authentication
 *	daemon will be securing peer link frames.  AMPE is a secured version of
 *	Mesh Peering Management (MPM) and is implemented with the assistance of
 *	a userspace daemon.  When this flag is set, the kernel will send peer
 *	management frames to a userspace daemon that will implement AMPE
 *	functionality (security capabilities selection, key confirmation, and
 *	key management).  When the flag is unset (default), the kernel can
 *	autonomously complete (unsecured) mesh peering without the need of a
 *	userspace daemon.
 *
 * @NL80211_MESH_SETUP_ENABLE_VENDOR_SYNC: Enable this option to use a
 *	vendor specific synchronization method or disable it to use the default
 *	neighbor offset synchronization
 *
 * @NL80211_MESH_SETUP_USERSPACE_MPM: Enable this option if userspace will
 *	implement an MPM which handles peer allocation and state.
 *
 * @NL80211_MESH_SETUP_AUTH_PROTOCOL: Inform the kernel of the authentication
 *	method (u8, as defined in IEEE 8.4.2.100.6, e.g. 0x1 for SAE).
 *	Default is no authentication method required.
 *
 * @NL80211_MESH_SETUP_ATTR_MAX: highest possible mesh setup attribute number
 *
 * @__NL80211_MESH_SETUP_ATTR_AFTER_LAST: Internal use
 */
enum nl80211_mesh_setup_params {
	__NL80211_MESH_SETUP_INVALID,
	NL80211_MESH_SETUP_ENABLE_VENDOR_PATH_SEL,
	NL80211_MESH_SETUP_ENABLE_VENDOR_METRIC,
	NL80211_MESH_SETUP_IE,
	NL80211_MESH_SETUP_USERSPACE_AUTH,
	NL80211_MESH_SETUP_USERSPACE_AMPE,
	NL80211_MESH_SETUP_ENABLE_VENDOR_SYNC,
	NL80211_MESH_SETUP_USERSPACE_MPM,
	NL80211_MESH_SETUP_AUTH_PROTOCOL,

	/* keep last */
	__NL80211_MESH_SETUP_ATTR_AFTER_LAST,
	NL80211_MESH_SETUP_ATTR_MAX = __NL80211_MESH_SETUP_ATTR_AFTER_LAST - 1
};

/**
 * enum nl80211_txq_attr - TX queue parameter attributes
 * @__NL80211_TXQ_ATTR_INVALID: Attribute number 0 is reserved
 * @NL80211_TXQ_ATTR_AC: AC identifier (NL80211_AC_*)
 * @NL80211_TXQ_ATTR_TXOP: Maximum burst time in units of 32 usecs, 0 meaning
 *	disabled
 * @NL80211_TXQ_ATTR_CWMIN: Minimum contention window [a value of the form
 *	2^n-1 in the range 1..32767]
 * @NL80211_TXQ_ATTR_CWMAX: Maximum contention window [a value of the form
 *	2^n-1 in the range 1..32767]
 * @NL80211_TXQ_ATTR_AIFS: Arbitration interframe space [0..255]
 * @__NL80211_TXQ_ATTR_AFTER_LAST: Internal
 * @NL80211_TXQ_ATTR_MAX: Maximum TXQ attribute number
 */
enum nl80211_txq_attr {
	__NL80211_TXQ_ATTR_INVALID,
	NL80211_TXQ_ATTR_AC,
	NL80211_TXQ_ATTR_TXOP,
	NL80211_TXQ_ATTR_CWMIN,
	NL80211_TXQ_ATTR_CWMAX,
	NL80211_TXQ_ATTR_AIFS,

	/* keep last */
	__NL80211_TXQ_ATTR_AFTER_LAST,
	NL80211_TXQ_ATTR_MAX = __NL80211_TXQ_ATTR_AFTER_LAST - 1
};

enum nl80211_ac {
	NL80211_AC_VO,
	NL80211_AC_VI,
	NL80211_AC_BE,
	NL80211_AC_BK,
	NL80211_NUM_ACS
};

/* backward compat */
#define NL80211_TXQ_ATTR_QUEUE	NL80211_TXQ_ATTR_AC
#define NL80211_TXQ_Q_VO	NL80211_AC_VO
#define NL80211_TXQ_Q_VI	NL80211_AC_VI
#define NL80211_TXQ_Q_BE	NL80211_AC_BE
#define NL80211_TXQ_Q_BK	NL80211_AC_BK

/**
 * enum nl80211_channel_type - channel type
 * @NL80211_CHAN_NO_HT: 20 MHz, non-HT channel
 * @NL80211_CHAN_HT20: 20 MHz HT channel
 * @NL80211_CHAN_HT40MINUS: HT40 channel, secondary channel
 *	below the control channel
 * @NL80211_CHAN_HT40PLUS: HT40 channel, secondary channel
 *	above the control channel
 */
enum nl80211_channel_type {
	NL80211_CHAN_NO_HT,
	NL80211_CHAN_HT20,
	NL80211_CHAN_HT40MINUS,
	NL80211_CHAN_HT40PLUS
};

/**
 * enum nl80211_key_mode - Key mode
 *
 * @NL80211_KEY_RX_TX: (Default)
 *	Key can be used for Rx and Tx immediately
 *
 * The following modes can only be selected for unicast keys and when the
 * driver supports @NL80211_EXT_FEATURE_EXT_KEY_ID:
 *
 * @NL80211_KEY_NO_TX: Only allowed in combination with @NL80211_CMD_NEW_KEY:
 *	Unicast key can only be used for Rx, Tx not allowed, yet
 * @NL80211_KEY_SET_TX: Only allowed in combination with @NL80211_CMD_SET_KEY:
 *	The unicast key identified by idx and mac is cleared for Tx and becomes
 *	the preferred Tx key for the station.
 */
enum nl80211_key_mode {
	NL80211_KEY_RX_TX,
	NL80211_KEY_NO_TX,
	NL80211_KEY_SET_TX
};

/**
 * enum nl80211_chan_width - channel width definitions
 *
 * These values are used with the %NL80211_ATTR_CHANNEL_WIDTH
 * attribute.
 *
 * @NL80211_CHAN_WIDTH_20_NOHT: 20 MHz, non-HT channel
 * @NL80211_CHAN_WIDTH_20: 20 MHz HT channel
 * @NL80211_CHAN_WIDTH_40: 40 MHz channel, the %NL80211_ATTR_CENTER_FREQ1
 *	attribute must be provided as well
 * @NL80211_CHAN_WIDTH_80: 80 MHz channel, the %NL80211_ATTR_CENTER_FREQ1
 *	attribute must be provided as well
 * @NL80211_CHAN_WIDTH_80P80: 80+80 MHz channel, the %NL80211_ATTR_CENTER_FREQ1
 *	and %NL80211_ATTR_CENTER_FREQ2 attributes must be provided as well
 * @NL80211_CHAN_WIDTH_160: 160 MHz channel, the %NL80211_ATTR_CENTER_FREQ1
 *	attribute must be provided as well
 * @NL80211_CHAN_WIDTH_5: 5 MHz OFDM channel
 * @NL80211_CHAN_WIDTH_10: 10 MHz OFDM channel
 * @NL80211_CHAN_WIDTH_1: 1 MHz OFDM channel
 * @NL80211_CHAN_WIDTH_2: 2 MHz OFDM channel
 * @NL80211_CHAN_WIDTH_4: 4 MHz OFDM channel
 * @NL80211_CHAN_WIDTH_8: 8 MHz OFDM channel
 * @NL80211_CHAN_WIDTH_16: 16 MHz OFDM channel
 */
enum nl80211_chan_width {
	NL80211_CHAN_WIDTH_20_NOHT,
	NL80211_CHAN_WIDTH_20,
	NL80211_CHAN_WIDTH_40,
	NL80211_CHAN_WIDTH_80,
	NL80211_CHAN_WIDTH_80P80,
	NL80211_CHAN_WIDTH_160,
	NL80211_CHAN_WIDTH_5,
	NL80211_CHAN_WIDTH_10,
	NL80211_CHAN_WIDTH_1,
	NL80211_CHAN_WIDTH_2,
	NL80211_CHAN_WIDTH_4,
	NL80211_CHAN_WIDTH_8,
	NL80211_CHAN_WIDTH_16,
};

/**
 * enum nl80211_bss_scan_width - control channel width for a BSS
 *
 * These values are used with the %NL80211_BSS_CHAN_WIDTH attribute.
 *
 * @NL80211_BSS_CHAN_WIDTH_20: control channel is 20 MHz wide or compatible
 * @NL80211_BSS_CHAN_WIDTH_10: control channel is 10 MHz wide
 * @NL80211_BSS_CHAN_WIDTH_5: control channel is 5 MHz wide
 * @NL80211_BSS_CHAN_WIDTH_1: control channel is 1 MHz wide
 * @NL80211_BSS_CHAN_WIDTH_2: control channel is 2 MHz wide
 */
enum nl80211_bss_scan_width {
	NL80211_BSS_CHAN_WIDTH_20,
	NL80211_BSS_CHAN_WIDTH_10,
	NL80211_BSS_CHAN_WIDTH_5,
	NL80211_BSS_CHAN_WIDTH_1,
	NL80211_BSS_CHAN_WIDTH_2,
};

/**
 * enum nl80211_bss - netlink attributes for a BSS
 *
 * @__NL80211_BSS_INVALID: invalid
 * @NL80211_BSS_BSSID: BSSID of the BSS (6 octets)
 * @NL80211_BSS_FREQUENCY: frequency in MHz (u32)
 * @NL80211_BSS_TSF: TSF of the received probe response/beacon (u64)
 *	(if @NL80211_BSS_PRESP_DATA is present then this is known to be
 *	from a probe response, otherwise it may be from the same beacon
 *	that the NL80211_BSS_BEACON_TSF will be from)
 * @NL80211_BSS_BEACON_INTERVAL: beacon interval of the (I)BSS (u16)
 * @NL80211_BSS_CAPABILITY: capability field (CPU order, u16)
 * @NL80211_BSS_INFORMATION_ELEMENTS: binary attribute containing the
 *	raw information elements from the probe response/beacon (bin);
 *	if the %NL80211_BSS_BEACON_IES attribute is present and the data is
 *	different then the IEs here are from a Probe Response frame; otherwise
 *	they are from a Beacon frame.
 *	However, if the driver does not indicate the source of the IEs, these
 *	IEs may be from either frame subtype.
 *	If present, the @NL80211_BSS_PRESP_DATA attribute indicates that the
 *	data here is known to be from a probe response, without any heuristics.
 * @NL80211_BSS_SIGNAL_MBM: signal strength of probe response/beacon
 *	in mBm (100 * dBm) (s32)
 * @NL80211_BSS_SIGNAL_UNSPEC: signal strength of the probe response/beacon
 *	in unspecified units, scaled to 0..100 (u8)
 * @NL80211_BSS_STATUS: status, if this BSS is "used"
 * @NL80211_BSS_SEEN_MS_AGO: age of this BSS entry in ms
 * @NL80211_BSS_BEACON_IES: binary attribute containing the raw information
 *	elements from a Beacon frame (bin); not present if no Beacon frame has
 *	yet been received
 * @NL80211_BSS_CHAN_WIDTH: channel width of the control channel
 *	(u32, enum nl80211_bss_scan_width)
 * @NL80211_BSS_BEACON_TSF: TSF of the last received beacon (u64)
 *	(not present if no beacon frame has been received yet)
 * @NL80211_BSS_PRESP_DATA: the data in @NL80211_BSS_INFORMATION_ELEMENTS and
 *	@NL80211_BSS_TSF is known to be from a probe response (flag attribute)
 * @NL80211_BSS_LAST_SEEN_BOOTTIME: CLOCK_BOOTTIME timestamp when this entry
 *	was last updated by a received frame. The value is expected to be
 *	accurate to about 10ms. (u64, nanoseconds)
 * @NL80211_BSS_PAD: attribute used for padding for 64-bit alignment
 * @NL80211_BSS_PARENT_TSF: the time at the start of reception of the first
 *	octet of the timestamp field of the last beacon/probe received for
 *	this BSS. The time is the TSF of the BSS specified by
 *	@NL80211_BSS_PARENT_BSSID. (u64).
 * @NL80211_BSS_PARENT_BSSID: the BSS according to which @NL80211_BSS_PARENT_TSF
 *	is set.
 * @NL80211_BSS_CHAIN_SIGNAL: per-chain signal strength of last BSS update.
 *	Contains a nested array of signal strength attributes (u8, dBm),
 *	using the nesting index as the antenna number.
 * @NL80211_BSS_FREQUENCY_OFFSET: frequency offset in KHz
 * @__NL80211_BSS_AFTER_LAST: internal
 * @NL80211_BSS_MAX: highest BSS attribute
 */
enum nl80211_bss {
	__NL80211_BSS_INVALID,
	NL80211_BSS_BSSID,
	NL80211_BSS_FREQUENCY,
	NL80211_BSS_TSF,
	NL80211_BSS_BEACON_INTERVAL,
	NL80211_BSS_CAPABILITY,
	NL80211_BSS_INFORMATION_ELEMENTS,
	NL80211_BSS_SIGNAL_MBM,
	NL80211_BSS_SIGNAL_UNSPEC,
	NL80211_BSS_STATUS,
	NL80211_BSS_SEEN_MS_AGO,
	NL80211_BSS_BEACON_IES,
	NL80211_BSS_CHAN_WIDTH,
	NL80211_BSS_BEACON_TSF,
	NL80211_BSS_PRESP_DATA,
	NL80211_BSS_LAST_SEEN_BOOTTIME,
	NL80211_BSS_PAD,
	NL80211_BSS_PARENT_TSF,
	NL80211_BSS_PARENT_BSSID,
	NL80211_BSS_CHAIN_SIGNAL,
	NL80211_BSS_FREQUENCY_OFFSET,

	/* keep last */
	__NL80211_BSS_AFTER_LAST,
	NL80211_BSS_MAX = __NL80211_BSS_AFTER_LAST - 1
};

/**
 * enum nl80211_bss_status - BSS "status"
 * @NL80211_BSS_STATUS_AUTHENTICATED: Authenticated with this BSS.
 *	Note that this is no longer used since cfg80211 no longer
 *	keeps track of whether or not authentication was done with
 *	a given BSS.
 * @NL80211_BSS_STATUS_ASSOCIATED: Associated with this BSS.
 * @NL80211_BSS_STATUS_IBSS_JOINED: Joined to this IBSS.
 *
 * The BSS status is a BSS attribute in scan dumps, which
 * indicates the status the interface has wrt. this BSS.
 */
enum nl80211_bss_status {
	NL80211_BSS_STATUS_AUTHENTICATED,
	NL80211_BSS_STATUS_ASSOCIATED,
	NL80211_BSS_STATUS_IBSS_JOINED,
};

/**
 * enum nl80211_auth_type - AuthenticationType
 *
 * @NL80211_AUTHTYPE_OPEN_SYSTEM: Open System authentication
 * @NL80211_AUTHTYPE_SHARED_KEY: Shared Key authentication (WEP only)
 * @NL80211_AUTHTYPE_FT: Fast BSS Transition (IEEE 802.11r)
 * @NL80211_AUTHTYPE_NETWORK_EAP: Network EAP (some Cisco APs and mainly LEAP)
 * @NL80211_AUTHTYPE_SAE: Simultaneous authentication of equals
 * @NL80211_AUTHTYPE_FILS_SK: Fast Initial Link Setup shared key
 * @NL80211_AUTHTYPE_FILS_SK_PFS: Fast Initial Link Setup shared key with PFS
 * @NL80211_AUTHTYPE_FILS_PK: Fast Initial Link Setup public key
 * @__NL80211_AUTHTYPE_NUM: internal
 * @NL80211_AUTHTYPE_MAX: maximum valid auth algorithm
 * @NL80211_AUTHTYPE_AUTOMATIC: determine automatically (if necessary by
 *	trying multiple times); this is invalid in netlink -- leave out
 *	the attribute for this on CONNECT commands.
 */
enum nl80211_auth_type {
	NL80211_AUTHTYPE_OPEN_SYSTEM,
	NL80211_AUTHTYPE_SHARED_KEY,
	NL80211_AUTHTYPE_FT,
	NL80211_AUTHTYPE_NETWORK_EAP,
	NL80211_AUTHTYPE_SAE,
	NL80211_AUTHTYPE_FILS_SK,
	NL80211_AUTHTYPE_FILS_SK_PFS,
	NL80211_AUTHTYPE_FILS_PK,

	/* keep last */
	__NL80211_AUTHTYPE_NUM,
	NL80211_AUTHTYPE_MAX = __NL80211_AUTHTYPE_NUM - 1,
	NL80211_AUTHTYPE_AUTOMATIC
};

/**
 * enum nl80211_key_type - Key Type
 * @NL80211_KEYTYPE_GROUP: Group (broadcast/multicast) key
 * @NL80211_KEYTYPE_PAIRWISE: Pairwise (unicast/individual) key
 * @NL80211_KEYTYPE_PEERKEY: PeerKey (DLS)
 * @NUM_NL80211_KEYTYPES: number of defined key types
 */
enum nl80211_key_type {
	NL80211_KEYTYPE_GROUP,
	NL80211_KEYTYPE_PAIRWISE,
	NL80211_KEYTYPE_PEERKEY,

	NUM_NL80211_KEYTYPES
};

/**
 * enum nl80211_mfp - Management frame protection state
 * @NL80211_MFP_NO: Management frame protection not used
 * @NL80211_MFP_REQUIRED: Management frame protection required
 * @NL80211_MFP_OPTIONAL: Management frame protection is optional
 */
enum nl80211_mfp {
	NL80211_MFP_NO,
	NL80211_MFP_REQUIRED,
	NL80211_MFP_OPTIONAL,
};

enum nl80211_wpa_versions {
	NL80211_WPA_VERSION_1 = 1 << 0,
	NL80211_WPA_VERSION_2 = 1 << 1,
	NL80211_WPA_VERSION_3 = 1 << 2,
};

/**
 * enum nl80211_key_default_types - key default types
 * @__NL80211_KEY_DEFAULT_TYPE_INVALID: invalid
 * @NL80211_KEY_DEFAULT_TYPE_UNICAST: key should be used as default
 *	unicast key
 * @NL80211_KEY_DEFAULT_TYPE_MULTICAST: key should be used as default
 *	multicast key
 * @NUM_NL80211_KEY_DEFAULT_TYPES: number of default types
 */
enum nl80211_key_default_types {
	__NL80211_KEY_DEFAULT_TYPE_INVALID,
	NL80211_KEY_DEFAULT_TYPE_UNICAST,
	NL80211_KEY_DEFAULT_TYPE_MULTICAST,

	NUM_NL80211_KEY_DEFAULT_TYPES
};

/**
 * enum nl80211_key_attributes - key attributes
 * @__NL80211_KEY_INVALID: invalid
 * @NL80211_KEY_DATA: (temporal) key data; for TKIP this consists of
 *	16 bytes encryption key followed by 8 bytes each for TX and RX MIC
 *	keys
 * @NL80211_KEY_IDX: key ID (u8, 0-3)
 * @NL80211_KEY_CIPHER: key cipher suite (u32, as defined by IEEE 802.11
 *	section 7.3.2.25.1, e.g. 0x000FAC04)
 * @NL80211_KEY_SEQ: transmit key sequence number (IV/PN) for TKIP and
 *	CCMP keys, each six bytes in little endian
 * @NL80211_KEY_DEFAULT: flag indicating default key
 * @NL80211_KEY_DEFAULT_MGMT: flag indicating default management key
 * @NL80211_KEY_TYPE: the key type from enum nl80211_key_type, if not
 *	specified the default depends on whether a MAC address was
 *	given with the command using the key or not (u32)
 * @NL80211_KEY_DEFAULT_TYPES: A nested attribute containing flags
 *	attributes, specifying what a key should be set as default as.
 *	See &enum nl80211_key_default_types.
 * @NL80211_KEY_MODE: the mode from enum nl80211_key_mode.
 *	Defaults to @NL80211_KEY_RX_TX.
 * @NL80211_KEY_DEFAULT_BEACON: flag indicating default Beacon frame key
 *
 * @__NL80211_KEY_AFTER_LAST: internal
 * @NL80211_KEY_MAX: highest key attribute
 */
enum nl80211_key_attributes {
	__NL80211_KEY_INVALID,
	NL80211_KEY_DATA,
	NL80211_KEY_IDX,
	NL80211_KEY_CIPHER,
	NL80211_KEY_SEQ,
	NL80211_KEY_DEFAULT,
	NL80211_KEY_DEFAULT_MGMT,
	NL80211_KEY_TYPE,
	NL80211_KEY_DEFAULT_TYPES,
	NL80211_KEY_MODE,
	NL80211_KEY_DEFAULT_BEACON,

	/* keep last */
	__NL80211_KEY_AFTER_LAST,
	NL80211_KEY_MAX = __NL80211_KEY_AFTER_LAST - 1
};

/**
 * enum nl80211_tx_rate_attributes - TX rate set attributes
 * @__NL80211_TXRATE_INVALID: invalid
 * @NL80211_TXRATE_LEGACY: Legacy (non-MCS) rates allowed for TX rate selection
 *	in an array of rates as defined in IEEE 802.11 7.3.2.2 (u8 values with
 *	1 = 500 kbps) but without the IE length restriction (at most
 *	%NL80211_MAX_SUPP_RATES in a single array).
 * @NL80211_TXRATE_HT: HT (MCS) rates allowed for TX rate selection
 *	in an array of MCS numbers.
 * @NL80211_TXRATE_VHT: VHT rates allowed for TX rate selection,
 *	see &struct nl80211_txrate_vht
 * @NL80211_TXRATE_GI: configure GI, see &enum nl80211_txrate_gi
 * @NL80211_TXRATE_HE: HE rates allowed for TX rate selection,
 *	see &struct nl80211_txrate_he
 * @NL80211_TXRATE_HE_GI: configure HE GI, 0.8us, 1.6us and 3.2us.
 * @NL80211_TXRATE_HE_LTF: configure HE LTF, 1XLTF, 2XLTF and 4XLTF.
 * @__NL80211_TXRATE_AFTER_LAST: internal
 * @NL80211_TXRATE_MAX: highest TX rate attribute
 */
enum nl80211_tx_rate_attributes {
	__NL80211_TXRATE_INVALID,
	NL80211_TXRATE_LEGACY,
	NL80211_TXRATE_HT,
	NL80211_TXRATE_VHT,
	NL80211_TXRATE_GI,
	NL80211_TXRATE_HE,
	NL80211_TXRATE_HE_GI,
	NL80211_TXRATE_HE_LTF,

	/* keep last */
	__NL80211_TXRATE_AFTER_LAST,
	NL80211_TXRATE_MAX = __NL80211_TXRATE_AFTER_LAST - 1
};

#define NL80211_TXRATE_MCS NL80211_TXRATE_HT
#define NL80211_VHT_NSS_MAX		8

/**
 * struct nl80211_txrate_vht - VHT MCS/NSS txrate bitmap
 * @mcs: MCS bitmap table for each NSS (array index 0 for 1 stream, etc.)
 */
struct nl80211_txrate_vht {
	__u16 mcs[NL80211_VHT_NSS_MAX];
};

#define NL80211_HE_NSS_MAX		8
/**
 * struct nl80211_txrate_he - HE MCS/NSS txrate bitmap
 * @mcs: MCS bitmap table for each NSS (array index 0 for 1 stream, etc.)
 */
struct nl80211_txrate_he {
	__u16 mcs[NL80211_HE_NSS_MAX];
};

enum nl80211_txrate_gi {
	NL80211_TXRATE_DEFAULT_GI,
	NL80211_TXRATE_FORCE_SGI,
	NL80211_TXRATE_FORCE_LGI,
};

/**
 * enum nl80211_band - Frequency band
 * @NL80211_BAND_2GHZ: 2.4 GHz ISM band
 * @NL80211_BAND_5GHZ: around 5 GHz band (4.9 - 5.7 GHz)
 * @NL80211_BAND_60GHZ: around 60 GHz band (58.32 - 69.12 GHz)
 * @NL80211_BAND_6GHZ: around 6 GHz band (5.9 - 7.2 GHz)
 * @NL80211_BAND_S1GHZ: around 900MHz, supported by S1G PHYs
 * @NL80211_BAND_LC: light communication band (placeholder)
 * @NUM_NL80211_BANDS: number of bands, avoid using this in userspace
 *	since newer kernel versions may support more bands
 */
enum nl80211_band {
	NL80211_BAND_2GHZ,
	NL80211_BAND_5GHZ,
	NL80211_BAND_60GHZ,
	NL80211_BAND_6GHZ,
	NL80211_BAND_S1GHZ,
	NL80211_BAND_LC,

	NUM_NL80211_BANDS,
};

/**
 * enum nl80211_ps_state - powersave state
 * @NL80211_PS_DISABLED: powersave is disabled
 * @NL80211_PS_ENABLED: powersave is enabled
 */
enum nl80211_ps_state {
	NL80211_PS_DISABLED,
	NL80211_PS_ENABLED,
};

/**
 * enum nl80211_attr_cqm - connection quality monitor attributes
 * @__NL80211_ATTR_CQM_INVALID: invalid
 * @NL80211_ATTR_CQM_RSSI_THOLD: RSSI threshold in dBm. This value specifies
 *	the threshold for the RSSI level at which an event will be sent. Zero
 *	to disable.  Alternatively, if %NL80211_EXT_FEATURE_CQM_RSSI_LIST is
 *	set, multiple values can be supplied as a low-to-high sorted array of
 *	threshold values in dBm.  Events will be sent when the RSSI value
 *	crosses any of the thresholds.
 * @NL80211_ATTR_CQM_RSSI_HYST: RSSI hysteresis in dBm. This value specifies
 *	the minimum amount the RSSI level must change after an event before a
 *	new event may be issued (to reduce effects of RSSI oscillation).
 * @NL80211_ATTR_CQM_RSSI_THRESHOLD_EVENT: RSSI threshold event
 * @NL80211_ATTR_CQM_PKT_LOSS_EVENT: a u32 value indicating that this many
 *	consecutive packets were not acknowledged by the peer
 * @NL80211_ATTR_CQM_TXE_RATE: TX error rate in %. Minimum % of TX failures
 *	during the given %NL80211_ATTR_CQM_TXE_INTVL before an
 *	%NL80211_CMD_NOTIFY_CQM with reported %NL80211_ATTR_CQM_TXE_RATE and
 *	%NL80211_ATTR_CQM_TXE_PKTS is generated.
 * @NL80211_ATTR_CQM_TXE_PKTS: number of attempted packets in a given
 *	%NL80211_ATTR_CQM_TXE_INTVL before %NL80211_ATTR_CQM_TXE_RATE is
 *	checked.
 * @NL80211_ATTR_CQM_TXE_INTVL: interval in seconds. Specifies the periodic
 *	interval in which %NL80211_ATTR_CQM_TXE_PKTS and
 *	%NL80211_ATTR_CQM_TXE_RATE must be satisfied before generating an
 *	%NL80211_CMD_NOTIFY_CQM. Set to 0 to turn off TX error reporting.
 * @NL80211_ATTR_CQM_BEACON_LOSS_EVENT: flag attribute that's set in a beacon
 *	loss event
 * @NL80211_ATTR_CQM_RSSI_LEVEL: the RSSI value in dBm that triggered the
 *	RSSI threshold event.
 * @__NL80211_ATTR_CQM_AFTER_LAST: internal
 * @NL80211_ATTR_CQM_MAX: highest key attribute
 */
enum nl80211_attr_cqm {
	__NL80211_ATTR_CQM_INVALID,
	NL80211_ATTR_CQM_RSSI_THOLD,
	NL80211_ATTR_CQM_RSSI_HYST,
	NL80211_ATTR_CQM_RSSI_THRESHOLD_EVENT,
	NL80211_ATTR_CQM_PKT_LOSS_EVENT,
	NL80211_ATTR_CQM_TXE_RATE,
	NL80211_ATTR_CQM_TXE_PKTS,
	NL80211_ATTR_CQM_TXE_INTVL,
	NL80211_ATTR_CQM_BEACON_LOSS_EVENT,
	NL80211_ATTR_CQM_RSSI_LEVEL,

	/* keep last */
	__NL80211_ATTR_CQM_AFTER_LAST,
	NL80211_ATTR_CQM_MAX = __NL80211_ATTR_CQM_AFTER_LAST - 1
};

/**
 * enum nl80211_cqm_rssi_threshold_event - RSSI threshold event
 * @NL80211_CQM_RSSI_THRESHOLD_EVENT_LOW: The RSSI level is lower than the
 *      configured threshold
 * @NL80211_CQM_RSSI_THRESHOLD_EVENT_HIGH: The RSSI is higher than the
 *      configured threshold
 * @NL80211_CQM_RSSI_BEACON_LOSS_EVENT: (reserved, never sent)
 */
enum nl80211_cqm_rssi_threshold_event {
	NL80211_CQM_RSSI_THRESHOLD_EVENT_LOW,
	NL80211_CQM_RSSI_THRESHOLD_EVENT_HIGH,
	NL80211_CQM_RSSI_BEACON_LOSS_EVENT,
};


/**
 * enum nl80211_tx_power_setting - TX power adjustment
 * @NL80211_TX_POWER_AUTOMATIC: automatically determine transmit power
 * @NL80211_TX_POWER_LIMITED: limit TX power by the mBm parameter
 * @NL80211_TX_POWER_FIXED: fix TX power to the mBm parameter
 */
enum nl80211_tx_power_setting {
	NL80211_TX_POWER_AUTOMATIC,
	NL80211_TX_POWER_LIMITED,
	NL80211_TX_POWER_FIXED,
};

/**
 * enum nl80211_tid_config - TID config state
 * @NL80211_TID_CONFIG_ENABLE: Enable config for the TID
 * @NL80211_TID_CONFIG_DISABLE: Disable config for the TID
 */
enum nl80211_tid_config {
	NL80211_TID_CONFIG_ENABLE,
	NL80211_TID_CONFIG_DISABLE,
};

/* enum nl80211_tx_rate_setting - TX rate configuration type
 * @NL80211_TX_RATE_AUTOMATIC: automatically determine TX rate
 * @NL80211_TX_RATE_LIMITED: limit the TX rate by the TX rate parameter
 * @NL80211_TX_RATE_FIXED: fix TX rate to the TX rate parameter
 */
enum nl80211_tx_rate_setting {
	NL80211_TX_RATE_AUTOMATIC,
	NL80211_TX_RATE_LIMITED,
	NL80211_TX_RATE_FIXED,
};

/* enum nl80211_tid_config_attr - TID specific configuration.
 * @NL80211_TID_CONFIG_ATTR_PAD: pad attribute for 64-bit values
 * @NL80211_TID_CONFIG_ATTR_VIF_SUPP: a bitmap (u64) of attributes supported
 *	for per-vif configuration; doesn't list the ones that are generic
 *	(%NL80211_TID_CONFIG_ATTR_TIDS, %NL80211_TID_CONFIG_ATTR_OVERRIDE).
 * @NL80211_TID_CONFIG_ATTR_PEER_SUPP: same as the previous per-vif one, but
 *	per peer instead.
 * @NL80211_TID_CONFIG_ATTR_OVERRIDE: flag attribue, if set indicates
 *	that the new configuration overrides all previous peer
 *	configurations, otherwise previous peer specific configurations
 *	should be left untouched.
 * @NL80211_TID_CONFIG_ATTR_TIDS: a bitmask value of TIDs (bit 0 to 7)
 *	Its type is u16.
 * @NL80211_TID_CONFIG_ATTR_NOACK: Configure ack policy for the TID.
 *	specified in %NL80211_TID_CONFIG_ATTR_TID. see %enum nl80211_tid_config.
 *	Its type is u8.
 * @NL80211_TID_CONFIG_ATTR_RETRY_SHORT: Number of retries used with data frame
 *	transmission, user-space sets this configuration in
 *	&NL80211_CMD_SET_TID_CONFIG. It is u8 type, min value is 1 and
 *	the max value is advertised by the driver in this attribute on
 *	output in wiphy capabilities.
 * @NL80211_TID_CONFIG_ATTR_RETRY_LONG: Number of retries used with data frame
 *	transmission, user-space sets this configuration in
 *	&NL80211_CMD_SET_TID_CONFIG. Its type is u8, min value is 1 and
 *	the max value is advertised by the driver in this attribute on
 *	output in wiphy capabilities.
 * @NL80211_TID_CONFIG_ATTR_AMPDU_CTRL: Enable/Disable MPDU aggregation
 *	for the TIDs specified in %NL80211_TID_CONFIG_ATTR_TIDS.
 *	Its type is u8, using the values from &nl80211_tid_config.
 * @NL80211_TID_CONFIG_ATTR_RTSCTS_CTRL: Enable/Disable RTS_CTS for the TIDs
 *	specified in %NL80211_TID_CONFIG_ATTR_TIDS. It is u8 type, using
 *	the values from &nl80211_tid_config.
 * @NL80211_TID_CONFIG_ATTR_AMSDU_CTRL: Enable/Disable MSDU aggregation
 *	for the TIDs specified in %NL80211_TID_CONFIG_ATTR_TIDS.
 *	Its type is u8, using the values from &nl80211_tid_config.
 * @NL80211_TID_CONFIG_ATTR_TX_RATE_TYPE: This attribute will be useful
 *	to notfiy the driver that what type of txrate should be used
 *	for the TIDs specified in %NL80211_TID_CONFIG_ATTR_TIDS. using
 *	the values form &nl80211_tx_rate_setting.
 * @NL80211_TID_CONFIG_ATTR_TX_RATE: Data frame TX rate mask should be applied
 *	with the parameters passed through %NL80211_ATTR_TX_RATES.
 *	configuration is applied to the data frame for the tid to that connected
 *	station.
 */
enum nl80211_tid_config_attr {
	__NL80211_TID_CONFIG_ATTR_INVALID,
	NL80211_TID_CONFIG_ATTR_PAD,
	NL80211_TID_CONFIG_ATTR_VIF_SUPP,
	NL80211_TID_CONFIG_ATTR_PEER_SUPP,
	NL80211_TID_CONFIG_ATTR_OVERRIDE,
	NL80211_TID_CONFIG_ATTR_TIDS,
	NL80211_TID_CONFIG_ATTR_NOACK,
	NL80211_TID_CONFIG_ATTR_RETRY_SHORT,
	NL80211_TID_CONFIG_ATTR_RETRY_LONG,
	NL80211_TID_CONFIG_ATTR_AMPDU_CTRL,
	NL80211_TID_CONFIG_ATTR_RTSCTS_CTRL,
	NL80211_TID_CONFIG_ATTR_AMSDU_CTRL,
	NL80211_TID_CONFIG_ATTR_TX_RATE_TYPE,
	NL80211_TID_CONFIG_ATTR_TX_RATE,

	/* keep last */
	__NL80211_TID_CONFIG_ATTR_AFTER_LAST,
	NL80211_TID_CONFIG_ATTR_MAX = __NL80211_TID_CONFIG_ATTR_AFTER_LAST - 1
};

/**
 * enum nl80211_packet_pattern_attr - packet pattern attribute
 * @__NL80211_PKTPAT_INVALID: invalid number for nested attribute
 * @NL80211_PKTPAT_PATTERN: the pattern, values where the mask has
 *	a zero bit are ignored
 * @NL80211_PKTPAT_MASK: pattern mask, must be long enough to have
 *	a bit for each byte in the pattern. The lowest-order bit corresponds
 *	to the first byte of the pattern, but the bytes of the pattern are
 *	in a little-endian-like format, i.e. the 9th byte of the pattern
 *	corresponds to the lowest-order bit in the second byte of the mask.
 *	For example: The match 00:xx:00:00:xx:00:00:00:00:xx:xx:xx (where
 *	xx indicates "don't care") would be represented by a pattern of
 *	twelve zero bytes, and a mask of "0xed,0x01".
 *	Note that the pattern matching is done as though frames were not
 *	802.11 frames but 802.3 frames, i.e. the frame is fully unpacked
 *	first (including SNAP header unpacking) and then matched.
 * @NL80211_PKTPAT_OFFSET: packet offset, pattern is matched after
 *	these fixed number of bytes of received packet
 * @NUM_NL80211_PKTPAT: number of attributes
 * @MAX_NL80211_PKTPAT: max attribute number
 */
enum nl80211_packet_pattern_attr {
	__NL80211_PKTPAT_INVALID,
	NL80211_PKTPAT_MASK,
	NL80211_PKTPAT_PATTERN,
	NL80211_PKTPAT_OFFSET,

	NUM_NL80211_PKTPAT,
	MAX_NL80211_PKTPAT = NUM_NL80211_PKTPAT - 1,
};

/**
 * struct nl80211_pattern_support - packet pattern support information
 * @max_patterns: maximum number of patterns supported
 * @min_pattern_len: minimum length of each pattern
 * @max_pattern_len: maximum length of each pattern
 * @max_pkt_offset: maximum Rx packet offset
 *
 * This struct is carried in %NL80211_WOWLAN_TRIG_PKT_PATTERN when
 * that is part of %NL80211_ATTR_WOWLAN_TRIGGERS_SUPPORTED or in
 * %NL80211_ATTR_COALESCE_RULE_PKT_PATTERN when that is part of
 * %NL80211_ATTR_COALESCE_RULE in the capability information given
 * by the kernel to userspace.
 */
struct nl80211_pattern_support {
	__u32 max_patterns;
	__u32 min_pattern_len;
	__u32 max_pattern_len;
	__u32 max_pkt_offset;
} __attribute__((packed));

/* only for backward compatibility */
#define __NL80211_WOWLAN_PKTPAT_INVALID __NL80211_PKTPAT_INVALID
#define NL80211_WOWLAN_PKTPAT_MASK NL80211_PKTPAT_MASK
#define NL80211_WOWLAN_PKTPAT_PATTERN NL80211_PKTPAT_PATTERN
#define NL80211_WOWLAN_PKTPAT_OFFSET NL80211_PKTPAT_OFFSET
#define NUM_NL80211_WOWLAN_PKTPAT NUM_NL80211_PKTPAT
#define MAX_NL80211_WOWLAN_PKTPAT MAX_NL80211_PKTPAT
#define nl80211_wowlan_pattern_support nl80211_pattern_support

/**
 * enum nl80211_wowlan_triggers - WoWLAN trigger definitions
 * @__NL80211_WOWLAN_TRIG_INVALID: invalid number for nested attributes
 * @NL80211_WOWLAN_TRIG_ANY: wake up on any activity, do not really put
 *	the chip into a special state -- works best with chips that have
 *	support for low-power operation already (flag)
 *	Note that this mode is incompatible with all of the others, if
 *	any others are even supported by the device.
 * @NL80211_WOWLAN_TRIG_DISCONNECT: wake up on disconnect, the way disconnect
 *	is detected is implementation-specific (flag)
 * @NL80211_WOWLAN_TRIG_MAGIC_PKT: wake up on magic packet (6x 0xff, followed
 *	by 16 repetitions of MAC addr, anywhere in payload) (flag)
 * @NL80211_WOWLAN_TRIG_PKT_PATTERN: wake up on the specified packet patterns
 *	which are passed in an array of nested attributes, each nested attribute
 *	defining a with attributes from &struct nl80211_wowlan_trig_pkt_pattern.
 *	Each pattern defines a wakeup packet. Packet offset is associated with
 *	each pattern which is used while matching the pattern. The matching is
 *	done on the MSDU, i.e. as though the packet was an 802.3 packet, so the
 *	pattern matching is done after the packet is converted to the MSDU.
 *
 *	In %NL80211_ATTR_WOWLAN_TRIGGERS_SUPPORTED, it is a binary attribute
 *	carrying a &struct nl80211_pattern_support.
 *
 *	When reporting wakeup. it is a u32 attribute containing the 0-based
 *	index of the pattern that caused the wakeup, in the patterns passed
 *	to the kernel when configuring.
 * @NL80211_WOWLAN_TRIG_GTK_REKEY_SUPPORTED: Not a real trigger, and cannot be
 *	used when setting, used only to indicate that GTK rekeying is supported
 *	by the device (flag)
 * @NL80211_WOWLAN_TRIG_GTK_REKEY_FAILURE: wake up on GTK rekey failure (if
 *	done by the device) (flag)
 * @NL80211_WOWLAN_TRIG_EAP_IDENT_REQUEST: wake up on EAP Identity Request
 *	packet (flag)
 * @NL80211_WOWLAN_TRIG_4WAY_HANDSHAKE: wake up on 4-way handshake (flag)
 * @NL80211_WOWLAN_TRIG_RFKILL_RELEASE: wake up when rfkill is released
 *	(on devices that have rfkill in the device) (flag)
 * @NL80211_WOWLAN_TRIG_WAKEUP_PKT_80211: For wakeup reporting only, contains
 *	the 802.11 packet that caused the wakeup, e.g. a deauth frame. The frame
 *	may be truncated, the @NL80211_WOWLAN_TRIG_WAKEUP_PKT_80211_LEN
 *	attribute contains the original length.
 * @NL80211_WOWLAN_TRIG_WAKEUP_PKT_80211_LEN: Original length of the 802.11
 *	packet, may be bigger than the @NL80211_WOWLAN_TRIG_WAKEUP_PKT_80211
 *	attribute if the packet was truncated somewhere.
 * @NL80211_WOWLAN_TRIG_WAKEUP_PKT_8023: For wakeup reporting only, contains the
 *	802.11 packet that caused the wakeup, e.g. a magic packet. The frame may
 *	be truncated, the @NL80211_WOWLAN_TRIG_WAKEUP_PKT_8023_LEN attribute
 *	contains the original length.
 * @NL80211_WOWLAN_TRIG_WAKEUP_PKT_8023_LEN: Original length of the 802.3
 *	packet, may be bigger than the @NL80211_WOWLAN_TRIG_WAKEUP_PKT_8023
 *	attribute if the packet was truncated somewhere.
 * @NL80211_WOWLAN_TRIG_TCP_CONNECTION: TCP connection wake, see DOC section
 *	"TCP connection wakeup" for more details. This is a nested attribute
 *	containing the exact information for establishing and keeping alive
 *	the TCP connection.
 * @NL80211_WOWLAN_TRIG_TCP_WAKEUP_MATCH: For wakeup reporting only, the
 *	wakeup packet was received on the TCP connection
 * @NL80211_WOWLAN_TRIG_WAKEUP_TCP_CONNLOST: For wakeup reporting only, the
 *	TCP connection was lost or failed to be established
 * @NL80211_WOWLAN_TRIG_WAKEUP_TCP_NOMORETOKENS: For wakeup reporting only,
 *	the TCP connection ran out of tokens to use for data to send to the
 *	service
 * @NL80211_WOWLAN_TRIG_NET_DETECT: wake up when a configured network
 *	is detected.  This is a nested attribute that contains the
 *	same attributes used with @NL80211_CMD_START_SCHED_SCAN.  It
 *	specifies how the scan is performed (e.g. the interval, the
 *	channels to scan and the initial delay) as well as the scan
 *	results that will trigger a wake (i.e. the matchsets).  This
 *	attribute is also sent in a response to
 *	@NL80211_CMD_GET_WIPHY, indicating the number of match sets
 *	supported by the driver (u32).
 * @NL80211_WOWLAN_TRIG_NET_DETECT_RESULTS: nested attribute
 *	containing an array with information about what triggered the
 *	wake up.  If no elements are present in the array, it means
 *	that the information is not available.  If more than one
 *	element is present, it means that more than one match
 *	occurred.
 *	Each element in the array is a nested attribute that contains
 *	one optional %NL80211_ATTR_SSID attribute and one optional
 *	%NL80211_ATTR_SCAN_FREQUENCIES attribute.  At least one of
 *	these attributes must be present.  If
 *	%NL80211_ATTR_SCAN_FREQUENCIES contains more than one
 *	frequency, it means that the match occurred in more than one
 *	channel.
 * @NUM_NL80211_WOWLAN_TRIG: number of wake on wireless triggers
 * @MAX_NL80211_WOWLAN_TRIG: highest wowlan trigger attribute number
 *
 * These nested attributes are used to configure the wakeup triggers and
 * to report the wakeup reason(s).
 */
enum nl80211_wowlan_triggers {
	__NL80211_WOWLAN_TRIG_INVALID,
	NL80211_WOWLAN_TRIG_ANY,
	NL80211_WOWLAN_TRIG_DISCONNECT,
	NL80211_WOWLAN_TRIG_MAGIC_PKT,
	NL80211_WOWLAN_TRIG_PKT_PATTERN,
	NL80211_WOWLAN_TRIG_GTK_REKEY_SUPPORTED,
	NL80211_WOWLAN_TRIG_GTK_REKEY_FAILURE,
	NL80211_WOWLAN_TRIG_EAP_IDENT_REQUEST,
	NL80211_WOWLAN_TRIG_4WAY_HANDSHAKE,
	NL80211_WOWLAN_TRIG_RFKILL_RELEASE,
	NL80211_WOWLAN_TRIG_WAKEUP_PKT_80211,
	NL80211_WOWLAN_TRIG_WAKEUP_PKT_80211_LEN,
	NL80211_WOWLAN_TRIG_WAKEUP_PKT_8023,
	NL80211_WOWLAN_TRIG_WAKEUP_PKT_8023_LEN,
	NL80211_WOWLAN_TRIG_TCP_CONNECTION,
	NL80211_WOWLAN_TRIG_WAKEUP_TCP_MATCH,
	NL80211_WOWLAN_TRIG_WAKEUP_TCP_CONNLOST,
	NL80211_WOWLAN_TRIG_WAKEUP_TCP_NOMORETOKENS,
	NL80211_WOWLAN_TRIG_NET_DETECT,
	NL80211_WOWLAN_TRIG_NET_DETECT_RESULTS,

	/* keep last */
	NUM_NL80211_WOWLAN_TRIG,
	MAX_NL80211_WOWLAN_TRIG = NUM_NL80211_WOWLAN_TRIG - 1
};

/**
 * DOC: TCP connection wakeup
 *
 * Some devices can establish a TCP connection in order to be woken up by a
 * packet coming in from outside their network segment, or behind NAT. If
 * configured, the device will establish a TCP connection to the given
 * service, and periodically send data to that service. The first data
 * packet is usually transmitted after SYN/ACK, also ACKing the SYN/ACK.
 * The data packets can optionally include a (little endian) sequence
 * number (in the TCP payload!) that is generated by the device, and, also
 * optionally, a token from a list of tokens. This serves as a keep-alive
 * with the service, and for NATed connections, etc.
 *
 * During this keep-alive period, the server doesn't send any data to the
 * client. When receiving data, it is compared against the wakeup pattern
 * (and mask) and if it matches, the host is woken up. Similarly, if the
 * connection breaks or cannot be established to start with, the host is
 * also woken up.
 *
 * Developer's note: ARP offload is required for this, otherwise TCP
 * response packets might not go through correctly.
 */

/**
 * struct nl80211_wowlan_tcp_data_seq - WoWLAN TCP data sequence
 * @start: starting value
 * @offset: offset of sequence number in packet
 * @len: length of the sequence value to write, 1 through 4
 *
 * Note: don't confuse with the TCP sequence number(s), this is for the
 * keepalive packet payload. The actual value is written into the packet
 * in little endian.
 */
struct nl80211_wowlan_tcp_data_seq {
	__u32 start, offset, len;
};

/**
 * struct nl80211_wowlan_tcp_data_token - WoWLAN TCP data token config
 * @offset: offset of token in packet
 * @len: length of each token
 * @token_stream: stream of data to be used for the tokens, the length must
 *	be a multiple of @len for this to make sense
 */
struct nl80211_wowlan_tcp_data_token {
	__u32 offset, len;
	__u8 token_stream[];
};

/**
 * struct nl80211_wowlan_tcp_data_token_feature - data token features
 * @min_len: minimum token length
 * @max_len: maximum token length
 * @bufsize: total available token buffer size (max size of @token_stream)
 */
struct nl80211_wowlan_tcp_data_token_feature {
	__u32 min_len, max_len, bufsize;
};

/**
 * enum nl80211_wowlan_tcp_attrs - WoWLAN TCP connection parameters
 * @__NL80211_WOWLAN_TCP_INVALID: invalid number for nested attributes
 * @NL80211_WOWLAN_TCP_SRC_IPV4: source IPv4 address (in network byte order)
 * @NL80211_WOWLAN_TCP_DST_IPV4: destination IPv4 address
 *	(in network byte order)
 * @NL80211_WOWLAN_TCP_DST_MAC: destination MAC address, this is given because
 *	route lookup when configured might be invalid by the time we suspend,
 *	and doing a route lookup when suspending is no longer possible as it
 *	might require ARP querying.
 * @NL80211_WOWLAN_TCP_SRC_PORT: source port (u16); optional, if not given a
 *	socket and port will be allocated
 * @NL80211_WOWLAN_TCP_DST_PORT: destination port (u16)
 * @NL80211_WOWLAN_TCP_DATA_PAYLOAD: data packet payload, at least one byte.
 *	For feature advertising, a u32 attribute holding the maximum length
 *	of the data payload.
 * @NL80211_WOWLAN_TCP_DATA_PAYLOAD_SEQ: data packet sequence configuration
 *	(if desired), a &struct nl80211_wowlan_tcp_data_seq. For feature
 *	advertising it is just a flag
 * @NL80211_WOWLAN_TCP_DATA_PAYLOAD_TOKEN: data packet token configuration,
 *	see &struct nl80211_wowlan_tcp_data_token and for advertising see
 *	&struct nl80211_wowlan_tcp_data_token_feature.
 * @NL80211_WOWLAN_TCP_DATA_INTERVAL: data interval in seconds, maximum
 *	interval in feature advertising (u32)
 * @NL80211_WOWLAN_TCP_WAKE_PAYLOAD: wake packet payload, for advertising a
 *	u32 attribute holding the maximum length
 * @NL80211_WOWLAN_TCP_WAKE_MASK: Wake packet payload mask, not used for
 *	feature advertising. The mask works like @NL80211_PKTPAT_MASK
 *	but on the TCP payload only.
 * @NUM_NL80211_WOWLAN_TCP: number of TCP attributes
 * @MAX_NL80211_WOWLAN_TCP: highest attribute number
 */
enum nl80211_wowlan_tcp_attrs {
	__NL80211_WOWLAN_TCP_INVALID,
	NL80211_WOWLAN_TCP_SRC_IPV4,
	NL80211_WOWLAN_TCP_DST_IPV4,
	NL80211_WOWLAN_TCP_DST_MAC,
	NL80211_WOWLAN_TCP_SRC_PORT,
	NL80211_WOWLAN_TCP_DST_PORT,
	NL80211_WOWLAN_TCP_DATA_PAYLOAD,
	NL80211_WOWLAN_TCP_DATA_PAYLOAD_SEQ,
	NL80211_WOWLAN_TCP_DATA_PAYLOAD_TOKEN,
	NL80211_WOWLAN_TCP_DATA_INTERVAL,
	NL80211_WOWLAN_TCP_WAKE_PAYLOAD,
	NL80211_WOWLAN_TCP_WAKE_MASK,

	/* keep last */
	NUM_NL80211_WOWLAN_TCP,
	MAX_NL80211_WOWLAN_TCP = NUM_NL80211_WOWLAN_TCP - 1
};

/**
 * struct nl80211_coalesce_rule_support - coalesce rule support information
 * @max_rules: maximum number of rules supported
 * @pat: packet pattern support information
 * @max_delay: maximum supported coalescing delay in msecs
 *
 * This struct is carried in %NL80211_ATTR_COALESCE_RULE in the
 * capability information given by the kernel to userspace.
 */
struct nl80211_coalesce_rule_support {
	__u32 max_rules;
	struct nl80211_pattern_support pat;
	__u32 max_delay;
} __attribute__((packed));

/**
 * enum nl80211_attr_coalesce_rule - coalesce rule attribute
 * @__NL80211_COALESCE_RULE_INVALID: invalid number for nested attribute
 * @NL80211_ATTR_COALESCE_RULE_DELAY: delay in msecs used for packet coalescing
 * @NL80211_ATTR_COALESCE_RULE_CONDITION: condition for packet coalescence,
 *	see &enum nl80211_coalesce_condition.
 * @NL80211_ATTR_COALESCE_RULE_PKT_PATTERN: packet offset, pattern is matched
 *	after these fixed number of bytes of received packet
 * @NUM_NL80211_ATTR_COALESCE_RULE: number of attributes
 * @NL80211_ATTR_COALESCE_RULE_MAX: max attribute number
 */
enum nl80211_attr_coalesce_rule {
	__NL80211_COALESCE_RULE_INVALID,
	NL80211_ATTR_COALESCE_RULE_DELAY,
	NL80211_ATTR_COALESCE_RULE_CONDITION,
	NL80211_ATTR_COALESCE_RULE_PKT_PATTERN,

	/* keep last */
	NUM_NL80211_ATTR_COALESCE_RULE,
	NL80211_ATTR_COALESCE_RULE_MAX = NUM_NL80211_ATTR_COALESCE_RULE - 1
};

/**
 * enum nl80211_coalesce_condition - coalesce rule conditions
 * @NL80211_COALESCE_CONDITION_MATCH: coalaesce Rx packets when patterns
 *	in a rule are matched.
 * @NL80211_COALESCE_CONDITION_NO_MATCH: coalesce Rx packets when patterns
 *	in a rule are not matched.
 */
enum nl80211_coalesce_condition {
	NL80211_COALESCE_CONDITION_MATCH,
	NL80211_COALESCE_CONDITION_NO_MATCH
};

/**
 * enum nl80211_iface_limit_attrs - limit attributes
 * @NL80211_IFACE_LIMIT_UNSPEC: (reserved)
 * @NL80211_IFACE_LIMIT_MAX: maximum number of interfaces that
 *	can be chosen from this set of interface types (u32)
 * @NL80211_IFACE_LIMIT_TYPES: nested attribute containing a
 *	flag attribute for each interface type in this set
 * @NUM_NL80211_IFACE_LIMIT: number of attributes
 * @MAX_NL80211_IFACE_LIMIT: highest attribute number
 */
enum nl80211_iface_limit_attrs {
	NL80211_IFACE_LIMIT_UNSPEC,
	NL80211_IFACE_LIMIT_MAX,
	NL80211_IFACE_LIMIT_TYPES,

	/* keep last */
	NUM_NL80211_IFACE_LIMIT,
	MAX_NL80211_IFACE_LIMIT = NUM_NL80211_IFACE_LIMIT - 1
};

/**
 * enum nl80211_if_combination_attrs -- interface combination attributes
 *
 * @NL80211_IFACE_COMB_UNSPEC: (reserved)
 * @NL80211_IFACE_COMB_LIMITS: Nested attributes containing the limits
 *	for given interface types, see &enum nl80211_iface_limit_attrs.
 * @NL80211_IFACE_COMB_MAXNUM: u32 attribute giving the total number of
 *	interfaces that can be created in this group. This number doesn't
 *	apply to interfaces purely managed in software, which are listed
 *	in a separate attribute %NL80211_ATTR_INTERFACES_SOFTWARE.
 * @NL80211_IFACE_COMB_STA_AP_BI_MATCH: flag attribute specifying that
 *	beacon intervals within this group must be all the same even for
 *	infrastructure and AP/GO combinations, i.e. the GO(s) must adopt
 *	the infrastructure network's beacon interval.
 * @NL80211_IFACE_COMB_NUM_CHANNELS: u32 attribute specifying how many
 *	different channels may be used within this group.
 * @NL80211_IFACE_COMB_RADAR_DETECT_WIDTHS: u32 attribute containing the bitmap
 *	of supported channel widths for radar detection.
 * @NL80211_IFACE_COMB_RADAR_DETECT_REGIONS: u32 attribute containing the bitmap
 *	of supported regulatory regions for radar detection.
 * @NL80211_IFACE_COMB_BI_MIN_GCD: u32 attribute specifying the minimum GCD of
 *	different beacon intervals supported by all the interface combinations
 *	in this group (if not present, all beacon intervals be identical).
 * @NUM_NL80211_IFACE_COMB: number of attributes
 * @MAX_NL80211_IFACE_COMB: highest attribute number
 *
 * Examples:
 *	limits = [ #{STA} <= 1, #{AP} <= 1 ], matching BI, channels = 1, max = 2
 *	=> allows an AP and a STA that must match BIs
 *
 *	numbers = [ #{AP, P2P-GO} <= 8 ], BI min gcd, channels = 1, max = 8,
 *	=> allows 8 of AP/GO that can have BI gcd >= min gcd
 *
 *	numbers = [ #{STA} <= 2 ], channels = 2, max = 2
 *	=> allows two STAs on different channels
 *
 *	numbers = [ #{STA} <= 1, #{P2P-client,P2P-GO} <= 3 ], max = 4
 *	=> allows a STA plus three P2P interfaces
 *
 * The list of these four possibilities could completely be contained
 * within the %NL80211_ATTR_INTERFACE_COMBINATIONS attribute to indicate
 * that any of these groups must match.
 *
 * "Combinations" of just a single interface will not be listed here,
 * a single interface of any valid interface type is assumed to always
 * be possible by itself. This means that implicitly, for each valid
 * interface type, the following group always exists:
 *	numbers = [ #{<type>} <= 1 ], channels = 1, max = 1
 */
enum nl80211_if_combination_attrs {
	NL80211_IFACE_COMB_UNSPEC,
	NL80211_IFACE_COMB_LIMITS,
	NL80211_IFACE_COMB_MAXNUM,
	NL80211_IFACE_COMB_STA_AP_BI_MATCH,
	NL80211_IFACE_COMB_NUM_CHANNELS,
	NL80211_IFACE_COMB_RADAR_DETECT_WIDTHS,
	NL80211_IFACE_COMB_RADAR_DETECT_REGIONS,
	NL80211_IFACE_COMB_BI_MIN_GCD,

	/* keep last */
	NUM_NL80211_IFACE_COMB,
	MAX_NL80211_IFACE_COMB = NUM_NL80211_IFACE_COMB - 1
};


/**
 * enum nl80211_plink_state - state of a mesh peer link finite state machine
 *
 * @NL80211_PLINK_LISTEN: initial state, considered the implicit
 *	state of non existent mesh peer links
 * @NL80211_PLINK_OPN_SNT: mesh plink open frame has been sent to
 *	this mesh peer
 * @NL80211_PLINK_OPN_RCVD: mesh plink open frame has been received
 *	from this mesh peer
 * @NL80211_PLINK_CNF_RCVD: mesh plink confirm frame has been
 *	received from this mesh peer
 * @NL80211_PLINK_ESTAB: mesh peer link is established
 * @NL80211_PLINK_HOLDING: mesh peer link is being closed or cancelled
 * @NL80211_PLINK_BLOCKED: all frames transmitted from this mesh
 *	plink are discarded
 * @NUM_NL80211_PLINK_STATES: number of peer link states
 * @MAX_NL80211_PLINK_STATES: highest numerical value of plink states
 */
enum nl80211_plink_state {
	NL80211_PLINK_LISTEN,
	NL80211_PLINK_OPN_SNT,
	NL80211_PLINK_OPN_RCVD,
	NL80211_PLINK_CNF_RCVD,
	NL80211_PLINK_ESTAB,
	NL80211_PLINK_HOLDING,
	NL80211_PLINK_BLOCKED,

	/* keep last */
	NUM_NL80211_PLINK_STATES,
	MAX_NL80211_PLINK_STATES = NUM_NL80211_PLINK_STATES - 1
};

/**
 * enum nl80211_plink_action - actions to perform in mesh peers
 *
 * @NL80211_PLINK_ACTION_NO_ACTION: perform no action
 * @NL80211_PLINK_ACTION_OPEN: start mesh peer link establishment
 * @NL80211_PLINK_ACTION_BLOCK: block traffic from this mesh peer
 * @NUM_NL80211_PLINK_ACTIONS: number of possible actions
 */
enum plink_actions {
	NL80211_PLINK_ACTION_NO_ACTION,
	NL80211_PLINK_ACTION_OPEN,
	NL80211_PLINK_ACTION_BLOCK,

	NUM_NL80211_PLINK_ACTIONS,
};


#define NL80211_KCK_LEN			16
#define NL80211_KEK_LEN			16
#define NL80211_KCK_EXT_LEN		24
#define NL80211_KEK_EXT_LEN		32
#define NL80211_REPLAY_CTR_LEN		8

/**
 * enum nl80211_rekey_data - attributes for GTK rekey offload
 * @__NL80211_REKEY_DATA_INVALID: invalid number for nested attributes
 * @NL80211_REKEY_DATA_KEK: key encryption key (binary)
 * @NL80211_REKEY_DATA_KCK: key confirmation key (binary)
 * @NL80211_REKEY_DATA_REPLAY_CTR: replay counter (binary)
 * @NL80211_REKEY_DATA_AKM: AKM data (OUI, suite type)
 * @NUM_NL80211_REKEY_DATA: number of rekey attributes (internal)
 * @MAX_NL80211_REKEY_DATA: highest rekey attribute (internal)
 */
enum nl80211_rekey_data {
	__NL80211_REKEY_DATA_INVALID,
	NL80211_REKEY_DATA_KEK,
	NL80211_REKEY_DATA_KCK,
	NL80211_REKEY_DATA_REPLAY_CTR,
	NL80211_REKEY_DATA_AKM,

	/* keep last */
	NUM_NL80211_REKEY_DATA,
	MAX_NL80211_REKEY_DATA = NUM_NL80211_REKEY_DATA - 1
};

/**
 * enum nl80211_hidden_ssid - values for %NL80211_ATTR_HIDDEN_SSID
 * @NL80211_HIDDEN_SSID_NOT_IN_USE: do not hide SSID (i.e., broadcast it in
 *	Beacon frames)
 * @NL80211_HIDDEN_SSID_ZERO_LEN: hide SSID by using zero-length SSID element
 *	in Beacon frames
 * @NL80211_HIDDEN_SSID_ZERO_CONTENTS: hide SSID by using correct length of SSID
 *	element in Beacon frames but zero out each byte in the SSID
 */
enum nl80211_hidden_ssid {
	NL80211_HIDDEN_SSID_NOT_IN_USE,
	NL80211_HIDDEN_SSID_ZERO_LEN,
	NL80211_HIDDEN_SSID_ZERO_CONTENTS
};

/**
 * enum nl80211_sta_wme_attr - station WME attributes
 * @__NL80211_STA_WME_INVALID: invalid number for nested attribute
 * @NL80211_STA_WME_UAPSD_QUEUES: bitmap of uapsd queues. the format
 *	is the same as the AC bitmap in the QoS info field.
 * @NL80211_STA_WME_MAX_SP: max service period. the format is the same
 *	as the MAX_SP field in the QoS info field (but already shifted down).
 * @__NL80211_STA_WME_AFTER_LAST: internal
 * @NL80211_STA_WME_MAX: highest station WME attribute
 */
enum nl80211_sta_wme_attr {
	__NL80211_STA_WME_INVALID,
	NL80211_STA_WME_UAPSD_QUEUES,
	NL80211_STA_WME_MAX_SP,

	/* keep last */
	__NL80211_STA_WME_AFTER_LAST,
	NL80211_STA_WME_MAX = __NL80211_STA_WME_AFTER_LAST - 1
};

/**
 * enum nl80211_pmksa_candidate_attr - attributes for PMKSA caching candidates
 * @__NL80211_PMKSA_CANDIDATE_INVALID: invalid number for nested attributes
 * @NL80211_PMKSA_CANDIDATE_INDEX: candidate index (u32; the smaller, the higher
 *	priority)
 * @NL80211_PMKSA_CANDIDATE_BSSID: candidate BSSID (6 octets)
 * @NL80211_PMKSA_CANDIDATE_PREAUTH: RSN pre-authentication supported (flag)
 * @NUM_NL80211_PMKSA_CANDIDATE: number of PMKSA caching candidate attributes
 *	(internal)
 * @MAX_NL80211_PMKSA_CANDIDATE: highest PMKSA caching candidate attribute
 *	(internal)
 */
enum nl80211_pmksa_candidate_attr {
	__NL80211_PMKSA_CANDIDATE_INVALID,
	NL80211_PMKSA_CANDIDATE_INDEX,
	NL80211_PMKSA_CANDIDATE_BSSID,
	NL80211_PMKSA_CANDIDATE_PREAUTH,

	/* keep last */
	NUM_NL80211_PMKSA_CANDIDATE,
	MAX_NL80211_PMKSA_CANDIDATE = NUM_NL80211_PMKSA_CANDIDATE - 1
};

/**
 * enum nl80211_tdls_operation - values for %NL80211_ATTR_TDLS_OPERATION
 * @NL80211_TDLS_DISCOVERY_REQ: Send a TDLS discovery request
 * @NL80211_TDLS_SETUP: Setup TDLS link
 * @NL80211_TDLS_TEARDOWN: Teardown a TDLS link which is already established
 * @NL80211_TDLS_ENABLE_LINK: Enable TDLS link
 * @NL80211_TDLS_DISABLE_LINK: Disable TDLS link
 */
enum nl80211_tdls_operation {
	NL80211_TDLS_DISCOVERY_REQ,
	NL80211_TDLS_SETUP,
	NL80211_TDLS_TEARDOWN,
	NL80211_TDLS_ENABLE_LINK,
	NL80211_TDLS_DISABLE_LINK,
};

/*
 * enum nl80211_ap_sme_features - device-integrated AP features
 * Reserved for future use, no bits are defined in
 * NL80211_ATTR_DEVICE_AP_SME yet.
enum nl80211_ap_sme_features {
};
 */

/**
 * enum nl80211_feature_flags - device/driver features
 * @NL80211_FEATURE_SK_TX_STATUS: This driver supports reflecting back
 *	TX status to the socket error queue when requested with the
 *	socket option.
 * @NL80211_FEATURE_HT_IBSS: This driver supports IBSS with HT datarates.
 * @NL80211_FEATURE_INACTIVITY_TIMER: This driver takes care of freeing up
 *	the connected inactive stations in AP mode.
 * @NL80211_FEATURE_CELL_BASE_REG_HINTS: This driver has been tested
 *	to work properly to suppport receiving regulatory hints from
 *	cellular base stations.
 * @NL80211_FEATURE_P2P_DEVICE_NEEDS_CHANNEL: (no longer available, only
 *	here to reserve the value for API/ABI compatibility)
 * @NL80211_FEATURE_SAE: This driver supports simultaneous authentication of
 *	equals (SAE) with user space SME (NL80211_CMD_AUTHENTICATE) in station
 *	mode
 * @NL80211_FEATURE_LOW_PRIORITY_SCAN: This driver supports low priority scan
 * @NL80211_FEATURE_SCAN_FLUSH: Scan flush is supported
 * @NL80211_FEATURE_AP_SCAN: Support scanning using an AP vif
 * @NL80211_FEATURE_VIF_TXPOWER: The driver supports per-vif TX power setting
 * @NL80211_FEATURE_NEED_OBSS_SCAN: The driver expects userspace to perform
 *	OBSS scans and generate 20/40 BSS coex reports. This flag is used only
 *	for drivers implementing the CONNECT API, for AUTH/ASSOC it is implied.
 * @NL80211_FEATURE_P2P_GO_CTWIN: P2P GO implementation supports CT Window
 *	setting
 * @NL80211_FEATURE_P2P_GO_OPPPS: P2P GO implementation supports opportunistic
 *	powersave
 * @NL80211_FEATURE_FULL_AP_CLIENT_STATE: The driver supports full state
 *	transitions for AP clients. Without this flag (and if the driver
 *	doesn't have the AP SME in the device) the driver supports adding
 *	stations only when they're associated and adds them in associated
 *	state (to later be transitioned into authorized), with this flag
 *	they should be added before even sending the authentication reply
 *	and then transitioned into authenticated, associated and authorized
 *	states using station flags.
 *	Note that even for drivers that support this, the default is to add
 *	stations in authenticated/associated state, so to add unauthenticated
 *	stations the authenticated/associated bits have to be set in the mask.
 * @NL80211_FEATURE_ADVERTISE_CHAN_LIMITS: cfg80211 advertises channel limits
 *	(HT40, VHT 80/160 MHz) if this flag is set
 * @NL80211_FEATURE_USERSPACE_MPM: This driver supports a userspace Mesh
 *	Peering Management entity which may be implemented by registering for
 *	beacons or NL80211_CMD_NEW_PEER_CANDIDATE events. The mesh beacon is
 *	still generated by the driver.
 * @NL80211_FEATURE_ACTIVE_MONITOR: This driver supports an active monitor
 *	interface. An active monitor interface behaves like a normal monitor
 *	interface, but gets added to the driver. It ensures that incoming
 *	unicast packets directed at the configured interface address get ACKed.
 * @NL80211_FEATURE_AP_MODE_CHAN_WIDTH_CHANGE: This driver supports dynamic
 *	channel bandwidth change (e.g., HT 20 <-> 40 MHz channel) during the
 *	lifetime of a BSS.
 * @NL80211_FEATURE_DS_PARAM_SET_IE_IN_PROBES: This device adds a DS Parameter
 *	Set IE to probe requests.
 * @NL80211_FEATURE_WFA_TPC_IE_IN_PROBES: This device adds a WFA TPC Report IE
 *	to probe requests.
 * @NL80211_FEATURE_QUIET: This device, in client mode, supports Quiet Period
 *	requests sent to it by an AP.
 * @NL80211_FEATURE_TX_POWER_INSERTION: This device is capable of inserting the
 *	current tx power value into the TPC Report IE in the spectrum
 *	management TPC Report action frame, and in the Radio Measurement Link
 *	Measurement Report action frame.
 * @NL80211_FEATURE_ACKTO_ESTIMATION: This driver supports dynamic ACK timeout
 *	estimation (dynack). %NL80211_ATTR_WIPHY_DYN_ACK flag attribute is used
 *	to enable dynack.
 * @NL80211_FEATURE_STATIC_SMPS: Device supports static spatial
 *	multiplexing powersave, ie. can turn off all but one chain
 *	even on HT connections that should be using more chains.
 * @NL80211_FEATURE_DYNAMIC_SMPS: Device supports dynamic spatial
 *	multiplexing powersave, ie. can turn off all but one chain
 *	and then wake the rest up as required after, for example,
 *	rts/cts handshake.
 * @NL80211_FEATURE_SUPPORTS_WMM_ADMISSION: the device supports setting up WMM
 *	TSPEC sessions (TID aka TSID 0-7) with the %NL80211_CMD_ADD_TX_TS
 *	command. Standard IEEE 802.11 TSPEC setup is not yet supported, it
 *	needs to be able to handle Block-Ack agreements and other things.
 * @NL80211_FEATURE_MAC_ON_CREATE: Device supports configuring
 *	the vif's MAC address upon creation.
 *	See 'macaddr' field in the vif_params (cfg80211.h).
 * @NL80211_FEATURE_TDLS_CHANNEL_SWITCH: Driver supports channel switching when
 *	operating as a TDLS peer.
 * @NL80211_FEATURE_SCAN_RANDOM_MAC_ADDR: This device/driver supports using a
 *	random MAC address during scan (if the device is unassociated); the
 *	%NL80211_SCAN_FLAG_RANDOM_ADDR flag may be set for scans and the MAC
 *	address mask/value will be used.
 * @NL80211_FEATURE_SCHED_SCAN_RANDOM_MAC_ADDR: This device/driver supports
 *	using a random MAC address for every scan iteration during scheduled
 *	scan (while not associated), the %NL80211_SCAN_FLAG_RANDOM_ADDR may
 *	be set for scheduled scan and the MAC address mask/value will be used.
 * @NL80211_FEATURE_ND_RANDOM_MAC_ADDR: This device/driver supports using a
 *	random MAC address for every scan iteration during "net detect", i.e.
 *	scan in unassociated WoWLAN, the %NL80211_SCAN_FLAG_RANDOM_ADDR may
 *	be set for scheduled scan and the MAC address mask/value will be used.
 */
enum nl80211_feature_flags {
	NL80211_FEATURE_SK_TX_STATUS			= 1 << 0,
	NL80211_FEATURE_HT_IBSS				= 1 << 1,
	NL80211_FEATURE_INACTIVITY_TIMER		= 1 << 2,
	NL80211_FEATURE_CELL_BASE_REG_HINTS		= 1 << 3,
	NL80211_FEATURE_P2P_DEVICE_NEEDS_CHANNEL	= 1 << 4,
	NL80211_FEATURE_SAE				= 1 << 5,
	NL80211_FEATURE_LOW_PRIORITY_SCAN		= 1 << 6,
	NL80211_FEATURE_SCAN_FLUSH			= 1 << 7,
	NL80211_FEATURE_AP_SCAN				= 1 << 8,
	NL80211_FEATURE_VIF_TXPOWER			= 1 << 9,
	NL80211_FEATURE_NEED_OBSS_SCAN			= 1 << 10,
	NL80211_FEATURE_P2P_GO_CTWIN			= 1 << 11,
	NL80211_FEATURE_P2P_GO_OPPPS			= 1 << 12,
	/* bit 13 is reserved */
	NL80211_FEATURE_ADVERTISE_CHAN_LIMITS		= 1 << 14,
	NL80211_FEATURE_FULL_AP_CLIENT_STATE		= 1 << 15,
	NL80211_FEATURE_USERSPACE_MPM			= 1 << 16,
	NL80211_FEATURE_ACTIVE_MONITOR			= 1 << 17,
	NL80211_FEATURE_AP_MODE_CHAN_WIDTH_CHANGE	= 1 << 18,
	NL80211_FEATURE_DS_PARAM_SET_IE_IN_PROBES	= 1 << 19,
	NL80211_FEATURE_WFA_TPC_IE_IN_PROBES		= 1 << 20,
	NL80211_FEATURE_QUIET				= 1 << 21,
	NL80211_FEATURE_TX_POWER_INSERTION		= 1 << 22,
	NL80211_FEATURE_ACKTO_ESTIMATION		= 1 << 23,
	NL80211_FEATURE_STATIC_SMPS			= 1 << 24,
	NL80211_FEATURE_DYNAMIC_SMPS			= 1 << 25,
	NL80211_FEATURE_SUPPORTS_WMM_ADMISSION		= 1 << 26,
	NL80211_FEATURE_MAC_ON_CREATE			= 1 << 27,
	NL80211_FEATURE_TDLS_CHANNEL_SWITCH		= 1 << 28,
	NL80211_FEATURE_SCAN_RANDOM_MAC_ADDR		= 1 << 29,
	NL80211_FEATURE_SCHED_SCAN_RANDOM_MAC_ADDR	= 1 << 30,
	NL80211_FEATURE_ND_RANDOM_MAC_ADDR		= 1U << 31,
};

/**
 * enum nl80211_ext_feature_index - bit index of extended features.
 * @NL80211_EXT_FEATURE_VHT_IBSS: This driver supports IBSS with VHT datarates.
 * @NL80211_EXT_FEATURE_RRM: This driver supports RRM. When featured, user can
 *	request to use RRM (see %NL80211_ATTR_USE_RRM) with
 *	%NL80211_CMD_ASSOCIATE and %NL80211_CMD_CONNECT requests, which will set
 *	the ASSOC_REQ_USE_RRM flag in the association request even if
 *	NL80211_FEATURE_QUIET is not advertized.
 * @NL80211_EXT_FEATURE_MU_MIMO_AIR_SNIFFER: This device supports MU-MIMO air
 *	sniffer which means that it can be configured to hear packets from
 *	certain groups which can be configured by the
 *	%NL80211_ATTR_MU_MIMO_GROUP_DATA attribute,
 *	or can be configured to follow a station by configuring the
 *	%NL80211_ATTR_MU_MIMO_FOLLOW_MAC_ADDR attribute.
 * @NL80211_EXT_FEATURE_SCAN_START_TIME: This driver includes the actual
 *	time the scan started in scan results event. The time is the TSF of
 *	the BSS that the interface that requested the scan is connected to
 *	(if available).
 * @NL80211_EXT_FEATURE_BSS_PARENT_TSF: Per BSS, this driver reports the
 *	time the last beacon/probe was received. The time is the TSF of the
 *	BSS that the interface that requested the scan is connected to
 *	(if available).
 * @NL80211_EXT_FEATURE_SET_SCAN_DWELL: This driver supports configuration of
 *	channel dwell time.
 * @NL80211_EXT_FEATURE_BEACON_RATE_LEGACY: Driver supports beacon rate
 *	configuration (AP/mesh), supporting a legacy (non HT/VHT) rate.
 * @NL80211_EXT_FEATURE_BEACON_RATE_HT: Driver supports beacon rate
 *	configuration (AP/mesh) with HT rates.
 * @NL80211_EXT_FEATURE_BEACON_RATE_VHT: Driver supports beacon rate
 *	configuration (AP/mesh) with VHT rates.
 * @NL80211_EXT_FEATURE_FILS_STA: This driver supports Fast Initial Link Setup
 *	with user space SME (NL80211_CMD_AUTHENTICATE) in station mode.
 * @NL80211_EXT_FEATURE_MGMT_TX_RANDOM_TA: This driver supports randomized TA
 *	in @NL80211_CMD_FRAME while not associated.
 * @NL80211_EXT_FEATURE_MGMT_TX_RANDOM_TA_CONNECTED: This driver supports
 *	randomized TA in @NL80211_CMD_FRAME while associated.
 * @NL80211_EXT_FEATURE_SCHED_SCAN_RELATIVE_RSSI: The driver supports sched_scan
 *	for reporting BSSs with better RSSI than the current connected BSS
 *	(%NL80211_ATTR_SCHED_SCAN_RELATIVE_RSSI).
 * @NL80211_EXT_FEATURE_CQM_RSSI_LIST: With this driver the
 *	%NL80211_ATTR_CQM_RSSI_THOLD attribute accepts a list of zero or more
 *	RSSI threshold values to monitor rather than exactly one threshold.
 * @NL80211_EXT_FEATURE_FILS_SK_OFFLOAD: Driver SME supports FILS shared key
 *	authentication with %NL80211_CMD_CONNECT.
 * @NL80211_EXT_FEATURE_4WAY_HANDSHAKE_STA_PSK: Device wants to do 4-way
 *	handshake with PSK in station mode (PSK is passed as part of the connect
 *	and associate commands), doing it in the host might not be supported.
 * @NL80211_EXT_FEATURE_4WAY_HANDSHAKE_STA_1X: Device wants to do doing 4-way
 *	handshake with 802.1X in station mode (will pass EAP frames to the host
 *	and accept the set_pmk/del_pmk commands), doing it in the host might not
 *	be supported.
 * @NL80211_EXT_FEATURE_FILS_MAX_CHANNEL_TIME: Driver is capable of overriding
 *	the max channel attribute in the FILS request params IE with the
 *	actual dwell time.
 * @NL80211_EXT_FEATURE_ACCEPT_BCAST_PROBE_RESP: Driver accepts broadcast probe
 *	response
 * @NL80211_EXT_FEATURE_OCE_PROBE_REQ_HIGH_TX_RATE: Driver supports sending
 *	the first probe request in each channel at rate of at least 5.5Mbps.
 * @NL80211_EXT_FEATURE_OCE_PROBE_REQ_DEFERRAL_SUPPRESSION: Driver supports
 *	probe request tx deferral and suppression
 * @NL80211_EXT_FEATURE_MFP_OPTIONAL: Driver supports the %NL80211_MFP_OPTIONAL
 *	value in %NL80211_ATTR_USE_MFP.
 * @NL80211_EXT_FEATURE_LOW_SPAN_SCAN: Driver supports low span scan.
 * @NL80211_EXT_FEATURE_LOW_POWER_SCAN: Driver supports low power scan.
 * @NL80211_EXT_FEATURE_HIGH_ACCURACY_SCAN: Driver supports high accuracy scan.
 * @NL80211_EXT_FEATURE_DFS_OFFLOAD: HW/driver will offload DFS actions.
 *	Device or driver will do all DFS-related actions by itself,
 *	informing user-space about CAC progress, radar detection event,
 *	channel change triggered by radar detection event.
 *	No need to start CAC from user-space, no need to react to
 *	"radar detected" event.
 * @NL80211_EXT_FEATURE_CONTROL_PORT_OVER_NL80211: Driver supports sending and
 *	receiving control port frames over nl80211 instead of the netdevice.
 * @NL80211_EXT_FEATURE_ACK_SIGNAL_SUPPORT: This driver/device supports
 *	(average) ACK signal strength reporting.
 * @NL80211_EXT_FEATURE_TXQS: Driver supports FQ-CoDel-enabled intermediate
 *      TXQs.
 * @NL80211_EXT_FEATURE_SCAN_RANDOM_SN: Driver/device supports randomizing the
 *	SN in probe request frames if requested by %NL80211_SCAN_FLAG_RANDOM_SN.
 * @NL80211_EXT_FEATURE_SCAN_MIN_PREQ_CONTENT: Driver/device can omit all data
 *	except for supported rates from the probe request content if requested
 *	by the %NL80211_SCAN_FLAG_MIN_PREQ_CONTENT flag.
 * @NL80211_EXT_FEATURE_ENABLE_FTM_RESPONDER: Driver supports enabling fine
 *	timing measurement responder role.
 *
 * @NL80211_EXT_FEATURE_CAN_REPLACE_PTK0: Driver/device confirm that they are
 *      able to rekey an in-use key correctly. Userspace must not rekey PTK keys
 *      if this flag is not set. Ignoring this can leak clear text packets and/or
 *      freeze the connection.
 * @NL80211_EXT_FEATURE_EXT_KEY_ID: Driver supports "Extended Key ID for
 *      Individually Addressed Frames" from IEEE802.11-2016.
 *
 * @NL80211_EXT_FEATURE_AIRTIME_FAIRNESS: Driver supports getting airtime
 *	fairness for transmitted packets and has enabled airtime fairness
 *	scheduling.
 *
 * @NL80211_EXT_FEATURE_AP_PMKSA_CACHING: Driver/device supports PMKSA caching
 *	(set/del PMKSA operations) in AP mode.
 *
 * @NL80211_EXT_FEATURE_SCHED_SCAN_BAND_SPECIFIC_RSSI_THOLD: Driver supports
 *	filtering of sched scan results using band specific RSSI thresholds.
 *
 * @NL80211_EXT_FEATURE_STA_TX_PWR: This driver supports controlling tx power
 *	to a station.
 *
 * @NL80211_EXT_FEATURE_SAE_OFFLOAD: Device wants to do SAE authentication in
 *	station mode (SAE password is passed as part of the connect command).
 *
 * @NL80211_EXT_FEATURE_VLAN_OFFLOAD: The driver supports a single netdev
 *	with VLAN tagged frames and separate VLAN-specific netdevs added using
 *	vconfig similarly to the Ethernet case.
 *
 * @NL80211_EXT_FEATURE_AQL: The driver supports the Airtime Queue Limit (AQL)
 *	feature, which prevents bufferbloat by using the expected transmission
 *	time to limit the amount of data buffered in the hardware.
 *
 * @NL80211_EXT_FEATURE_BEACON_PROTECTION: The driver supports Beacon protection
 *	and can receive key configuration for BIGTK using key indexes 6 and 7.
 * @NL80211_EXT_FEATURE_BEACON_PROTECTION_CLIENT: The driver supports Beacon
 *	protection as a client only and cannot transmit protected beacons.
 *
 * @NL80211_EXT_FEATURE_CONTROL_PORT_NO_PREAUTH: The driver can disable the
 *	forwarding of preauth frames over the control port. They are then
 *	handled as ordinary data frames.
 *
 * @NL80211_EXT_FEATURE_PROTECTED_TWT: Driver supports protected TWT frames
 *
 * @NL80211_EXT_FEATURE_DEL_IBSS_STA: The driver supports removing stations
 *      in IBSS mode, essentially by dropping their state.
 *
 * @NL80211_EXT_FEATURE_MULTICAST_REGISTRATIONS: management frame registrations
 *	are possible for multicast frames and those will be reported properly.
 *
 * @NL80211_EXT_FEATURE_SCAN_FREQ_KHZ: This driver supports receiving and
 *	reporting scan request with %NL80211_ATTR_SCAN_FREQ_KHZ. In order to
 *	report %NL80211_ATTR_SCAN_FREQ_KHZ, %NL80211_SCAN_FLAG_FREQ_KHZ must be
 *	included in the scan request.
 *
 * @NL80211_EXT_FEATURE_CONTROL_PORT_OVER_NL80211_TX_STATUS: The driver
 *	can report tx status for control port over nl80211 tx operations.
 *
 * @NL80211_EXT_FEATURE_OPERATING_CHANNEL_VALIDATION: Driver supports Operating
 *	Channel Validation (OCV) when using driver's SME for RSNA handshakes.
 *
 * @NL80211_EXT_FEATURE_4WAY_HANDSHAKE_AP_PSK: Device wants to do 4-way
 *	handshake with PSK in AP mode (PSK is passed as part of the start AP
 *	command).
 *
 * @NL80211_EXT_FEATURE_SAE_OFFLOAD_AP: Device wants to do SAE authentication
 *	in AP mode (SAE password is passed as part of the start AP command).
 *
 * @NL80211_EXT_FEATURE_FILS_DISCOVERY: Driver/device supports FILS discovery
 *	frames transmission
 *
 * @NL80211_EXT_FEATURE_UNSOL_BCAST_PROBE_RESP: Driver/device supports
 *	unsolicited broadcast probe response transmission
 *
 * @NL80211_EXT_FEATURE_BEACON_RATE_HE: Driver supports beacon rate
 *	configuration (AP/mesh) with HE rates.
 *
 * @NL80211_EXT_FEATURE_SECURE_LTF: Device supports secure LTF measurement
 *      exchange protocol.
 *
 * @NL80211_EXT_FEATURE_SECURE_RTT: Device supports secure RTT measurement
 *      exchange protocol.
 *
 * @NL80211_EXT_FEATURE_PROT_RANGE_NEGO_AND_MEASURE: Device supports management
 *      frame protection for all management frames exchanged during the
 *      negotiation and range measurement procedure.
 *
 * @NL80211_EXT_FEATURE_BSS_COLOR: The driver supports BSS color collision
 *	detection and change announcemnts.
 *
<<<<<<< HEAD
=======
 * @NL80211_EXT_FEATURE_FILS_CRYPTO_OFFLOAD: Driver running in AP mode supports
 *	FILS encryption and decryption for (Re)Association Request and Response
 *	frames. Userspace has to share FILS AAD details to the driver by using
 *	@NL80211_CMD_SET_FILS_AAD.
 *
>>>>>>> df0cc57e
 * @NUM_NL80211_EXT_FEATURES: number of extended features.
 * @MAX_NL80211_EXT_FEATURES: highest extended feature index.
 */
enum nl80211_ext_feature_index {
	NL80211_EXT_FEATURE_VHT_IBSS,
	NL80211_EXT_FEATURE_RRM,
	NL80211_EXT_FEATURE_MU_MIMO_AIR_SNIFFER,
	NL80211_EXT_FEATURE_SCAN_START_TIME,
	NL80211_EXT_FEATURE_BSS_PARENT_TSF,
	NL80211_EXT_FEATURE_SET_SCAN_DWELL,
	NL80211_EXT_FEATURE_BEACON_RATE_LEGACY,
	NL80211_EXT_FEATURE_BEACON_RATE_HT,
	NL80211_EXT_FEATURE_BEACON_RATE_VHT,
	NL80211_EXT_FEATURE_FILS_STA,
	NL80211_EXT_FEATURE_MGMT_TX_RANDOM_TA,
	NL80211_EXT_FEATURE_MGMT_TX_RANDOM_TA_CONNECTED,
	NL80211_EXT_FEATURE_SCHED_SCAN_RELATIVE_RSSI,
	NL80211_EXT_FEATURE_CQM_RSSI_LIST,
	NL80211_EXT_FEATURE_FILS_SK_OFFLOAD,
	NL80211_EXT_FEATURE_4WAY_HANDSHAKE_STA_PSK,
	NL80211_EXT_FEATURE_4WAY_HANDSHAKE_STA_1X,
	NL80211_EXT_FEATURE_FILS_MAX_CHANNEL_TIME,
	NL80211_EXT_FEATURE_ACCEPT_BCAST_PROBE_RESP,
	NL80211_EXT_FEATURE_OCE_PROBE_REQ_HIGH_TX_RATE,
	NL80211_EXT_FEATURE_OCE_PROBE_REQ_DEFERRAL_SUPPRESSION,
	NL80211_EXT_FEATURE_MFP_OPTIONAL,
	NL80211_EXT_FEATURE_LOW_SPAN_SCAN,
	NL80211_EXT_FEATURE_LOW_POWER_SCAN,
	NL80211_EXT_FEATURE_HIGH_ACCURACY_SCAN,
	NL80211_EXT_FEATURE_DFS_OFFLOAD,
	NL80211_EXT_FEATURE_CONTROL_PORT_OVER_NL80211,
	NL80211_EXT_FEATURE_ACK_SIGNAL_SUPPORT,
	/* we renamed this - stay compatible */
	NL80211_EXT_FEATURE_DATA_ACK_SIGNAL_SUPPORT = NL80211_EXT_FEATURE_ACK_SIGNAL_SUPPORT,
	NL80211_EXT_FEATURE_TXQS,
	NL80211_EXT_FEATURE_SCAN_RANDOM_SN,
	NL80211_EXT_FEATURE_SCAN_MIN_PREQ_CONTENT,
	NL80211_EXT_FEATURE_CAN_REPLACE_PTK0,
	NL80211_EXT_FEATURE_ENABLE_FTM_RESPONDER,
	NL80211_EXT_FEATURE_AIRTIME_FAIRNESS,
	NL80211_EXT_FEATURE_AP_PMKSA_CACHING,
	NL80211_EXT_FEATURE_SCHED_SCAN_BAND_SPECIFIC_RSSI_THOLD,
	NL80211_EXT_FEATURE_EXT_KEY_ID,
	NL80211_EXT_FEATURE_STA_TX_PWR,
	NL80211_EXT_FEATURE_SAE_OFFLOAD,
	NL80211_EXT_FEATURE_VLAN_OFFLOAD,
	NL80211_EXT_FEATURE_AQL,
	NL80211_EXT_FEATURE_BEACON_PROTECTION,
	NL80211_EXT_FEATURE_CONTROL_PORT_NO_PREAUTH,
	NL80211_EXT_FEATURE_PROTECTED_TWT,
	NL80211_EXT_FEATURE_DEL_IBSS_STA,
	NL80211_EXT_FEATURE_MULTICAST_REGISTRATIONS,
	NL80211_EXT_FEATURE_BEACON_PROTECTION_CLIENT,
	NL80211_EXT_FEATURE_SCAN_FREQ_KHZ,
	NL80211_EXT_FEATURE_CONTROL_PORT_OVER_NL80211_TX_STATUS,
	NL80211_EXT_FEATURE_OPERATING_CHANNEL_VALIDATION,
	NL80211_EXT_FEATURE_4WAY_HANDSHAKE_AP_PSK,
	NL80211_EXT_FEATURE_SAE_OFFLOAD_AP,
	NL80211_EXT_FEATURE_FILS_DISCOVERY,
	NL80211_EXT_FEATURE_UNSOL_BCAST_PROBE_RESP,
	NL80211_EXT_FEATURE_BEACON_RATE_HE,
	NL80211_EXT_FEATURE_SECURE_LTF,
	NL80211_EXT_FEATURE_SECURE_RTT,
	NL80211_EXT_FEATURE_PROT_RANGE_NEGO_AND_MEASURE,
	NL80211_EXT_FEATURE_BSS_COLOR,
<<<<<<< HEAD
=======
	NL80211_EXT_FEATURE_FILS_CRYPTO_OFFLOAD,
>>>>>>> df0cc57e

	/* add new features before the definition below */
	NUM_NL80211_EXT_FEATURES,
	MAX_NL80211_EXT_FEATURES = NUM_NL80211_EXT_FEATURES - 1
};

/**
 * enum nl80211_probe_resp_offload_support_attr - optional supported
 *	protocols for probe-response offloading by the driver/FW.
 *	To be used with the %NL80211_ATTR_PROBE_RESP_OFFLOAD attribute.
 *	Each enum value represents a bit in the bitmap of supported
 *	protocols. Typically a subset of probe-requests belonging to a
 *	supported protocol will be excluded from offload and uploaded
 *	to the host.
 *
 * @NL80211_PROBE_RESP_OFFLOAD_SUPPORT_WPS: Support for WPS ver. 1
 * @NL80211_PROBE_RESP_OFFLOAD_SUPPORT_WPS2: Support for WPS ver. 2
 * @NL80211_PROBE_RESP_OFFLOAD_SUPPORT_P2P: Support for P2P
 * @NL80211_PROBE_RESP_OFFLOAD_SUPPORT_80211U: Support for 802.11u
 */
enum nl80211_probe_resp_offload_support_attr {
	NL80211_PROBE_RESP_OFFLOAD_SUPPORT_WPS =	1<<0,
	NL80211_PROBE_RESP_OFFLOAD_SUPPORT_WPS2 =	1<<1,
	NL80211_PROBE_RESP_OFFLOAD_SUPPORT_P2P =	1<<2,
	NL80211_PROBE_RESP_OFFLOAD_SUPPORT_80211U =	1<<3,
};

/**
 * enum nl80211_connect_failed_reason - connection request failed reasons
 * @NL80211_CONN_FAIL_MAX_CLIENTS: Maximum number of clients that can be
 *	handled by the AP is reached.
 * @NL80211_CONN_FAIL_BLOCKED_CLIENT: Connection request is rejected due to ACL.
 */
enum nl80211_connect_failed_reason {
	NL80211_CONN_FAIL_MAX_CLIENTS,
	NL80211_CONN_FAIL_BLOCKED_CLIENT,
};

/**
 * enum nl80211_timeout_reason - timeout reasons
 *
 * @NL80211_TIMEOUT_UNSPECIFIED: Timeout reason unspecified.
 * @NL80211_TIMEOUT_SCAN: Scan (AP discovery) timed out.
 * @NL80211_TIMEOUT_AUTH: Authentication timed out.
 * @NL80211_TIMEOUT_ASSOC: Association timed out.
 */
enum nl80211_timeout_reason {
	NL80211_TIMEOUT_UNSPECIFIED,
	NL80211_TIMEOUT_SCAN,
	NL80211_TIMEOUT_AUTH,
	NL80211_TIMEOUT_ASSOC,
};

/**
 * enum nl80211_scan_flags -  scan request control flags
 *
 * Scan request control flags are used to control the handling
 * of NL80211_CMD_TRIGGER_SCAN and NL80211_CMD_START_SCHED_SCAN
 * requests.
 *
 * NL80211_SCAN_FLAG_LOW_SPAN, NL80211_SCAN_FLAG_LOW_POWER, and
 * NL80211_SCAN_FLAG_HIGH_ACCURACY flags are exclusive of each other, i.e., only
 * one of them can be used in the request.
 *
 * @NL80211_SCAN_FLAG_LOW_PRIORITY: scan request has low priority
 * @NL80211_SCAN_FLAG_FLUSH: flush cache before scanning
 * @NL80211_SCAN_FLAG_AP: force a scan even if the interface is configured
 *	as AP and the beaconing has already been configured. This attribute is
 *	dangerous because will destroy stations performance as a lot of frames
 *	will be lost while scanning off-channel, therefore it must be used only
 *	when really needed
 * @NL80211_SCAN_FLAG_RANDOM_ADDR: use a random MAC address for this scan (or
 *	for scheduled scan: a different one for every scan iteration). When the
 *	flag is set, depending on device capabilities the @NL80211_ATTR_MAC and
 *	@NL80211_ATTR_MAC_MASK attributes may also be given in which case only
 *	the masked bits will be preserved from the MAC address and the remainder
 *	randomised. If the attributes are not given full randomisation (46 bits,
 *	locally administered 1, multicast 0) is assumed.
 *	This flag must not be requested when the feature isn't supported, check
 *	the nl80211 feature flags for the device.
 * @NL80211_SCAN_FLAG_FILS_MAX_CHANNEL_TIME: fill the dwell time in the FILS
 *	request parameters IE in the probe request
 * @NL80211_SCAN_FLAG_ACCEPT_BCAST_PROBE_RESP: accept broadcast probe responses
 * @NL80211_SCAN_FLAG_OCE_PROBE_REQ_HIGH_TX_RATE: send probe request frames at
 *	rate of at least 5.5M. In case non OCE AP is discovered in the channel,
 *	only the first probe req in the channel will be sent in high rate.
 * @NL80211_SCAN_FLAG_OCE_PROBE_REQ_DEFERRAL_SUPPRESSION: allow probe request
 *	tx deferral (dot11FILSProbeDelay shall be set to 15ms)
 *	and suppression (if it has received a broadcast Probe Response frame,
 *	Beacon frame or FILS Discovery frame from an AP that the STA considers
 *	a suitable candidate for (re-)association - suitable in terms of
 *	SSID and/or RSSI.
 * @NL80211_SCAN_FLAG_LOW_SPAN: Span corresponds to the total time taken to
 *	accomplish the scan. Thus, this flag intends the driver to perform the
 *	scan request with lesser span/duration. It is specific to the driver
 *	implementations on how this is accomplished. Scan accuracy may get
 *	impacted with this flag.
 * @NL80211_SCAN_FLAG_LOW_POWER: This flag intends the scan attempts to consume
 *	optimal possible power. Drivers can resort to their specific means to
 *	optimize the power. Scan accuracy may get impacted with this flag.
 * @NL80211_SCAN_FLAG_HIGH_ACCURACY: Accuracy here intends to the extent of scan
 *	results obtained. Thus HIGH_ACCURACY scan flag aims to get maximum
 *	possible scan results. This flag hints the driver to use the best
 *	possible scan configuration to improve the accuracy in scanning.
 *	Latency and power use may get impacted with this flag.
 * @NL80211_SCAN_FLAG_RANDOM_SN: randomize the sequence number in probe
 *	request frames from this scan to avoid correlation/tracking being
 *	possible.
 * @NL80211_SCAN_FLAG_MIN_PREQ_CONTENT: minimize probe request content to
 *	only have supported rates and no additional capabilities (unless
 *	added by userspace explicitly.)
 * @NL80211_SCAN_FLAG_FREQ_KHZ: report scan results with
 *	%NL80211_ATTR_SCAN_FREQ_KHZ. This also means
 *	%NL80211_ATTR_SCAN_FREQUENCIES will not be included.
 * @NL80211_SCAN_FLAG_COLOCATED_6GHZ: scan for colocated APs reported by
 *	2.4/5 GHz APs
 */
enum nl80211_scan_flags {
	NL80211_SCAN_FLAG_LOW_PRIORITY				= 1<<0,
	NL80211_SCAN_FLAG_FLUSH					= 1<<1,
	NL80211_SCAN_FLAG_AP					= 1<<2,
	NL80211_SCAN_FLAG_RANDOM_ADDR				= 1<<3,
	NL80211_SCAN_FLAG_FILS_MAX_CHANNEL_TIME			= 1<<4,
	NL80211_SCAN_FLAG_ACCEPT_BCAST_PROBE_RESP		= 1<<5,
	NL80211_SCAN_FLAG_OCE_PROBE_REQ_HIGH_TX_RATE		= 1<<6,
	NL80211_SCAN_FLAG_OCE_PROBE_REQ_DEFERRAL_SUPPRESSION	= 1<<7,
	NL80211_SCAN_FLAG_LOW_SPAN				= 1<<8,
	NL80211_SCAN_FLAG_LOW_POWER				= 1<<9,
	NL80211_SCAN_FLAG_HIGH_ACCURACY				= 1<<10,
	NL80211_SCAN_FLAG_RANDOM_SN				= 1<<11,
	NL80211_SCAN_FLAG_MIN_PREQ_CONTENT			= 1<<12,
	NL80211_SCAN_FLAG_FREQ_KHZ				= 1<<13,
	NL80211_SCAN_FLAG_COLOCATED_6GHZ			= 1<<14,
};

/**
 * enum nl80211_acl_policy - access control policy
 *
 * Access control policy is applied on a MAC list set by
 * %NL80211_CMD_START_AP and %NL80211_CMD_SET_MAC_ACL, to
 * be used with %NL80211_ATTR_ACL_POLICY.
 *
 * @NL80211_ACL_POLICY_ACCEPT_UNLESS_LISTED: Deny stations which are
 *	listed in ACL, i.e. allow all the stations which are not listed
 *	in ACL to authenticate.
 * @NL80211_ACL_POLICY_DENY_UNLESS_LISTED: Allow the stations which are listed
 *	in ACL, i.e. deny all the stations which are not listed in ACL.
 */
enum nl80211_acl_policy {
	NL80211_ACL_POLICY_ACCEPT_UNLESS_LISTED,
	NL80211_ACL_POLICY_DENY_UNLESS_LISTED,
};

/**
 * enum nl80211_smps_mode - SMPS mode
 *
 * Requested SMPS mode (for AP mode)
 *
 * @NL80211_SMPS_OFF: SMPS off (use all antennas).
 * @NL80211_SMPS_STATIC: static SMPS (use a single antenna)
 * @NL80211_SMPS_DYNAMIC: dynamic smps (start with a single antenna and
 *	turn on other antennas after CTS/RTS).
 */
enum nl80211_smps_mode {
	NL80211_SMPS_OFF,
	NL80211_SMPS_STATIC,
	NL80211_SMPS_DYNAMIC,

	__NL80211_SMPS_AFTER_LAST,
	NL80211_SMPS_MAX = __NL80211_SMPS_AFTER_LAST - 1
};

/**
 * enum nl80211_radar_event - type of radar event for DFS operation
 *
 * Type of event to be used with NL80211_ATTR_RADAR_EVENT to inform userspace
 * about detected radars or success of the channel available check (CAC)
 *
 * @NL80211_RADAR_DETECTED: A radar pattern has been detected. The channel is
 *	now unusable.
 * @NL80211_RADAR_CAC_FINISHED: Channel Availability Check has been finished,
 *	the channel is now available.
 * @NL80211_RADAR_CAC_ABORTED: Channel Availability Check has been aborted, no
 *	change to the channel status.
 * @NL80211_RADAR_NOP_FINISHED: The Non-Occupancy Period for this channel is
 *	over, channel becomes usable.
 * @NL80211_RADAR_PRE_CAC_EXPIRED: Channel Availability Check done on this
 *	non-operating channel is expired and no longer valid. New CAC must
 *	be done on this channel before starting the operation. This is not
 *	applicable for ETSI dfs domain where pre-CAC is valid for ever.
 * @NL80211_RADAR_CAC_STARTED: Channel Availability Check has been started,
 *	should be generated by HW if NL80211_EXT_FEATURE_DFS_OFFLOAD is enabled.
 */
enum nl80211_radar_event {
	NL80211_RADAR_DETECTED,
	NL80211_RADAR_CAC_FINISHED,
	NL80211_RADAR_CAC_ABORTED,
	NL80211_RADAR_NOP_FINISHED,
	NL80211_RADAR_PRE_CAC_EXPIRED,
	NL80211_RADAR_CAC_STARTED,
};

/**
 * enum nl80211_dfs_state - DFS states for channels
 *
 * Channel states used by the DFS code.
 *
 * @NL80211_DFS_USABLE: The channel can be used, but channel availability
 *	check (CAC) must be performed before using it for AP or IBSS.
 * @NL80211_DFS_UNAVAILABLE: A radar has been detected on this channel, it
 *	is therefore marked as not available.
 * @NL80211_DFS_AVAILABLE: The channel has been CAC checked and is available.
 */
enum nl80211_dfs_state {
	NL80211_DFS_USABLE,
	NL80211_DFS_UNAVAILABLE,
	NL80211_DFS_AVAILABLE,
};

/**
 * enum nl80211_protocol_features - nl80211 protocol features
 * @NL80211_PROTOCOL_FEATURE_SPLIT_WIPHY_DUMP: nl80211 supports splitting
 *	wiphy dumps (if requested by the application with the attribute
 *	%NL80211_ATTR_SPLIT_WIPHY_DUMP. Also supported is filtering the
 *	wiphy dump by %NL80211_ATTR_WIPHY, %NL80211_ATTR_IFINDEX or
 *	%NL80211_ATTR_WDEV.
 */
enum nl80211_protocol_features {
	NL80211_PROTOCOL_FEATURE_SPLIT_WIPHY_DUMP =	1 << 0,
};

/**
 * enum nl80211_crit_proto_id - nl80211 critical protocol identifiers
 *
 * @NL80211_CRIT_PROTO_UNSPEC: protocol unspecified.
 * @NL80211_CRIT_PROTO_DHCP: BOOTP or DHCPv6 protocol.
 * @NL80211_CRIT_PROTO_EAPOL: EAPOL protocol.
 * @NL80211_CRIT_PROTO_APIPA: APIPA protocol.
 * @NUM_NL80211_CRIT_PROTO: must be kept last.
 */
enum nl80211_crit_proto_id {
	NL80211_CRIT_PROTO_UNSPEC,
	NL80211_CRIT_PROTO_DHCP,
	NL80211_CRIT_PROTO_EAPOL,
	NL80211_CRIT_PROTO_APIPA,
	/* add other protocols before this one */
	NUM_NL80211_CRIT_PROTO
};

/* maximum duration for critical protocol measures */
#define NL80211_CRIT_PROTO_MAX_DURATION		5000 /* msec */

/**
 * enum nl80211_rxmgmt_flags - flags for received management frame.
 *
 * Used by cfg80211_rx_mgmt()
 *
 * @NL80211_RXMGMT_FLAG_ANSWERED: frame was answered by device/driver.
 * @NL80211_RXMGMT_FLAG_EXTERNAL_AUTH: Host driver intends to offload
 *	the authentication. Exclusively defined for host drivers that
 *	advertises the SME functionality but would like the userspace
 *	to handle certain authentication algorithms (e.g. SAE).
 */
enum nl80211_rxmgmt_flags {
	NL80211_RXMGMT_FLAG_ANSWERED = 1 << 0,
	NL80211_RXMGMT_FLAG_EXTERNAL_AUTH = 1 << 1,
};

/*
 * If this flag is unset, the lower 24 bits are an OUI, if set
 * a Linux nl80211 vendor ID is used (no such IDs are allocated
 * yet, so that's not valid so far)
 */
#define NL80211_VENDOR_ID_IS_LINUX	0x80000000

/**
 * struct nl80211_vendor_cmd_info - vendor command data
 * @vendor_id: If the %NL80211_VENDOR_ID_IS_LINUX flag is clear, then the
 *	value is a 24-bit OUI; if it is set then a separately allocated ID
 *	may be used, but no such IDs are allocated yet. New IDs should be
 *	added to this file when needed.
 * @subcmd: sub-command ID for the command
 */
struct nl80211_vendor_cmd_info {
	__u32 vendor_id;
	__u32 subcmd;
};

/**
 * enum nl80211_tdls_peer_capability - TDLS peer flags.
 *
 * Used by tdls_mgmt() to determine which conditional elements need
 * to be added to TDLS Setup frames.
 *
 * @NL80211_TDLS_PEER_HT: TDLS peer is HT capable.
 * @NL80211_TDLS_PEER_VHT: TDLS peer is VHT capable.
 * @NL80211_TDLS_PEER_WMM: TDLS peer is WMM capable.
 * @NL80211_TDLS_PEER_HE: TDLS peer is HE capable.
 */
enum nl80211_tdls_peer_capability {
	NL80211_TDLS_PEER_HT = 1<<0,
	NL80211_TDLS_PEER_VHT = 1<<1,
	NL80211_TDLS_PEER_WMM = 1<<2,
	NL80211_TDLS_PEER_HE = 1<<3,
};

/**
 * enum nl80211_sched_scan_plan - scanning plan for scheduled scan
 * @__NL80211_SCHED_SCAN_PLAN_INVALID: attribute number 0 is reserved
 * @NL80211_SCHED_SCAN_PLAN_INTERVAL: interval between scan iterations. In
 *	seconds (u32).
 * @NL80211_SCHED_SCAN_PLAN_ITERATIONS: number of scan iterations in this
 *	scan plan (u32). The last scan plan must not specify this attribute
 *	because it will run infinitely. A value of zero is invalid as it will
 *	make the scan plan meaningless.
 * @NL80211_SCHED_SCAN_PLAN_MAX: highest scheduled scan plan attribute number
 *	currently defined
 * @__NL80211_SCHED_SCAN_PLAN_AFTER_LAST: internal use
 */
enum nl80211_sched_scan_plan {
	__NL80211_SCHED_SCAN_PLAN_INVALID,
	NL80211_SCHED_SCAN_PLAN_INTERVAL,
	NL80211_SCHED_SCAN_PLAN_ITERATIONS,

	/* keep last */
	__NL80211_SCHED_SCAN_PLAN_AFTER_LAST,
	NL80211_SCHED_SCAN_PLAN_MAX =
		__NL80211_SCHED_SCAN_PLAN_AFTER_LAST - 1
};

/**
 * struct nl80211_bss_select_rssi_adjust - RSSI adjustment parameters.
 *
 * @band: band of BSS that must match for RSSI value adjustment. The value
 *	of this field is according to &enum nl80211_band.
 * @delta: value used to adjust the RSSI value of matching BSS in dB.
 */
struct nl80211_bss_select_rssi_adjust {
	__u8 band;
	__s8 delta;
} __attribute__((packed));

/**
 * enum nl80211_bss_select_attr - attributes for bss selection.
 *
 * @__NL80211_BSS_SELECT_ATTR_INVALID: reserved.
 * @NL80211_BSS_SELECT_ATTR_RSSI: Flag indicating only RSSI-based BSS selection
 *	is requested.
 * @NL80211_BSS_SELECT_ATTR_BAND_PREF: attribute indicating BSS
 *	selection should be done such that the specified band is preferred.
 *	When there are multiple BSS-es in the preferred band, the driver
 *	shall use RSSI-based BSS selection as a second step. The value of
 *	this attribute is according to &enum nl80211_band (u32).
 * @NL80211_BSS_SELECT_ATTR_RSSI_ADJUST: When present the RSSI level for
 *	BSS-es in the specified band is to be adjusted before doing
 *	RSSI-based BSS selection. The attribute value is a packed structure
 *	value as specified by &struct nl80211_bss_select_rssi_adjust.
 * @NL80211_BSS_SELECT_ATTR_MAX: highest bss select attribute number.
 * @__NL80211_BSS_SELECT_ATTR_AFTER_LAST: internal use.
 *
 * One and only one of these attributes are found within %NL80211_ATTR_BSS_SELECT
 * for %NL80211_CMD_CONNECT. It specifies the required BSS selection behaviour
 * which the driver shall use.
 */
enum nl80211_bss_select_attr {
	__NL80211_BSS_SELECT_ATTR_INVALID,
	NL80211_BSS_SELECT_ATTR_RSSI,
	NL80211_BSS_SELECT_ATTR_BAND_PREF,
	NL80211_BSS_SELECT_ATTR_RSSI_ADJUST,

	/* keep last */
	__NL80211_BSS_SELECT_ATTR_AFTER_LAST,
	NL80211_BSS_SELECT_ATTR_MAX = __NL80211_BSS_SELECT_ATTR_AFTER_LAST - 1
};

/**
 * enum nl80211_nan_function_type - NAN function type
 *
 * Defines the function type of a NAN function
 *
 * @NL80211_NAN_FUNC_PUBLISH: function is publish
 * @NL80211_NAN_FUNC_SUBSCRIBE: function is subscribe
 * @NL80211_NAN_FUNC_FOLLOW_UP: function is follow-up
 */
enum nl80211_nan_function_type {
	NL80211_NAN_FUNC_PUBLISH,
	NL80211_NAN_FUNC_SUBSCRIBE,
	NL80211_NAN_FUNC_FOLLOW_UP,

	/* keep last */
	__NL80211_NAN_FUNC_TYPE_AFTER_LAST,
	NL80211_NAN_FUNC_MAX_TYPE = __NL80211_NAN_FUNC_TYPE_AFTER_LAST - 1,
};

/**
 * enum nl80211_nan_publish_type - NAN publish tx type
 *
 * Defines how to send publish Service Discovery Frames
 *
 * @NL80211_NAN_SOLICITED_PUBLISH: publish function is solicited
 * @NL80211_NAN_UNSOLICITED_PUBLISH: publish function is unsolicited
 */
enum nl80211_nan_publish_type {
	NL80211_NAN_SOLICITED_PUBLISH = 1 << 0,
	NL80211_NAN_UNSOLICITED_PUBLISH = 1 << 1,
};

/**
 * enum nl80211_nan_func_term_reason - NAN functions termination reason
 *
 * Defines termination reasons of a NAN function
 *
 * @NL80211_NAN_FUNC_TERM_REASON_USER_REQUEST: requested by user
 * @NL80211_NAN_FUNC_TERM_REASON_TTL_EXPIRED: timeout
 * @NL80211_NAN_FUNC_TERM_REASON_ERROR: errored
 */
enum nl80211_nan_func_term_reason {
	NL80211_NAN_FUNC_TERM_REASON_USER_REQUEST,
	NL80211_NAN_FUNC_TERM_REASON_TTL_EXPIRED,
	NL80211_NAN_FUNC_TERM_REASON_ERROR,
};

#define NL80211_NAN_FUNC_SERVICE_ID_LEN 6
#define NL80211_NAN_FUNC_SERVICE_SPEC_INFO_MAX_LEN 0xff
#define NL80211_NAN_FUNC_SRF_MAX_LEN 0xff

/**
 * enum nl80211_nan_func_attributes - NAN function attributes
 * @__NL80211_NAN_FUNC_INVALID: invalid
 * @NL80211_NAN_FUNC_TYPE: &enum nl80211_nan_function_type (u8).
 * @NL80211_NAN_FUNC_SERVICE_ID: 6 bytes of the service ID hash as
 *	specified in NAN spec. This is a binary attribute.
 * @NL80211_NAN_FUNC_PUBLISH_TYPE: relevant if the function's type is
 *	publish. Defines the transmission type for the publish Service Discovery
 *	Frame, see &enum nl80211_nan_publish_type. Its type is u8.
 * @NL80211_NAN_FUNC_PUBLISH_BCAST: relevant if the function is a solicited
 *	publish. Should the solicited publish Service Discovery Frame be sent to
 *	the NAN Broadcast address. This is a flag.
 * @NL80211_NAN_FUNC_SUBSCRIBE_ACTIVE: relevant if the function's type is
 *	subscribe. Is the subscribe active. This is a flag.
 * @NL80211_NAN_FUNC_FOLLOW_UP_ID: relevant if the function's type is follow up.
 *	The instance ID for the follow up Service Discovery Frame. This is u8.
 * @NL80211_NAN_FUNC_FOLLOW_UP_REQ_ID: relevant if the function's type
 *	is follow up. This is a u8.
 *	The requestor instance ID for the follow up Service Discovery Frame.
 * @NL80211_NAN_FUNC_FOLLOW_UP_DEST: the MAC address of the recipient of the
 *	follow up Service Discovery Frame. This is a binary attribute.
 * @NL80211_NAN_FUNC_CLOSE_RANGE: is this function limited for devices in a
 *	close range. The range itself (RSSI) is defined by the device.
 *	This is a flag.
 * @NL80211_NAN_FUNC_TTL: strictly positive number of DWs this function should
 *	stay active. If not present infinite TTL is assumed. This is a u32.
 * @NL80211_NAN_FUNC_SERVICE_INFO: array of bytes describing the service
 *	specific info. This is a binary attribute.
 * @NL80211_NAN_FUNC_SRF: Service Receive Filter. This is a nested attribute.
 *	See &enum nl80211_nan_srf_attributes.
 * @NL80211_NAN_FUNC_RX_MATCH_FILTER: Receive Matching filter. This is a nested
 *	attribute. It is a list of binary values.
 * @NL80211_NAN_FUNC_TX_MATCH_FILTER: Transmit Matching filter. This is a
 *	nested attribute. It is a list of binary values.
 * @NL80211_NAN_FUNC_INSTANCE_ID: The instance ID of the function.
 *	Its type is u8 and it cannot be 0.
 * @NL80211_NAN_FUNC_TERM_REASON: NAN function termination reason.
 *	See &enum nl80211_nan_func_term_reason.
 *
 * @NUM_NL80211_NAN_FUNC_ATTR: internal
 * @NL80211_NAN_FUNC_ATTR_MAX: highest NAN function attribute
 */
enum nl80211_nan_func_attributes {
	__NL80211_NAN_FUNC_INVALID,
	NL80211_NAN_FUNC_TYPE,
	NL80211_NAN_FUNC_SERVICE_ID,
	NL80211_NAN_FUNC_PUBLISH_TYPE,
	NL80211_NAN_FUNC_PUBLISH_BCAST,
	NL80211_NAN_FUNC_SUBSCRIBE_ACTIVE,
	NL80211_NAN_FUNC_FOLLOW_UP_ID,
	NL80211_NAN_FUNC_FOLLOW_UP_REQ_ID,
	NL80211_NAN_FUNC_FOLLOW_UP_DEST,
	NL80211_NAN_FUNC_CLOSE_RANGE,
	NL80211_NAN_FUNC_TTL,
	NL80211_NAN_FUNC_SERVICE_INFO,
	NL80211_NAN_FUNC_SRF,
	NL80211_NAN_FUNC_RX_MATCH_FILTER,
	NL80211_NAN_FUNC_TX_MATCH_FILTER,
	NL80211_NAN_FUNC_INSTANCE_ID,
	NL80211_NAN_FUNC_TERM_REASON,

	/* keep last */
	NUM_NL80211_NAN_FUNC_ATTR,
	NL80211_NAN_FUNC_ATTR_MAX = NUM_NL80211_NAN_FUNC_ATTR - 1
};

/**
 * enum nl80211_nan_srf_attributes - NAN Service Response filter attributes
 * @__NL80211_NAN_SRF_INVALID: invalid
 * @NL80211_NAN_SRF_INCLUDE: present if the include bit of the SRF set.
 *	This is a flag.
 * @NL80211_NAN_SRF_BF: Bloom Filter. Present if and only if
 *	%NL80211_NAN_SRF_MAC_ADDRS isn't present. This attribute is binary.
 * @NL80211_NAN_SRF_BF_IDX: index of the Bloom Filter. Mandatory if
 *	%NL80211_NAN_SRF_BF is present. This is a u8.
 * @NL80211_NAN_SRF_MAC_ADDRS: list of MAC addresses for the SRF. Present if
 *	and only if %NL80211_NAN_SRF_BF isn't present. This is a nested
 *	attribute. Each nested attribute is a MAC address.
 * @NUM_NL80211_NAN_SRF_ATTR: internal
 * @NL80211_NAN_SRF_ATTR_MAX: highest NAN SRF attribute
 */
enum nl80211_nan_srf_attributes {
	__NL80211_NAN_SRF_INVALID,
	NL80211_NAN_SRF_INCLUDE,
	NL80211_NAN_SRF_BF,
	NL80211_NAN_SRF_BF_IDX,
	NL80211_NAN_SRF_MAC_ADDRS,

	/* keep last */
	NUM_NL80211_NAN_SRF_ATTR,
	NL80211_NAN_SRF_ATTR_MAX = NUM_NL80211_NAN_SRF_ATTR - 1,
};

/**
 * enum nl80211_nan_match_attributes - NAN match attributes
 * @__NL80211_NAN_MATCH_INVALID: invalid
 * @NL80211_NAN_MATCH_FUNC_LOCAL: the local function that had the
 *	match. This is a nested attribute.
 *	See &enum nl80211_nan_func_attributes.
 * @NL80211_NAN_MATCH_FUNC_PEER: the peer function
 *	that caused the match. This is a nested attribute.
 *	See &enum nl80211_nan_func_attributes.
 *
 * @NUM_NL80211_NAN_MATCH_ATTR: internal
 * @NL80211_NAN_MATCH_ATTR_MAX: highest NAN match attribute
 */
enum nl80211_nan_match_attributes {
	__NL80211_NAN_MATCH_INVALID,
	NL80211_NAN_MATCH_FUNC_LOCAL,
	NL80211_NAN_MATCH_FUNC_PEER,

	/* keep last */
	NUM_NL80211_NAN_MATCH_ATTR,
	NL80211_NAN_MATCH_ATTR_MAX = NUM_NL80211_NAN_MATCH_ATTR - 1
};

/**
 * nl80211_external_auth_action - Action to perform with external
 *     authentication request. Used by NL80211_ATTR_EXTERNAL_AUTH_ACTION.
 * @NL80211_EXTERNAL_AUTH_START: Start the authentication.
 * @NL80211_EXTERNAL_AUTH_ABORT: Abort the ongoing authentication.
 */
enum nl80211_external_auth_action {
	NL80211_EXTERNAL_AUTH_START,
	NL80211_EXTERNAL_AUTH_ABORT,
};

/**
 * enum nl80211_ftm_responder_attributes - fine timing measurement
 *	responder attributes
 * @__NL80211_FTM_RESP_ATTR_INVALID: Invalid
 * @NL80211_FTM_RESP_ATTR_ENABLED: FTM responder is enabled
 * @NL80211_FTM_RESP_ATTR_LCI: The content of Measurement Report Element
 *	(9.4.2.22 in 802.11-2016) with type 8 - LCI (9.4.2.22.10),
 *	i.e. starting with the measurement token
 * @NL80211_FTM_RESP_ATTR_CIVIC: The content of Measurement Report Element
 *	(9.4.2.22 in 802.11-2016) with type 11 - Civic (Section 9.4.2.22.13),
 *	i.e. starting with the measurement token
 * @__NL80211_FTM_RESP_ATTR_LAST: Internal
 * @NL80211_FTM_RESP_ATTR_MAX: highest FTM responder attribute.
 */
enum nl80211_ftm_responder_attributes {
	__NL80211_FTM_RESP_ATTR_INVALID,

	NL80211_FTM_RESP_ATTR_ENABLED,
	NL80211_FTM_RESP_ATTR_LCI,
	NL80211_FTM_RESP_ATTR_CIVICLOC,

	/* keep last */
	__NL80211_FTM_RESP_ATTR_LAST,
	NL80211_FTM_RESP_ATTR_MAX = __NL80211_FTM_RESP_ATTR_LAST - 1,
};

/*
 * enum nl80211_ftm_responder_stats - FTM responder statistics
 *
 * These attribute types are used with %NL80211_ATTR_FTM_RESPONDER_STATS
 * when getting FTM responder statistics.
 *
 * @__NL80211_FTM_STATS_INVALID: attribute number 0 is reserved
 * @NL80211_FTM_STATS_SUCCESS_NUM: number of FTM sessions in which all frames
 *	were ssfully answered (u32)
 * @NL80211_FTM_STATS_PARTIAL_NUM: number of FTM sessions in which part of the
 *	frames were successfully answered (u32)
 * @NL80211_FTM_STATS_FAILED_NUM: number of failed FTM sessions (u32)
 * @NL80211_FTM_STATS_ASAP_NUM: number of ASAP sessions (u32)
 * @NL80211_FTM_STATS_NON_ASAP_NUM: number of non-ASAP sessions (u32)
 * @NL80211_FTM_STATS_TOTAL_DURATION_MSEC: total sessions durations - gives an
 *	indication of how much time the responder was busy (u64, msec)
 * @NL80211_FTM_STATS_UNKNOWN_TRIGGERS_NUM: number of unknown FTM triggers -
 *	triggers from initiators that didn't finish successfully the negotiation
 *	phase with the responder (u32)
 * @NL80211_FTM_STATS_RESCHEDULE_REQUESTS_NUM: number of FTM reschedule requests
 *	- initiator asks for a new scheduling although it already has scheduled
 *	FTM slot (u32)
 * @NL80211_FTM_STATS_OUT_OF_WINDOW_TRIGGERS_NUM: number of FTM triggers out of
 *	scheduled window (u32)
 * @NL80211_FTM_STATS_PAD: used for padding, ignore
 * @__NL80211_TXQ_ATTR_AFTER_LAST: Internal
 * @NL80211_FTM_STATS_MAX: highest possible FTM responder stats attribute
 */
enum nl80211_ftm_responder_stats {
	__NL80211_FTM_STATS_INVALID,
	NL80211_FTM_STATS_SUCCESS_NUM,
	NL80211_FTM_STATS_PARTIAL_NUM,
	NL80211_FTM_STATS_FAILED_NUM,
	NL80211_FTM_STATS_ASAP_NUM,
	NL80211_FTM_STATS_NON_ASAP_NUM,
	NL80211_FTM_STATS_TOTAL_DURATION_MSEC,
	NL80211_FTM_STATS_UNKNOWN_TRIGGERS_NUM,
	NL80211_FTM_STATS_RESCHEDULE_REQUESTS_NUM,
	NL80211_FTM_STATS_OUT_OF_WINDOW_TRIGGERS_NUM,
	NL80211_FTM_STATS_PAD,

	/* keep last */
	__NL80211_FTM_STATS_AFTER_LAST,
	NL80211_FTM_STATS_MAX = __NL80211_FTM_STATS_AFTER_LAST - 1
};

/**
 * enum nl80211_preamble - frame preamble types
 * @NL80211_PREAMBLE_LEGACY: legacy (HR/DSSS, OFDM, ERP PHY) preamble
 * @NL80211_PREAMBLE_HT: HT preamble
 * @NL80211_PREAMBLE_VHT: VHT preamble
 * @NL80211_PREAMBLE_DMG: DMG preamble
 * @NL80211_PREAMBLE_HE: HE preamble
 */
enum nl80211_preamble {
	NL80211_PREAMBLE_LEGACY,
	NL80211_PREAMBLE_HT,
	NL80211_PREAMBLE_VHT,
	NL80211_PREAMBLE_DMG,
	NL80211_PREAMBLE_HE,
};

/**
 * enum nl80211_peer_measurement_type - peer measurement types
 * @NL80211_PMSR_TYPE_INVALID: invalid/unused, needed as we use
 *	these numbers also for attributes
 *
 * @NL80211_PMSR_TYPE_FTM: flight time measurement
 *
 * @NUM_NL80211_PMSR_TYPES: internal
 * @NL80211_PMSR_TYPE_MAX: highest type number
 */
enum nl80211_peer_measurement_type {
	NL80211_PMSR_TYPE_INVALID,

	NL80211_PMSR_TYPE_FTM,

	NUM_NL80211_PMSR_TYPES,
	NL80211_PMSR_TYPE_MAX = NUM_NL80211_PMSR_TYPES - 1
};

/**
 * enum nl80211_peer_measurement_status - peer measurement status
 * @NL80211_PMSR_STATUS_SUCCESS: measurement completed successfully
 * @NL80211_PMSR_STATUS_REFUSED: measurement was locally refused
 * @NL80211_PMSR_STATUS_TIMEOUT: measurement timed out
 * @NL80211_PMSR_STATUS_FAILURE: measurement failed, a type-dependent
 *	reason may be available in the response data
 */
enum nl80211_peer_measurement_status {
	NL80211_PMSR_STATUS_SUCCESS,
	NL80211_PMSR_STATUS_REFUSED,
	NL80211_PMSR_STATUS_TIMEOUT,
	NL80211_PMSR_STATUS_FAILURE,
};

/**
 * enum nl80211_peer_measurement_req - peer measurement request attributes
 * @__NL80211_PMSR_REQ_ATTR_INVALID: invalid
 *
 * @NL80211_PMSR_REQ_ATTR_DATA: This is a nested attribute with measurement
 *	type-specific request data inside. The attributes used are from the
 *	enums named nl80211_peer_measurement_<type>_req.
 * @NL80211_PMSR_REQ_ATTR_GET_AP_TSF: include AP TSF timestamp, if supported
 *	(flag attribute)
 *
 * @NUM_NL80211_PMSR_REQ_ATTRS: internal
 * @NL80211_PMSR_REQ_ATTR_MAX: highest attribute number
 */
enum nl80211_peer_measurement_req {
	__NL80211_PMSR_REQ_ATTR_INVALID,

	NL80211_PMSR_REQ_ATTR_DATA,
	NL80211_PMSR_REQ_ATTR_GET_AP_TSF,

	/* keep last */
	NUM_NL80211_PMSR_REQ_ATTRS,
	NL80211_PMSR_REQ_ATTR_MAX = NUM_NL80211_PMSR_REQ_ATTRS - 1
};

/**
 * enum nl80211_peer_measurement_resp - peer measurement response attributes
 * @__NL80211_PMSR_RESP_ATTR_INVALID: invalid
 *
 * @NL80211_PMSR_RESP_ATTR_DATA: This is a nested attribute with measurement
 *	type-specific results inside. The attributes used are from the enums
 *	named nl80211_peer_measurement_<type>_resp.
 * @NL80211_PMSR_RESP_ATTR_STATUS: u32 value with the measurement status
 *	(using values from &enum nl80211_peer_measurement_status.)
 * @NL80211_PMSR_RESP_ATTR_HOST_TIME: host time (%CLOCK_BOOTTIME) when the
 *	result was measured; this value is not expected to be accurate to
 *	more than 20ms. (u64, nanoseconds)
 * @NL80211_PMSR_RESP_ATTR_AP_TSF: TSF of the AP that the interface
 *	doing the measurement is connected to when the result was measured.
 *	This shall be accurately reported if supported and requested
 *	(u64, usec)
 * @NL80211_PMSR_RESP_ATTR_FINAL: If results are sent to the host partially
 *	(*e.g. with FTM per-burst data) this flag will be cleared on all but
 *	the last result; if all results are combined it's set on the single
 *	result.
 * @NL80211_PMSR_RESP_ATTR_PAD: padding for 64-bit attributes, ignore
 *
 * @NUM_NL80211_PMSR_RESP_ATTRS: internal
 * @NL80211_PMSR_RESP_ATTR_MAX: highest attribute number
 */
enum nl80211_peer_measurement_resp {
	__NL80211_PMSR_RESP_ATTR_INVALID,

	NL80211_PMSR_RESP_ATTR_DATA,
	NL80211_PMSR_RESP_ATTR_STATUS,
	NL80211_PMSR_RESP_ATTR_HOST_TIME,
	NL80211_PMSR_RESP_ATTR_AP_TSF,
	NL80211_PMSR_RESP_ATTR_FINAL,
	NL80211_PMSR_RESP_ATTR_PAD,

	/* keep last */
	NUM_NL80211_PMSR_RESP_ATTRS,
	NL80211_PMSR_RESP_ATTR_MAX = NUM_NL80211_PMSR_RESP_ATTRS - 1
};

/**
 * enum nl80211_peer_measurement_peer_attrs - peer attributes for measurement
 * @__NL80211_PMSR_PEER_ATTR_INVALID: invalid
 *
 * @NL80211_PMSR_PEER_ATTR_ADDR: peer's MAC address
 * @NL80211_PMSR_PEER_ATTR_CHAN: channel definition, nested, using top-level
 *	attributes like %NL80211_ATTR_WIPHY_FREQ etc.
 * @NL80211_PMSR_PEER_ATTR_REQ: This is a nested attribute indexed by
 *	measurement type, with attributes from the
 *	&enum nl80211_peer_measurement_req inside.
 * @NL80211_PMSR_PEER_ATTR_RESP: This is a nested attribute indexed by
 *	measurement type, with attributes from the
 *	&enum nl80211_peer_measurement_resp inside.
 *
 * @NUM_NL80211_PMSR_PEER_ATTRS: internal
 * @NL80211_PMSR_PEER_ATTR_MAX: highest attribute number
 */
enum nl80211_peer_measurement_peer_attrs {
	__NL80211_PMSR_PEER_ATTR_INVALID,

	NL80211_PMSR_PEER_ATTR_ADDR,
	NL80211_PMSR_PEER_ATTR_CHAN,
	NL80211_PMSR_PEER_ATTR_REQ,
	NL80211_PMSR_PEER_ATTR_RESP,

	/* keep last */
	NUM_NL80211_PMSR_PEER_ATTRS,
	NL80211_PMSR_PEER_ATTR_MAX = NUM_NL80211_PMSR_PEER_ATTRS - 1,
};

/**
 * enum nl80211_peer_measurement_attrs - peer measurement attributes
 * @__NL80211_PMSR_ATTR_INVALID: invalid
 *
 * @NL80211_PMSR_ATTR_MAX_PEERS: u32 attribute used for capability
 *	advertisement only, indicates the maximum number of peers
 *	measurements can be done with in a single request
 * @NL80211_PMSR_ATTR_REPORT_AP_TSF: flag attribute in capability
 *	indicating that the connected AP's TSF can be reported in
 *	measurement results
 * @NL80211_PMSR_ATTR_RANDOMIZE_MAC_ADDR: flag attribute in capability
 *	indicating that MAC address randomization is supported.
 * @NL80211_PMSR_ATTR_TYPE_CAPA: capabilities reported by the device,
 *	this contains a nesting indexed by measurement type, and
 *	type-specific capabilities inside, which are from the enums
 *	named nl80211_peer_measurement_<type>_capa.
 * @NL80211_PMSR_ATTR_PEERS: nested attribute, the nesting index is
 *	meaningless, just a list of peers to measure with, with the
 *	sub-attributes taken from
 *	&enum nl80211_peer_measurement_peer_attrs.
 *
 * @NUM_NL80211_PMSR_ATTR: internal
 * @NL80211_PMSR_ATTR_MAX: highest attribute number
 */
enum nl80211_peer_measurement_attrs {
	__NL80211_PMSR_ATTR_INVALID,

	NL80211_PMSR_ATTR_MAX_PEERS,
	NL80211_PMSR_ATTR_REPORT_AP_TSF,
	NL80211_PMSR_ATTR_RANDOMIZE_MAC_ADDR,
	NL80211_PMSR_ATTR_TYPE_CAPA,
	NL80211_PMSR_ATTR_PEERS,

	/* keep last */
	NUM_NL80211_PMSR_ATTR,
	NL80211_PMSR_ATTR_MAX = NUM_NL80211_PMSR_ATTR - 1
};

/**
 * enum nl80211_peer_measurement_ftm_capa - FTM capabilities
 * @__NL80211_PMSR_FTM_CAPA_ATTR_INVALID: invalid
 *
 * @NL80211_PMSR_FTM_CAPA_ATTR_ASAP: flag attribute indicating ASAP mode
 *	is supported
 * @NL80211_PMSR_FTM_CAPA_ATTR_NON_ASAP: flag attribute indicating non-ASAP
 *	mode is supported
 * @NL80211_PMSR_FTM_CAPA_ATTR_REQ_LCI: flag attribute indicating if LCI
 *	data can be requested during the measurement
 * @NL80211_PMSR_FTM_CAPA_ATTR_REQ_CIVICLOC: flag attribute indicating if civic
 *	location data can be requested during the measurement
 * @NL80211_PMSR_FTM_CAPA_ATTR_PREAMBLES: u32 bitmap attribute of bits
 *	from &enum nl80211_preamble.
 * @NL80211_PMSR_FTM_CAPA_ATTR_BANDWIDTHS: bitmap of values from
 *	&enum nl80211_chan_width indicating the supported channel
 *	bandwidths for FTM. Note that a higher channel bandwidth may be
 *	configured to allow for other measurements types with different
 *	bandwidth requirement in the same measurement.
 * @NL80211_PMSR_FTM_CAPA_ATTR_MAX_BURSTS_EXPONENT: u32 attribute indicating
 *	the maximum bursts exponent that can be used (if not present anything
 *	is valid)
 * @NL80211_PMSR_FTM_CAPA_ATTR_MAX_FTMS_PER_BURST: u32 attribute indicating
 *	the maximum FTMs per burst (if not present anything is valid)
 * @NL80211_PMSR_FTM_CAPA_ATTR_TRIGGER_BASED: flag attribute indicating if
 *	trigger based ranging measurement is supported
 * @NL80211_PMSR_FTM_CAPA_ATTR_NON_TRIGGER_BASED: flag attribute indicating
 *	if non trigger based ranging measurement is supported
 *
 * @NUM_NL80211_PMSR_FTM_CAPA_ATTR: internal
 * @NL80211_PMSR_FTM_CAPA_ATTR_MAX: highest attribute number
 */
enum nl80211_peer_measurement_ftm_capa {
	__NL80211_PMSR_FTM_CAPA_ATTR_INVALID,

	NL80211_PMSR_FTM_CAPA_ATTR_ASAP,
	NL80211_PMSR_FTM_CAPA_ATTR_NON_ASAP,
	NL80211_PMSR_FTM_CAPA_ATTR_REQ_LCI,
	NL80211_PMSR_FTM_CAPA_ATTR_REQ_CIVICLOC,
	NL80211_PMSR_FTM_CAPA_ATTR_PREAMBLES,
	NL80211_PMSR_FTM_CAPA_ATTR_BANDWIDTHS,
	NL80211_PMSR_FTM_CAPA_ATTR_MAX_BURSTS_EXPONENT,
	NL80211_PMSR_FTM_CAPA_ATTR_MAX_FTMS_PER_BURST,
	NL80211_PMSR_FTM_CAPA_ATTR_TRIGGER_BASED,
	NL80211_PMSR_FTM_CAPA_ATTR_NON_TRIGGER_BASED,

	/* keep last */
	NUM_NL80211_PMSR_FTM_CAPA_ATTR,
	NL80211_PMSR_FTM_CAPA_ATTR_MAX = NUM_NL80211_PMSR_FTM_CAPA_ATTR - 1
};

/**
 * enum nl80211_peer_measurement_ftm_req - FTM request attributes
 * @__NL80211_PMSR_FTM_REQ_ATTR_INVALID: invalid
 *
 * @NL80211_PMSR_FTM_REQ_ATTR_ASAP: ASAP mode requested (flag)
 * @NL80211_PMSR_FTM_REQ_ATTR_PREAMBLE: preamble type (see
 *	&enum nl80211_preamble), optional for DMG (u32)
 * @NL80211_PMSR_FTM_REQ_ATTR_NUM_BURSTS_EXP: number of bursts exponent as in
 *	802.11-2016 9.4.2.168 "Fine Timing Measurement Parameters element"
 *	(u8, 0-15, optional with default 15 i.e. "no preference")
 * @NL80211_PMSR_FTM_REQ_ATTR_BURST_PERIOD: interval between bursts in units
 *	of 100ms (u16, optional with default 0)
 * @NL80211_PMSR_FTM_REQ_ATTR_BURST_DURATION: burst duration, as in 802.11-2016
 *	Table 9-257 "Burst Duration field encoding" (u8, 0-15, optional with
 *	default 15 i.e. "no preference")
 * @NL80211_PMSR_FTM_REQ_ATTR_FTMS_PER_BURST: number of successful FTM frames
 *	requested per burst
 *	(u8, 0-31, optional with default 0 i.e. "no preference")
 * @NL80211_PMSR_FTM_REQ_ATTR_NUM_FTMR_RETRIES: number of FTMR frame retries
 *	(u8, default 3)
 * @NL80211_PMSR_FTM_REQ_ATTR_REQUEST_LCI: request LCI data (flag)
 * @NL80211_PMSR_FTM_REQ_ATTR_REQUEST_CIVICLOC: request civic location data
 *	(flag)
 * @NL80211_PMSR_FTM_REQ_ATTR_TRIGGER_BASED: request trigger based ranging
 *	measurement (flag).
 *	This attribute and %NL80211_PMSR_FTM_REQ_ATTR_NON_TRIGGER_BASED are
 *	mutually exclusive.
 *      if neither %NL80211_PMSR_FTM_REQ_ATTR_TRIGGER_BASED nor
 *	%NL80211_PMSR_FTM_REQ_ATTR_NON_TRIGGER_BASED is set, EDCA based
 *	ranging will be used.
 * @NL80211_PMSR_FTM_REQ_ATTR_NON_TRIGGER_BASED: request non trigger based
 *	ranging measurement (flag)
 *	This attribute and %NL80211_PMSR_FTM_REQ_ATTR_TRIGGER_BASED are
 *	mutually exclusive.
 *      if neither %NL80211_PMSR_FTM_REQ_ATTR_TRIGGER_BASED nor
 *	%NL80211_PMSR_FTM_REQ_ATTR_NON_TRIGGER_BASED is set, EDCA based
 *	ranging will be used.
 * @NL80211_PMSR_FTM_REQ_ATTR_LMR_FEEDBACK: negotiate for LMR feedback. Only
 *	valid if either %NL80211_PMSR_FTM_REQ_ATTR_TRIGGER_BASED or
 *	%NL80211_PMSR_FTM_REQ_ATTR_NON_TRIGGER_BASED is set.
 * @NL80211_PMSR_FTM_REQ_ATTR_BSS_COLOR: optional. The BSS color of the
 *	responder. Only valid if %NL80211_PMSR_FTM_REQ_ATTR_NON_TRIGGER_BASED
 *	or %NL80211_PMSR_FTM_REQ_ATTR_TRIGGER_BASED is set.
 *
 * @NUM_NL80211_PMSR_FTM_REQ_ATTR: internal
 * @NL80211_PMSR_FTM_REQ_ATTR_MAX: highest attribute number
 */
enum nl80211_peer_measurement_ftm_req {
	__NL80211_PMSR_FTM_REQ_ATTR_INVALID,

	NL80211_PMSR_FTM_REQ_ATTR_ASAP,
	NL80211_PMSR_FTM_REQ_ATTR_PREAMBLE,
	NL80211_PMSR_FTM_REQ_ATTR_NUM_BURSTS_EXP,
	NL80211_PMSR_FTM_REQ_ATTR_BURST_PERIOD,
	NL80211_PMSR_FTM_REQ_ATTR_BURST_DURATION,
	NL80211_PMSR_FTM_REQ_ATTR_FTMS_PER_BURST,
	NL80211_PMSR_FTM_REQ_ATTR_NUM_FTMR_RETRIES,
	NL80211_PMSR_FTM_REQ_ATTR_REQUEST_LCI,
	NL80211_PMSR_FTM_REQ_ATTR_REQUEST_CIVICLOC,
	NL80211_PMSR_FTM_REQ_ATTR_TRIGGER_BASED,
	NL80211_PMSR_FTM_REQ_ATTR_NON_TRIGGER_BASED,
	NL80211_PMSR_FTM_REQ_ATTR_LMR_FEEDBACK,
	NL80211_PMSR_FTM_REQ_ATTR_BSS_COLOR,

	/* keep last */
	NUM_NL80211_PMSR_FTM_REQ_ATTR,
	NL80211_PMSR_FTM_REQ_ATTR_MAX = NUM_NL80211_PMSR_FTM_REQ_ATTR - 1
};

/**
 * enum nl80211_peer_measurement_ftm_failure_reasons - FTM failure reasons
 * @NL80211_PMSR_FTM_FAILURE_UNSPECIFIED: unspecified failure, not used
 * @NL80211_PMSR_FTM_FAILURE_NO_RESPONSE: no response from the FTM responder
 * @NL80211_PMSR_FTM_FAILURE_REJECTED: FTM responder rejected measurement
 * @NL80211_PMSR_FTM_FAILURE_WRONG_CHANNEL: we already know the peer is
 *	on a different channel, so can't measure (if we didn't know, we'd
 *	try and get no response)
 * @NL80211_PMSR_FTM_FAILURE_PEER_NOT_CAPABLE: peer can't actually do FTM
 * @NL80211_PMSR_FTM_FAILURE_INVALID_TIMESTAMP: invalid T1/T4 timestamps
 *	received
 * @NL80211_PMSR_FTM_FAILURE_PEER_BUSY: peer reports busy, you may retry
 *	later (see %NL80211_PMSR_FTM_RESP_ATTR_BUSY_RETRY_TIME)
 * @NL80211_PMSR_FTM_FAILURE_BAD_CHANGED_PARAMS: parameters were changed
 *	by the peer and are no longer supported
 */
enum nl80211_peer_measurement_ftm_failure_reasons {
	NL80211_PMSR_FTM_FAILURE_UNSPECIFIED,
	NL80211_PMSR_FTM_FAILURE_NO_RESPONSE,
	NL80211_PMSR_FTM_FAILURE_REJECTED,
	NL80211_PMSR_FTM_FAILURE_WRONG_CHANNEL,
	NL80211_PMSR_FTM_FAILURE_PEER_NOT_CAPABLE,
	NL80211_PMSR_FTM_FAILURE_INVALID_TIMESTAMP,
	NL80211_PMSR_FTM_FAILURE_PEER_BUSY,
	NL80211_PMSR_FTM_FAILURE_BAD_CHANGED_PARAMS,
};

/**
 * enum nl80211_peer_measurement_ftm_resp - FTM response attributes
 * @__NL80211_PMSR_FTM_RESP_ATTR_INVALID: invalid
 *
 * @NL80211_PMSR_FTM_RESP_ATTR_FAIL_REASON: FTM-specific failure reason
 *	(u32, optional)
 * @NL80211_PMSR_FTM_RESP_ATTR_BURST_INDEX: optional, if bursts are reported
 *	as separate results then it will be the burst index 0...(N-1) and
 *	the top level will indicate partial results (u32)
 * @NL80211_PMSR_FTM_RESP_ATTR_NUM_FTMR_ATTEMPTS: number of FTM Request frames
 *	transmitted (u32, optional)
 * @NL80211_PMSR_FTM_RESP_ATTR_NUM_FTMR_SUCCESSES: number of FTM Request frames
 *	that were acknowleged (u32, optional)
 * @NL80211_PMSR_FTM_RESP_ATTR_BUSY_RETRY_TIME: retry time received from the
 *	busy peer (u32, seconds)
 * @NL80211_PMSR_FTM_RESP_ATTR_NUM_BURSTS_EXP: actual number of bursts exponent
 *	used by the responder (similar to request, u8)
 * @NL80211_PMSR_FTM_RESP_ATTR_BURST_DURATION: actual burst duration used by
 *	the responder (similar to request, u8)
 * @NL80211_PMSR_FTM_RESP_ATTR_FTMS_PER_BURST: actual FTMs per burst used
 *	by the responder (similar to request, u8)
 * @NL80211_PMSR_FTM_RESP_ATTR_RSSI_AVG: average RSSI across all FTM action
 *	frames (optional, s32, 1/2 dBm)
 * @NL80211_PMSR_FTM_RESP_ATTR_RSSI_SPREAD: RSSI spread across all FTM action
 *	frames (optional, s32, 1/2 dBm)
 * @NL80211_PMSR_FTM_RESP_ATTR_TX_RATE: bitrate we used for the response to the
 *	FTM action frame (optional, nested, using &enum nl80211_rate_info
 *	attributes)
 * @NL80211_PMSR_FTM_RESP_ATTR_RX_RATE: bitrate the responder used for the FTM
 *	action frame (optional, nested, using &enum nl80211_rate_info attrs)
 * @NL80211_PMSR_FTM_RESP_ATTR_RTT_AVG: average RTT (s64, picoseconds, optional
 *	but one of RTT/DIST must be present)
 * @NL80211_PMSR_FTM_RESP_ATTR_RTT_VARIANCE: RTT variance (u64, ps^2, note that
 *	standard deviation is the square root of variance, optional)
 * @NL80211_PMSR_FTM_RESP_ATTR_RTT_SPREAD: RTT spread (u64, picoseconds,
 *	optional)
 * @NL80211_PMSR_FTM_RESP_ATTR_DIST_AVG: average distance (s64, mm, optional
 *	but one of RTT/DIST must be present)
 * @NL80211_PMSR_FTM_RESP_ATTR_DIST_VARIANCE: distance variance (u64, mm^2, note
 *	that standard deviation is the square root of variance, optional)
 * @NL80211_PMSR_FTM_RESP_ATTR_DIST_SPREAD: distance spread (u64, mm, optional)
 * @NL80211_PMSR_FTM_RESP_ATTR_LCI: LCI data from peer (binary, optional);
 *	this is the contents of the Measurement Report Element (802.11-2016
 *	9.4.2.22.1) starting with the Measurement Token, with Measurement
 *	Type 8.
 * @NL80211_PMSR_FTM_RESP_ATTR_CIVICLOC: civic location data from peer
 *	(binary, optional);
 *	this is the contents of the Measurement Report Element (802.11-2016
 *	9.4.2.22.1) starting with the Measurement Token, with Measurement
 *	Type 11.
 * @NL80211_PMSR_FTM_RESP_ATTR_PAD: ignore, for u64/s64 padding only
 *
 * @NUM_NL80211_PMSR_FTM_RESP_ATTR: internal
 * @NL80211_PMSR_FTM_RESP_ATTR_MAX: highest attribute number
 */
enum nl80211_peer_measurement_ftm_resp {
	__NL80211_PMSR_FTM_RESP_ATTR_INVALID,

	NL80211_PMSR_FTM_RESP_ATTR_FAIL_REASON,
	NL80211_PMSR_FTM_RESP_ATTR_BURST_INDEX,
	NL80211_PMSR_FTM_RESP_ATTR_NUM_FTMR_ATTEMPTS,
	NL80211_PMSR_FTM_RESP_ATTR_NUM_FTMR_SUCCESSES,
	NL80211_PMSR_FTM_RESP_ATTR_BUSY_RETRY_TIME,
	NL80211_PMSR_FTM_RESP_ATTR_NUM_BURSTS_EXP,
	NL80211_PMSR_FTM_RESP_ATTR_BURST_DURATION,
	NL80211_PMSR_FTM_RESP_ATTR_FTMS_PER_BURST,
	NL80211_PMSR_FTM_RESP_ATTR_RSSI_AVG,
	NL80211_PMSR_FTM_RESP_ATTR_RSSI_SPREAD,
	NL80211_PMSR_FTM_RESP_ATTR_TX_RATE,
	NL80211_PMSR_FTM_RESP_ATTR_RX_RATE,
	NL80211_PMSR_FTM_RESP_ATTR_RTT_AVG,
	NL80211_PMSR_FTM_RESP_ATTR_RTT_VARIANCE,
	NL80211_PMSR_FTM_RESP_ATTR_RTT_SPREAD,
	NL80211_PMSR_FTM_RESP_ATTR_DIST_AVG,
	NL80211_PMSR_FTM_RESP_ATTR_DIST_VARIANCE,
	NL80211_PMSR_FTM_RESP_ATTR_DIST_SPREAD,
	NL80211_PMSR_FTM_RESP_ATTR_LCI,
	NL80211_PMSR_FTM_RESP_ATTR_CIVICLOC,
	NL80211_PMSR_FTM_RESP_ATTR_PAD,

	/* keep last */
	NUM_NL80211_PMSR_FTM_RESP_ATTR,
	NL80211_PMSR_FTM_RESP_ATTR_MAX = NUM_NL80211_PMSR_FTM_RESP_ATTR - 1
};

/**
 * enum nl80211_obss_pd_attributes - OBSS packet detection attributes
 * @__NL80211_HE_OBSS_PD_ATTR_INVALID: Invalid
 *
 * @NL80211_HE_OBSS_PD_ATTR_MIN_OFFSET: the OBSS PD minimum tx power offset.
 * @NL80211_HE_OBSS_PD_ATTR_MAX_OFFSET: the OBSS PD maximum tx power offset.
 * @NL80211_HE_OBSS_PD_ATTR_NON_SRG_MAX_OFFSET: the non-SRG OBSS PD maximum
 *	tx power offset.
 * @NL80211_HE_OBSS_PD_ATTR_BSS_COLOR_BITMAP: bitmap that indicates the BSS color
 *	values used by members of the SRG.
 * @NL80211_HE_OBSS_PD_ATTR_PARTIAL_BSSID_BITMAP: bitmap that indicates the partial
 *	BSSID values used by members of the SRG.
 * @NL80211_HE_OBSS_PD_ATTR_SR_CTRL: The SR Control field of SRP element.
 *
 * @__NL80211_HE_OBSS_PD_ATTR_LAST: Internal
 * @NL80211_HE_OBSS_PD_ATTR_MAX: highest OBSS PD attribute.
 */
enum nl80211_obss_pd_attributes {
	__NL80211_HE_OBSS_PD_ATTR_INVALID,

	NL80211_HE_OBSS_PD_ATTR_MIN_OFFSET,
	NL80211_HE_OBSS_PD_ATTR_MAX_OFFSET,
	NL80211_HE_OBSS_PD_ATTR_NON_SRG_MAX_OFFSET,
	NL80211_HE_OBSS_PD_ATTR_BSS_COLOR_BITMAP,
	NL80211_HE_OBSS_PD_ATTR_PARTIAL_BSSID_BITMAP,
	NL80211_HE_OBSS_PD_ATTR_SR_CTRL,

	/* keep last */
	__NL80211_HE_OBSS_PD_ATTR_LAST,
	NL80211_HE_OBSS_PD_ATTR_MAX = __NL80211_HE_OBSS_PD_ATTR_LAST - 1,
};

/**
 * enum nl80211_bss_color_attributes - BSS Color attributes
 * @__NL80211_HE_BSS_COLOR_ATTR_INVALID: Invalid
 *
 * @NL80211_HE_BSS_COLOR_ATTR_COLOR: the current BSS Color.
 * @NL80211_HE_BSS_COLOR_ATTR_DISABLED: is BSS coloring disabled.
 * @NL80211_HE_BSS_COLOR_ATTR_PARTIAL: the AID equation to be used..
 *
 * @__NL80211_HE_BSS_COLOR_ATTR_LAST: Internal
 * @NL80211_HE_BSS_COLOR_ATTR_MAX: highest BSS Color attribute.
 */
enum nl80211_bss_color_attributes {
	__NL80211_HE_BSS_COLOR_ATTR_INVALID,

	NL80211_HE_BSS_COLOR_ATTR_COLOR,
	NL80211_HE_BSS_COLOR_ATTR_DISABLED,
	NL80211_HE_BSS_COLOR_ATTR_PARTIAL,

	/* keep last */
	__NL80211_HE_BSS_COLOR_ATTR_LAST,
	NL80211_HE_BSS_COLOR_ATTR_MAX = __NL80211_HE_BSS_COLOR_ATTR_LAST - 1,
};

/**
 * enum nl80211_iftype_akm_attributes - interface type AKM attributes
 * @__NL80211_IFTYPE_AKM_ATTR_INVALID: Invalid
 *
 * @NL80211_IFTYPE_AKM_ATTR_IFTYPES: nested attribute containing a flag
 *	attribute for each interface type that supports AKM suites specified in
 *	%NL80211_IFTYPE_AKM_ATTR_SUITES
 * @NL80211_IFTYPE_AKM_ATTR_SUITES: an array of u32. Used to indicate supported
 *	AKM suites for the specified interface types.
 *
 * @__NL80211_IFTYPE_AKM_ATTR_LAST: Internal
 * @NL80211_IFTYPE_AKM_ATTR_MAX: highest interface type AKM attribute.
 */
enum nl80211_iftype_akm_attributes {
	__NL80211_IFTYPE_AKM_ATTR_INVALID,

	NL80211_IFTYPE_AKM_ATTR_IFTYPES,
	NL80211_IFTYPE_AKM_ATTR_SUITES,

	/* keep last */
	__NL80211_IFTYPE_AKM_ATTR_LAST,
	NL80211_IFTYPE_AKM_ATTR_MAX = __NL80211_IFTYPE_AKM_ATTR_LAST - 1,
};

/**
 * enum nl80211_fils_discovery_attributes - FILS discovery configuration
 * from IEEE Std 802.11ai-2016, Annex C.3 MIB detail.
 *
 * @__NL80211_FILS_DISCOVERY_ATTR_INVALID: Invalid
 *
 * @NL80211_FILS_DISCOVERY_ATTR_INT_MIN: Minimum packet interval (u32, TU).
 *	Allowed range: 0..10000 (TU = Time Unit)
 * @NL80211_FILS_DISCOVERY_ATTR_INT_MAX: Maximum packet interval (u32, TU).
 *	Allowed range: 0..10000 (TU = Time Unit)
 * @NL80211_FILS_DISCOVERY_ATTR_TMPL: Template data for FILS discovery action
 *	frame including the headers.
 *
 * @__NL80211_FILS_DISCOVERY_ATTR_LAST: Internal
 * @NL80211_FILS_DISCOVERY_ATTR_MAX: highest attribute
 */
enum nl80211_fils_discovery_attributes {
	__NL80211_FILS_DISCOVERY_ATTR_INVALID,

	NL80211_FILS_DISCOVERY_ATTR_INT_MIN,
	NL80211_FILS_DISCOVERY_ATTR_INT_MAX,
	NL80211_FILS_DISCOVERY_ATTR_TMPL,

	/* keep last */
	__NL80211_FILS_DISCOVERY_ATTR_LAST,
	NL80211_FILS_DISCOVERY_ATTR_MAX = __NL80211_FILS_DISCOVERY_ATTR_LAST - 1
};

/*
 * FILS discovery template minimum length with action frame headers and
 * mandatory fields.
 */
#define NL80211_FILS_DISCOVERY_TMPL_MIN_LEN 42

/**
 * enum nl80211_unsol_bcast_probe_resp_attributes - Unsolicited broadcast probe
 *	response configuration. Applicable only in 6GHz.
 *
 * @__NL80211_UNSOL_BCAST_PROBE_RESP_ATTR_INVALID: Invalid
 *
 * @NL80211_UNSOL_BCAST_PROBE_RESP_ATTR_INT: Maximum packet interval (u32, TU).
 *	Allowed range: 0..20 (TU = Time Unit). IEEE P802.11ax/D6.0
 *	26.17.2.3.2 (AP behavior for fast passive scanning).
 * @NL80211_UNSOL_BCAST_PROBE_RESP_ATTR_TMPL: Unsolicited broadcast probe response
 *	frame template (binary).
 *
 * @__NL80211_UNSOL_BCAST_PROBE_RESP_ATTR_LAST: Internal
 * @NL80211_UNSOL_BCAST_PROBE_RESP_ATTR_MAX: highest attribute
 */
enum nl80211_unsol_bcast_probe_resp_attributes {
	__NL80211_UNSOL_BCAST_PROBE_RESP_ATTR_INVALID,

	NL80211_UNSOL_BCAST_PROBE_RESP_ATTR_INT,
	NL80211_UNSOL_BCAST_PROBE_RESP_ATTR_TMPL,

	/* keep last */
	__NL80211_UNSOL_BCAST_PROBE_RESP_ATTR_LAST,
	NL80211_UNSOL_BCAST_PROBE_RESP_ATTR_MAX =
		__NL80211_UNSOL_BCAST_PROBE_RESP_ATTR_LAST - 1
};

/**
 * enum nl80211_sae_pwe_mechanism - The mechanism(s) allowed for SAE PWE
 *	derivation. Applicable only when WPA3-Personal SAE authentication is
 *	used.
 *
 * @NL80211_SAE_PWE_UNSPECIFIED: not specified, used internally to indicate that
 *	attribute is not present from userspace.
 * @NL80211_SAE_PWE_HUNT_AND_PECK: hunting-and-pecking loop only
 * @NL80211_SAE_PWE_HASH_TO_ELEMENT: hash-to-element only
 * @NL80211_SAE_PWE_BOTH: both hunting-and-pecking loop and hash-to-element
 *	can be used.
 */
enum nl80211_sae_pwe_mechanism {
	NL80211_SAE_PWE_UNSPECIFIED,
	NL80211_SAE_PWE_HUNT_AND_PECK,
	NL80211_SAE_PWE_HASH_TO_ELEMENT,
	NL80211_SAE_PWE_BOTH,
};

/**
 * enum nl80211_sar_type - type of SAR specs
 *
 * @NL80211_SAR_TYPE_POWER: power limitation specified in 0.25dBm unit
 *
 */
enum nl80211_sar_type {
	NL80211_SAR_TYPE_POWER,

	/* add new type here */

	/* Keep last */
	NUM_NL80211_SAR_TYPE,
};

/**
 * enum nl80211_sar_attrs - Attributes for SAR spec
 *
 * @NL80211_SAR_ATTR_TYPE: the SAR type as defined in &enum nl80211_sar_type.
 *
 * @NL80211_SAR_ATTR_SPECS: Nested array of SAR power
 *	limit specifications. Each specification contains a set
 *	of %nl80211_sar_specs_attrs.
 *
 *	For SET operation, it contains array of %NL80211_SAR_ATTR_SPECS_POWER
 *	and %NL80211_SAR_ATTR_SPECS_RANGE_INDEX.
 *
 *	For sar_capa dump, it contains array of
 *	%NL80211_SAR_ATTR_SPECS_START_FREQ
 *	and %NL80211_SAR_ATTR_SPECS_END_FREQ.
 *
 * @__NL80211_SAR_ATTR_LAST: Internal
 * @NL80211_SAR_ATTR_MAX: highest sar attribute
 *
 * These attributes are used with %NL80211_CMD_SET_SAR_SPEC
 */
enum nl80211_sar_attrs {
	__NL80211_SAR_ATTR_INVALID,

	NL80211_SAR_ATTR_TYPE,
	NL80211_SAR_ATTR_SPECS,

	__NL80211_SAR_ATTR_LAST,
	NL80211_SAR_ATTR_MAX = __NL80211_SAR_ATTR_LAST - 1,
};

/**
 * enum nl80211_sar_specs_attrs - Attributes for SAR power limit specs
 *
 * @NL80211_SAR_ATTR_SPECS_POWER: Required (s32)value to specify the actual
 *	power limit value in units of 0.25 dBm if type is
 *	NL80211_SAR_TYPE_POWER. (i.e., a value of 44 represents 11 dBm).
 *	0 means userspace doesn't have SAR limitation on this associated range.
 *
 * @NL80211_SAR_ATTR_SPECS_RANGE_INDEX: Required (u32) value to specify the
 *	index of exported freq range table and the associated power limitation
 *	is applied to this range.
 *
 *	Userspace isn't required to set all the ranges advertised by WLAN driver,
 *	and userspace can skip some certain ranges. These skipped ranges don't
 *	have SAR limitations, and they are same as setting the
 *	%NL80211_SAR_ATTR_SPECS_POWER to any unreasonable high value because any
 *	value higher than regulatory allowed value just means SAR power
 *	limitation is removed, but it's required to set at least one range.
 *	It's not allowed to set duplicated range in one SET operation.
 *
 *	Every SET operation overwrites previous SET operation.
 *
 * @NL80211_SAR_ATTR_SPECS_START_FREQ: Required (u32) value to specify the start
 *	frequency of this range edge when registering SAR capability to wiphy.
 *	It's not a channel center frequency. The unit is kHz.
 *
 * @NL80211_SAR_ATTR_SPECS_END_FREQ: Required (u32) value to specify the end
 *	frequency of this range edge when registering SAR capability to wiphy.
 *	It's not a channel center frequency. The unit is kHz.
 *
 * @__NL80211_SAR_ATTR_SPECS_LAST: Internal
 * @NL80211_SAR_ATTR_SPECS_MAX: highest sar specs attribute
 */
enum nl80211_sar_specs_attrs {
	__NL80211_SAR_ATTR_SPECS_INVALID,

	NL80211_SAR_ATTR_SPECS_POWER,
	NL80211_SAR_ATTR_SPECS_RANGE_INDEX,
	NL80211_SAR_ATTR_SPECS_START_FREQ,
	NL80211_SAR_ATTR_SPECS_END_FREQ,

	__NL80211_SAR_ATTR_SPECS_LAST,
	NL80211_SAR_ATTR_SPECS_MAX = __NL80211_SAR_ATTR_SPECS_LAST - 1,
};

/**
 * enum nl80211_mbssid_config_attributes - multiple BSSID (MBSSID) and enhanced
 * multi-BSSID advertisements (EMA) in AP mode.
 * Kernel uses some of these attributes to advertise driver's support for
 * MBSSID and EMA.
 * Remaining attributes should be used by the userspace to configure the
 * features.
 *
 * @__NL80211_MBSSID_CONFIG_ATTR_INVALID: Invalid
 *
 * @NL80211_MBSSID_CONFIG_ATTR_MAX_INTERFACES: Used by the kernel to advertise
 *	the maximum number of MBSSID interfaces supported by the driver.
 *	Driver should indicate MBSSID support by setting
 *	wiphy->mbssid_max_interfaces to a value more than or equal to 2.
 *
 * @NL80211_MBSSID_CONFIG_ATTR_MAX_EMA_PROFILE_PERIODICITY: Used by the kernel
 *	to advertise the maximum profile periodicity supported by the driver
 *	if EMA is enabled. Driver should indicate EMA support to the userspace
 *	by setting wiphy->ema_max_profile_periodicity to
 *	a non-zero value.
 *
 * @NL80211_MBSSID_CONFIG_ATTR_INDEX: Mandatory parameter to pass the index of
 *	this BSS (u8) in the multiple BSSID set.
 *	Value must be set to 0 for the transmitting interface and non-zero for
 *	all non-transmitting interfaces. The userspace will be responsible
 *	for using unique indices for the interfaces.
 *	Range: 0 to wiphy->mbssid_max_interfaces-1.
 *
 * @NL80211_MBSSID_CONFIG_ATTR_TX_IFINDEX: Mandatory parameter for
 *	a non-transmitted profile which provides the interface index (u32) of
 *	the transmitted profile. The value must match one of the interface
 *	indices advertised by the kernel. Optional if the interface being set up
 *	is the transmitting one, however, if provided then the value must match
 *	the interface index of the same.
 *
 * @NL80211_MBSSID_CONFIG_ATTR_EMA: Flag used to enable EMA AP feature.
 *	Setting this flag is permitted only if the driver advertises EMA support
 *	by setting wiphy->ema_max_profile_periodicity to non-zero.
 *
 * @__NL80211_MBSSID_CONFIG_ATTR_LAST: Internal
 * @NL80211_MBSSID_CONFIG_ATTR_MAX: highest attribute
 */
enum nl80211_mbssid_config_attributes {
	__NL80211_MBSSID_CONFIG_ATTR_INVALID,

	NL80211_MBSSID_CONFIG_ATTR_MAX_INTERFACES,
	NL80211_MBSSID_CONFIG_ATTR_MAX_EMA_PROFILE_PERIODICITY,
	NL80211_MBSSID_CONFIG_ATTR_INDEX,
	NL80211_MBSSID_CONFIG_ATTR_TX_IFINDEX,
	NL80211_MBSSID_CONFIG_ATTR_EMA,

	/* keep last */
	__NL80211_MBSSID_CONFIG_ATTR_LAST,
	NL80211_MBSSID_CONFIG_ATTR_MAX = __NL80211_MBSSID_CONFIG_ATTR_LAST - 1,
};

#endif /* __LINUX_NL80211_H */<|MERGE_RESOLUTION|>--- conflicted
+++ resolved
@@ -1226,15 +1226,12 @@
  * @NL80211_CMD_COLOR_CHANGE_COMPLETED: Notify userland that the color change
  *	has completed
  *
-<<<<<<< HEAD
-=======
  * @NL80211_CMD_SET_FILS_AAD: Set FILS AAD data to the driver using -
  *	&NL80211_ATTR_MAC - for STA MAC address
  *	&NL80211_ATTR_FILS_KEK - for KEK
  *	&NL80211_ATTR_FILS_NONCES - for FILS Nonces
  *		(STA Nonce 16 bytes followed by AP Nonce 16 bytes)
  *
->>>>>>> df0cc57e
  * @NL80211_CMD_MAX: highest used command number
  * @__NL80211_CMD_AFTER_LAST: internal use
  */
@@ -1475,11 +1472,8 @@
 	NL80211_CMD_COLOR_CHANGE_ABORTED,
 	NL80211_CMD_COLOR_CHANGE_COMPLETED,
 
-<<<<<<< HEAD
-=======
 	NL80211_CMD_SET_FILS_AAD,
 
->>>>>>> df0cc57e
 	/* add new commands above here */
 
 	/* used to define NL80211_CMD_MAX below */
@@ -2633,8 +2627,6 @@
  * @NL80211_ATTR_COLOR_CHANGE_ELEMS: Nested set of attributes containing the IE
  *	information for the time while performing a color switch.
  *
-<<<<<<< HEAD
-=======
  * @NL80211_ATTR_MBSSID_CONFIG: Nested attribute for multiple BSSID
  *	advertisements (MBSSID) parameters in AP mode.
  *	Kernel uses this attribute to indicate the driver's support for MBSSID
@@ -2647,7 +2639,6 @@
  *	Mandatory parameter for the transmitting interface to enable MBSSID.
  *	Optional for the non-transmitting interfaces.
  *
->>>>>>> df0cc57e
  * @NUM_NL80211_ATTR: total number of nl80211_attrs available
  * @NL80211_ATTR_MAX: highest attribute number currently defined
  * @__NL80211_ATTR_AFTER_LAST: internal use
@@ -3151,12 +3142,9 @@
 	NL80211_ATTR_COLOR_CHANGE_COLOR,
 	NL80211_ATTR_COLOR_CHANGE_ELEMS,
 
-<<<<<<< HEAD
-=======
 	NL80211_ATTR_MBSSID_CONFIG,
 	NL80211_ATTR_MBSSID_ELEMS,
 
->>>>>>> df0cc57e
 	/* add attributes here, update the policy in nl80211.c */
 
 	__NL80211_ATTR_AFTER_LAST,
@@ -6058,14 +6046,11 @@
  * @NL80211_EXT_FEATURE_BSS_COLOR: The driver supports BSS color collision
  *	detection and change announcemnts.
  *
-<<<<<<< HEAD
-=======
  * @NL80211_EXT_FEATURE_FILS_CRYPTO_OFFLOAD: Driver running in AP mode supports
  *	FILS encryption and decryption for (Re)Association Request and Response
  *	frames. Userspace has to share FILS AAD details to the driver by using
  *	@NL80211_CMD_SET_FILS_AAD.
  *
->>>>>>> df0cc57e
  * @NUM_NL80211_EXT_FEATURES: number of extended features.
  * @MAX_NL80211_EXT_FEATURES: highest extended feature index.
  */
@@ -6131,10 +6116,7 @@
 	NL80211_EXT_FEATURE_SECURE_RTT,
 	NL80211_EXT_FEATURE_PROT_RANGE_NEGO_AND_MEASURE,
 	NL80211_EXT_FEATURE_BSS_COLOR,
-<<<<<<< HEAD
-=======
 	NL80211_EXT_FEATURE_FILS_CRYPTO_OFFLOAD,
->>>>>>> df0cc57e
 
 	/* add new features before the definition below */
 	NUM_NL80211_EXT_FEATURES,
