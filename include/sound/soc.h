--- conflicted
+++ resolved
@@ -795,8 +795,6 @@
 	int (*suspend)(struct snd_soc_component *);
 	int (*resume)(struct snd_soc_component *);
 
-<<<<<<< HEAD
-=======
 	/* component wide operations */
 	int (*set_sysclk)(struct snd_soc_component *component,
 			  int clk_id, int source, unsigned int freq, int dir);
@@ -805,7 +803,6 @@
 	int (*set_jack)(struct snd_soc_component *component,
 			struct snd_soc_jack *jack,  void *data);
 
->>>>>>> bb176f67
 	/* DT */
 	int (*of_xlate_dai_name)(struct snd_soc_component *component,
 				 struct of_phandle_args *args,
@@ -875,8 +872,6 @@
 	void (*remove)(struct snd_soc_component *);
 	int (*suspend)(struct snd_soc_component *);
 	int (*resume)(struct snd_soc_component *);
-<<<<<<< HEAD
-=======
 
 	int (*set_sysclk)(struct snd_soc_component *component,
 			  int clk_id, int source, unsigned int freq, int dir);
@@ -884,7 +879,6 @@
 		       int source, unsigned int freq_in, unsigned int freq_out);
 	int (*set_jack)(struct snd_soc_component *component,
 			struct snd_soc_jack *jack,  void *data);
->>>>>>> bb176f67
 
 	/* machine specific init */
 	int (*init)(struct snd_soc_component *component);
