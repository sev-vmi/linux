--- conflicted
+++ resolved
@@ -256,14 +256,8 @@
 			       value, (uint32_t)location);
 			pr_debug("Location before: %08X.\n",
 			       *(uint32_t *)location);
-<<<<<<< HEAD
-			value = (*(uint32_t *)location & ~0x03fffffc)
-				| ((value - (uint32_t)location)
-				   & 0x03fffffc);
-=======
 			value = (*(uint32_t *)location & ~PPC_LI_MASK) |
 				PPC_LI(value - (uint32_t)location);
->>>>>>> 88084a3d
 
 			if (patch_instruction(location, ppc_inst(value)))
 				return -EFAULT;
