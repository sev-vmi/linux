// SPDX-License-Identifier: BSD-3-Clause
/*
 * Copyright (c) 2022, Linaro Limited
 */

#include <dt-bindings/clock/qcom,rpmh.h>
#include <dt-bindings/clock/qcom,sm8450-videocc.h>
#include <dt-bindings/clock/qcom,sm8550-camcc.h>
#include <dt-bindings/clock/qcom,sm8550-gcc.h>
#include <dt-bindings/clock/qcom,sm8550-gpucc.h>
#include <dt-bindings/clock/qcom,sm8550-tcsr.h>
#include <dt-bindings/clock/qcom,sm8550-dispcc.h>
#include <dt-bindings/dma/qcom-gpi.h>
#include <dt-bindings/firmware/qcom,scm.h>
#include <dt-bindings/gpio/gpio.h>
#include <dt-bindings/interrupt-controller/arm-gic.h>
#include <dt-bindings/interconnect/qcom,sm8550-rpmh.h>
#include <dt-bindings/mailbox/qcom-ipcc.h>
#include <dt-bindings/power/qcom-rpmpd.h>
#include <dt-bindings/power/qcom,rpmhpd.h>
#include <dt-bindings/soc/qcom,gpr.h>
#include <dt-bindings/soc/qcom,rpmh-rsc.h>
#include <dt-bindings/sound/qcom,q6dsp-lpass-ports.h>
#include <dt-bindings/phy/phy-qcom-qmp.h>
#include <dt-bindings/thermal/thermal.h>

/ {
	interrupt-parent = <&intc>;

	#address-cells = <2>;
	#size-cells = <2>;

	chosen { };

	clocks {
		xo_board: xo-board {
			compatible = "fixed-clock";
			#clock-cells = <0>;
		};

		sleep_clk: sleep-clk {
			compatible = "fixed-clock";
			#clock-cells = <0>;
		};

		bi_tcxo_div2: bi-tcxo-div2-clk {
			#clock-cells = <0>;
			compatible = "fixed-factor-clock";
			clocks = <&rpmhcc RPMH_CXO_CLK>;
			clock-mult = <1>;
			clock-div = <2>;
		};

		bi_tcxo_ao_div2: bi-tcxo-ao-div2-clk {
			#clock-cells = <0>;
			compatible = "fixed-factor-clock";
			clocks = <&rpmhcc RPMH_CXO_CLK_A>;
			clock-mult = <1>;
			clock-div = <2>;
		};

		pcie_1_phy_aux_clk: pcie-1-phy-aux-clk {
			compatible = "fixed-clock";
			#clock-cells = <0>;
		};
	};

	cpus {
		#address-cells = <2>;
		#size-cells = <0>;

		CPU0: cpu@0 {
			device_type = "cpu";
			compatible = "arm,cortex-a510";
			reg = <0 0>;
			clocks = <&cpufreq_hw 0>;
			enable-method = "psci";
			next-level-cache = <&L2_0>;
			power-domains = <&CPU_PD0>;
			power-domain-names = "psci";
			qcom,freq-domain = <&cpufreq_hw 0>;
			capacity-dmips-mhz = <1024>;
			dynamic-power-coefficient = <100>;
			#cooling-cells = <2>;
			L2_0: l2-cache {
				compatible = "cache";
				cache-level = <2>;
				cache-unified;
				next-level-cache = <&L3_0>;
				L3_0: l3-cache {
					compatible = "cache";
					cache-level = <3>;
					cache-unified;
				};
			};
		};

		CPU1: cpu@100 {
			device_type = "cpu";
			compatible = "arm,cortex-a510";
			reg = <0 0x100>;
			clocks = <&cpufreq_hw 0>;
			enable-method = "psci";
			next-level-cache = <&L2_100>;
			power-domains = <&CPU_PD1>;
			power-domain-names = "psci";
			qcom,freq-domain = <&cpufreq_hw 0>;
			capacity-dmips-mhz = <1024>;
			dynamic-power-coefficient = <100>;
			#cooling-cells = <2>;
			L2_100: l2-cache {
				compatible = "cache";
				cache-level = <2>;
				cache-unified;
				next-level-cache = <&L3_0>;
			};
		};

		CPU2: cpu@200 {
			device_type = "cpu";
			compatible = "arm,cortex-a510";
			reg = <0 0x200>;
			clocks = <&cpufreq_hw 0>;
			enable-method = "psci";
			next-level-cache = <&L2_200>;
			power-domains = <&CPU_PD2>;
			power-domain-names = "psci";
			qcom,freq-domain = <&cpufreq_hw 0>;
			capacity-dmips-mhz = <1024>;
			dynamic-power-coefficient = <100>;
			#cooling-cells = <2>;
			L2_200: l2-cache {
				compatible = "cache";
				cache-level = <2>;
				cache-unified;
				next-level-cache = <&L3_0>;
			};
		};

		CPU3: cpu@300 {
			device_type = "cpu";
			compatible = "arm,cortex-a715";
			reg = <0 0x300>;
			clocks = <&cpufreq_hw 1>;
			enable-method = "psci";
			next-level-cache = <&L2_300>;
			power-domains = <&CPU_PD3>;
			power-domain-names = "psci";
			qcom,freq-domain = <&cpufreq_hw 1>;
			capacity-dmips-mhz = <1792>;
			dynamic-power-coefficient = <270>;
			#cooling-cells = <2>;
			L2_300: l2-cache {
				compatible = "cache";
				cache-level = <2>;
				cache-unified;
				next-level-cache = <&L3_0>;
			};
		};

		CPU4: cpu@400 {
			device_type = "cpu";
			compatible = "arm,cortex-a715";
			reg = <0 0x400>;
			clocks = <&cpufreq_hw 1>;
			enable-method = "psci";
			next-level-cache = <&L2_400>;
			power-domains = <&CPU_PD4>;
			power-domain-names = "psci";
			qcom,freq-domain = <&cpufreq_hw 1>;
			capacity-dmips-mhz = <1792>;
			dynamic-power-coefficient = <270>;
			#cooling-cells = <2>;
			L2_400: l2-cache {
				compatible = "cache";
				cache-level = <2>;
				cache-unified;
				next-level-cache = <&L3_0>;
			};
		};

		CPU5: cpu@500 {
			device_type = "cpu";
			compatible = "arm,cortex-a710";
			reg = <0 0x500>;
			clocks = <&cpufreq_hw 1>;
			enable-method = "psci";
			next-level-cache = <&L2_500>;
			power-domains = <&CPU_PD5>;
			power-domain-names = "psci";
			qcom,freq-domain = <&cpufreq_hw 1>;
			capacity-dmips-mhz = <1792>;
			dynamic-power-coefficient = <270>;
			#cooling-cells = <2>;
			L2_500: l2-cache {
				compatible = "cache";
				cache-level = <2>;
				cache-unified;
				next-level-cache = <&L3_0>;
			};
		};

		CPU6: cpu@600 {
			device_type = "cpu";
			compatible = "arm,cortex-a710";
			reg = <0 0x600>;
			clocks = <&cpufreq_hw 1>;
			enable-method = "psci";
			next-level-cache = <&L2_600>;
			power-domains = <&CPU_PD6>;
			power-domain-names = "psci";
			qcom,freq-domain = <&cpufreq_hw 1>;
			capacity-dmips-mhz = <1792>;
			dynamic-power-coefficient = <270>;
			#cooling-cells = <2>;
			L2_600: l2-cache {
				compatible = "cache";
				cache-level = <2>;
				cache-unified;
				next-level-cache = <&L3_0>;
			};
		};

		CPU7: cpu@700 {
			device_type = "cpu";
			compatible = "arm,cortex-x3";
			reg = <0 0x700>;
			clocks = <&cpufreq_hw 2>;
			enable-method = "psci";
			next-level-cache = <&L2_700>;
			power-domains = <&CPU_PD7>;
			power-domain-names = "psci";
			qcom,freq-domain = <&cpufreq_hw 2>;
			capacity-dmips-mhz = <1894>;
			dynamic-power-coefficient = <588>;
			#cooling-cells = <2>;
			L2_700: l2-cache {
				compatible = "cache";
				cache-level = <2>;
				cache-unified;
				next-level-cache = <&L3_0>;
			};
		};

		cpu-map {
			cluster0 {
				core0 {
					cpu = <&CPU0>;
				};

				core1 {
					cpu = <&CPU1>;
				};

				core2 {
					cpu = <&CPU2>;
				};

				core3 {
					cpu = <&CPU3>;
				};

				core4 {
					cpu = <&CPU4>;
				};

				core5 {
					cpu = <&CPU5>;
				};

				core6 {
					cpu = <&CPU6>;
				};

				core7 {
					cpu = <&CPU7>;
				};
			};
		};

		idle-states {
			entry-method = "psci";

			LITTLE_CPU_SLEEP_0: cpu-sleep-0-0 {
				compatible = "arm,idle-state";
				idle-state-name = "silver-rail-power-collapse";
				arm,psci-suspend-param = <0x40000004>;
				entry-latency-us = <550>;
				exit-latency-us = <750>;
				min-residency-us = <6700>;
				local-timer-stop;
			};

			BIG_CPU_SLEEP_0: cpu-sleep-1-0 {
				compatible = "arm,idle-state";
				idle-state-name = "gold-rail-power-collapse";
				arm,psci-suspend-param = <0x40000004>;
				entry-latency-us = <600>;
				exit-latency-us = <1300>;
				min-residency-us = <8136>;
				local-timer-stop;
			};

			PRIME_CPU_SLEEP_0: cpu-sleep-2-0 {
				compatible = "arm,idle-state";
				idle-state-name = "goldplus-rail-power-collapse";
				arm,psci-suspend-param = <0x40000004>;
				entry-latency-us = <500>;
				exit-latency-us = <1350>;
				min-residency-us = <7480>;
				local-timer-stop;
			};
		};

		domain-idle-states {
			CLUSTER_SLEEP_0: cluster-sleep-0 {
				compatible = "domain-idle-state";
				arm,psci-suspend-param = <0x41000044>;
				entry-latency-us = <750>;
				exit-latency-us = <2350>;
				min-residency-us = <9144>;
			};

			CLUSTER_SLEEP_1: cluster-sleep-1 {
				compatible = "domain-idle-state";
				arm,psci-suspend-param = <0x4100c344>;
				entry-latency-us = <2800>;
				exit-latency-us = <4400>;
				min-residency-us = <10150>;
			};
		};
	};

	firmware {
		scm: scm {
			compatible = "qcom,scm-sm8550", "qcom,scm";
			qcom,dload-mode = <&tcsr 0x19000>;
			interconnects = <&aggre2_noc MASTER_CRYPTO 0 &mc_virt SLAVE_EBI1 0>;
		};
	};

	clk_virt: interconnect-0 {
		compatible = "qcom,sm8550-clk-virt";
		#interconnect-cells = <2>;
		qcom,bcm-voters = <&apps_bcm_voter>;
	};

	mc_virt: interconnect-1 {
		compatible = "qcom,sm8550-mc-virt";
		#interconnect-cells = <2>;
		qcom,bcm-voters = <&apps_bcm_voter>;
	};

	memory@a0000000 {
		device_type = "memory";
		/* We expect the bootloader to fill in the size */
		reg = <0 0xa0000000 0 0>;
	};

	pmu {
		compatible = "arm,armv8-pmuv3";
		interrupts = <GIC_PPI 7 IRQ_TYPE_LEVEL_LOW>;
	};

	psci {
		compatible = "arm,psci-1.0";
		method = "smc";

		CPU_PD0: power-domain-cpu0 {
			#power-domain-cells = <0>;
			power-domains = <&CLUSTER_PD>;
			domain-idle-states = <&LITTLE_CPU_SLEEP_0>;
		};

		CPU_PD1: power-domain-cpu1 {
			#power-domain-cells = <0>;
			power-domains = <&CLUSTER_PD>;
			domain-idle-states = <&LITTLE_CPU_SLEEP_0>;
		};

		CPU_PD2: power-domain-cpu2 {
			#power-domain-cells = <0>;
			power-domains = <&CLUSTER_PD>;
			domain-idle-states = <&LITTLE_CPU_SLEEP_0>;
		};

		CPU_PD3: power-domain-cpu3 {
			#power-domain-cells = <0>;
			power-domains = <&CLUSTER_PD>;
			domain-idle-states = <&BIG_CPU_SLEEP_0>;
		};

		CPU_PD4: power-domain-cpu4 {
			#power-domain-cells = <0>;
			power-domains = <&CLUSTER_PD>;
			domain-idle-states = <&BIG_CPU_SLEEP_0>;
		};

		CPU_PD5: power-domain-cpu5 {
			#power-domain-cells = <0>;
			power-domains = <&CLUSTER_PD>;
			domain-idle-states = <&BIG_CPU_SLEEP_0>;
		};

		CPU_PD6: power-domain-cpu6 {
			#power-domain-cells = <0>;
			power-domains = <&CLUSTER_PD>;
			domain-idle-states = <&BIG_CPU_SLEEP_0>;
		};

		CPU_PD7: power-domain-cpu7 {
			#power-domain-cells = <0>;
			power-domains = <&CLUSTER_PD>;
			domain-idle-states = <&PRIME_CPU_SLEEP_0>;
		};

		CLUSTER_PD: power-domain-cluster {
			#power-domain-cells = <0>;
			domain-idle-states = <&CLUSTER_SLEEP_0>, <&CLUSTER_SLEEP_1>;
		};
	};

	reserved_memory: reserved-memory {
		#address-cells = <2>;
		#size-cells = <2>;
		ranges;

		hyp_mem: hyp-region@80000000 {
			reg = <0 0x80000000 0 0xa00000>;
			no-map;
		};

		cpusys_vm_mem: cpusys-vm-region@80a00000 {
			reg = <0 0x80a00000 0 0x400000>;
			no-map;
		};

		hyp_tags_mem: hyp-tags-region@80e00000 {
			reg = <0 0x80e00000 0 0x3d0000>;
			no-map;
		};

		xbl_sc_mem: xbl-sc-region@d8100000 {
			reg = <0 0xd8100000 0 0x40000>;
			no-map;
		};

		hyp_tags_reserved_mem: hyp-tags-reserved-region@811d0000 {
			reg = <0 0x811d0000 0 0x30000>;
			no-map;
		};

		/* merged xbl_dt_log, xbl_ramdump, aop_image */
		xbl_dt_log_merged_mem: xbl-dt-log-merged-region@81a00000 {
			reg = <0 0x81a00000 0 0x260000>;
			no-map;
		};

		aop_cmd_db_mem: aop-cmd-db-region@81c60000 {
			compatible = "qcom,cmd-db";
			reg = <0 0x81c60000 0 0x20000>;
			no-map;
		};

		/* merged aop_config, tme_crash_dump, tme_log, uefi_log */
		aop_config_merged_mem: aop-config-merged-region@81c80000 {
			reg = <0 0x81c80000 0 0x74000>;
			no-map;
		};

		/* secdata region can be reused by apps */
		smem: smem@81d00000 {
			compatible = "qcom,smem";
			reg = <0 0x81d00000 0 0x200000>;
			hwlocks = <&tcsr_mutex 3>;
			no-map;
		};

		adsp_mhi_mem: adsp-mhi-region@81f00000 {
			reg = <0 0x81f00000 0 0x20000>;
			no-map;
		};

		global_sync_mem: global-sync-region@82600000 {
			reg = <0 0x82600000 0 0x100000>;
			no-map;
		};

		tz_stat_mem: tz-stat-region@82700000 {
			reg = <0 0x82700000 0 0x100000>;
			no-map;
		};

		cdsp_secure_heap_mem: cdsp-secure-heap-region@82800000 {
			reg = <0 0x82800000 0 0x4600000>;
			no-map;
		};

		mpss_mem: mpss-region@8a800000 {
			reg = <0 0x8a800000 0 0x10800000>;
			no-map;
		};

		q6_mpss_dtb_mem: q6-mpss-dtb-region@9b000000 {
			reg = <0 0x9b000000 0 0x80000>;
			no-map;
		};

		ipa_fw_mem: ipa-fw-region@9b080000 {
			reg = <0 0x9b080000 0 0x10000>;
			no-map;
		};

		ipa_gsi_mem: ipa-gsi-region@9b090000 {
			reg = <0 0x9b090000 0 0xa000>;
			no-map;
		};

		gpu_micro_code_mem: gpu-micro-code-region@9b09a000 {
			reg = <0 0x9b09a000 0 0x2000>;
			no-map;
		};

		spss_region_mem: spss-region@9b100000 {
			reg = <0 0x9b100000 0 0x180000>;
			no-map;
		};

		/* First part of the "SPU secure shared memory" region */
		spu_tz_shared_mem: spu-tz-shared-region@9b280000 {
			reg = <0 0x9b280000 0 0x60000>;
			no-map;
		};

		/* Second part of the "SPU secure shared memory" region */
		spu_modem_shared_mem: spu-modem-shared-region@9b2e0000 {
			reg = <0 0x9b2e0000 0 0x20000>;
			no-map;
		};

		camera_mem: camera-region@9b300000 {
			reg = <0 0x9b300000 0 0x800000>;
			no-map;
		};

		video_mem: video-region@9bb00000 {
			reg = <0 0x9bb00000 0 0x700000>;
			no-map;
		};

		cvp_mem: cvp-region@9c200000 {
			reg = <0 0x9c200000 0 0x700000>;
			no-map;
		};

		cdsp_mem: cdsp-region@9c900000 {
			reg = <0 0x9c900000 0 0x2000000>;
			no-map;
		};

		q6_cdsp_dtb_mem: q6-cdsp-dtb-region@9e900000 {
			reg = <0 0x9e900000 0 0x80000>;
			no-map;
		};

		q6_adsp_dtb_mem: q6-adsp-dtb-region@9e980000 {
			reg = <0 0x9e980000 0 0x80000>;
			no-map;
		};

		adspslpi_mem: adspslpi-region@9ea00000 {
			reg = <0 0x9ea00000 0 0x4080000>;
			no-map;
		};

		/* uefi region can be reused by apps */

		/* Linux kernel image is loaded at 0xa8000000 */

		rmtfs_mem: rmtfs-region@d4a80000 {
			compatible = "qcom,rmtfs-mem";
			reg = <0x0 0xd4a80000 0x0 0x280000>;
			no-map;

			qcom,client-id = <1>;
			qcom,vmid = <QCOM_SCM_VMID_MSS_MSA>;
		};

		mpss_dsm_mem: mpss-dsm-region@d4d00000 {
			reg = <0 0xd4d00000 0 0x3300000>;
			no-map;
		};

		tz_reserved_mem: tz-reserved-region@d8000000 {
			reg = <0 0xd8000000 0 0x100000>;
			no-map;
		};

		cpucp_fw_mem: cpucp-fw-region@d8140000 {
			reg = <0 0xd8140000 0 0x1c0000>;
			no-map;
		};

		qtee_mem: qtee-region@d8300000 {
			reg = <0 0xd8300000 0 0x500000>;
			no-map;
		};

		ta_mem: ta-region@d8800000 {
			reg = <0 0xd8800000 0 0x8a00000>;
			no-map;
		};

		tz_tags_mem: tz-tags-region@e1200000 {
			reg = <0 0xe1200000 0 0x2740000>;
			no-map;
		};

		hwfence_shbuf: hwfence-shbuf-region@e6440000 {
			reg = <0 0xe6440000 0 0x279000>;
			no-map;
		};

		trust_ui_vm_mem: trust-ui-vm-region@f3600000 {
			reg = <0 0xf3600000 0 0x4aee000>;
			no-map;
		};

		trust_ui_vm_dump: trust-ui-vm-dump-region@f80ee000 {
			reg = <0 0xf80ee000 0 0x1000>;
			no-map;
		};

		trust_ui_vm_qrtr: trust-ui-vm-qrt-region@f80ef000 {
			reg = <0 0xf80ef000 0 0x9000>;
			no-map;
		};

		trust_ui_vm_vblk0_ring: trust-ui-vm-vblk0-ring-region@f80f8000 {
			reg = <0 0xf80f8000 0 0x4000>;
			no-map;
		};

		trust_ui_vm_vblk1_ring: trust-ui-vm-vblk1-ring-region@f80fc000 {
			reg = <0 0xf80fc000 0 0x4000>;
			no-map;
		};

		trust_ui_vm_swiotlb: trust-ui-vm-swiotlb-region@f8100000 {
			reg = <0 0xf8100000 0 0x100000>;
			no-map;
		};

		oem_vm_mem: oem-vm-region@f8400000 {
			reg = <0 0xf8400000 0 0x4800000>;
			no-map;
		};

		oem_vm_vblk0_ring: oem-vm-vblk0-ring-region@fcc00000 {
			reg = <0 0xfcc00000 0 0x4000>;
			no-map;
		};

		oem_vm_swiotlb: oem-vm-swiotlb-region@fcc04000 {
			reg = <0 0xfcc04000 0 0x100000>;
			no-map;
		};

		hyp_ext_tags_mem: hyp-ext-tags-region@fce00000 {
			reg = <0 0xfce00000 0 0x2900000>;
			no-map;
		};

		hyp_ext_reserved_mem: hyp-ext-reserved-region@ff700000 {
			reg = <0 0xff700000 0 0x100000>;
			no-map;
		};
	};

	smp2p-adsp {
		compatible = "qcom,smp2p";
		qcom,smem = <443>, <429>;
		interrupts-extended = <&ipcc IPCC_CLIENT_LPASS
					     IPCC_MPROC_SIGNAL_SMP2P
					     IRQ_TYPE_EDGE_RISING>;
		mboxes = <&ipcc IPCC_CLIENT_LPASS
				IPCC_MPROC_SIGNAL_SMP2P>;

		qcom,local-pid = <0>;
		qcom,remote-pid = <2>;

		smp2p_adsp_out: master-kernel {
			qcom,entry-name = "master-kernel";
			#qcom,smem-state-cells = <1>;
		};

		smp2p_adsp_in: slave-kernel {
			qcom,entry-name = "slave-kernel";
			interrupt-controller;
			#interrupt-cells = <2>;
		};
	};

	smp2p-cdsp {
		compatible = "qcom,smp2p";
		qcom,smem = <94>, <432>;
		interrupts-extended = <&ipcc IPCC_CLIENT_CDSP
					     IPCC_MPROC_SIGNAL_SMP2P
					     IRQ_TYPE_EDGE_RISING>;
		mboxes = <&ipcc IPCC_CLIENT_CDSP
				IPCC_MPROC_SIGNAL_SMP2P>;

		qcom,local-pid = <0>;
		qcom,remote-pid = <5>;

		smp2p_cdsp_out: master-kernel {
			qcom,entry-name = "master-kernel";
			#qcom,smem-state-cells = <1>;
		};

		smp2p_cdsp_in: slave-kernel {
			qcom,entry-name = "slave-kernel";
			interrupt-controller;
			#interrupt-cells = <2>;
		};
	};

	smp2p-modem {
		compatible = "qcom,smp2p";
		qcom,smem = <435>, <428>;
		interrupts-extended = <&ipcc IPCC_CLIENT_MPSS
					     IPCC_MPROC_SIGNAL_SMP2P
					     IRQ_TYPE_EDGE_RISING>;
		mboxes = <&ipcc IPCC_CLIENT_MPSS
				IPCC_MPROC_SIGNAL_SMP2P>;

		qcom,local-pid = <0>;
		qcom,remote-pid = <1>;

		smp2p_modem_out: master-kernel {
			qcom,entry-name = "master-kernel";
			#qcom,smem-state-cells = <1>;
		};

		smp2p_modem_in: slave-kernel {
			qcom,entry-name = "slave-kernel";
			interrupt-controller;
			#interrupt-cells = <2>;
		};

		ipa_smp2p_out: ipa-ap-to-modem {
			qcom,entry-name = "ipa";
			#qcom,smem-state-cells = <1>;
		};

		ipa_smp2p_in: ipa-modem-to-ap {
			qcom,entry-name = "ipa";
			interrupt-controller;
			#interrupt-cells = <2>;
		};
	};

	soc: soc@0 {
		compatible = "simple-bus";
		ranges = <0 0 0 0 0x10 0>;
		dma-ranges = <0 0 0 0 0x10 0>;

		#address-cells = <2>;
		#size-cells = <2>;

		gcc: clock-controller@100000 {
			compatible = "qcom,sm8550-gcc";
			reg = <0 0x00100000 0 0x1f4200>;
			#clock-cells = <1>;
			#reset-cells = <1>;
			#power-domain-cells = <1>;
			clocks = <&bi_tcxo_div2>, <&sleep_clk>,
				 <&pcie0_phy>,
				 <&pcie1_phy>,
				 <&pcie_1_phy_aux_clk>,
				 <&ufs_mem_phy 0>,
				 <&ufs_mem_phy 1>,
				 <&ufs_mem_phy 2>,
				 <&usb_dp_qmpphy QMP_USB43DP_USB3_PIPE_CLK>;
		};

		ipcc: mailbox@408000 {
			compatible = "qcom,sm8550-ipcc", "qcom,ipcc";
			reg = <0 0x00408000 0 0x1000>;
			interrupts = <GIC_SPI 229 IRQ_TYPE_LEVEL_HIGH>;
			interrupt-controller;
			#interrupt-cells = <3>;
			#mbox-cells = <2>;
		};

		gpi_dma2: dma-controller@800000 {
			compatible = "qcom,sm8550-gpi-dma", "qcom,sm6350-gpi-dma";
			#dma-cells = <3>;
			reg = <0 0x00800000 0 0x60000>;
			interrupts = <GIC_SPI 588 IRQ_TYPE_LEVEL_HIGH>,
				     <GIC_SPI 589 IRQ_TYPE_LEVEL_HIGH>,
				     <GIC_SPI 590 IRQ_TYPE_LEVEL_HIGH>,
				     <GIC_SPI 591 IRQ_TYPE_LEVEL_HIGH>,
				     <GIC_SPI 592 IRQ_TYPE_LEVEL_HIGH>,
				     <GIC_SPI 593 IRQ_TYPE_LEVEL_HIGH>,
				     <GIC_SPI 594 IRQ_TYPE_LEVEL_HIGH>,
				     <GIC_SPI 595 IRQ_TYPE_LEVEL_HIGH>,
				     <GIC_SPI 596 IRQ_TYPE_LEVEL_HIGH>,
				     <GIC_SPI 597 IRQ_TYPE_LEVEL_HIGH>,
				     <GIC_SPI 598 IRQ_TYPE_LEVEL_HIGH>,
				     <GIC_SPI 599 IRQ_TYPE_LEVEL_HIGH>;
			dma-channels = <12>;
			dma-channel-mask = <0x3e>;
			iommus = <&apps_smmu 0x436 0>;
			status = "disabled";
		};

		qupv3_id_1: geniqup@8c0000 {
			compatible = "qcom,geni-se-qup";
			reg = <0 0x008c0000 0 0x2000>;
			ranges;
			clock-names = "m-ahb", "s-ahb";
			clocks = <&gcc GCC_QUPV3_WRAP_2_M_AHB_CLK>,
				 <&gcc GCC_QUPV3_WRAP_2_S_AHB_CLK>;
			iommus = <&apps_smmu 0x423 0>;
			#address-cells = <2>;
			#size-cells = <2>;
			status = "disabled";

			i2c8: i2c@880000 {
				compatible = "qcom,geni-i2c";
				reg = <0 0x00880000 0 0x4000>;
				clock-names = "se";
				clocks = <&gcc GCC_QUPV3_WRAP2_S0_CLK>;
				pinctrl-names = "default";
				pinctrl-0 = <&qup_i2c8_data_clk>;
				interrupts = <GIC_SPI 373 IRQ_TYPE_LEVEL_HIGH>;
				#address-cells = <1>;
				#size-cells = <0>;
				interconnects = <&clk_virt MASTER_QUP_CORE_2 0 &clk_virt SLAVE_QUP_CORE_2 0>,
						<&gem_noc MASTER_APPSS_PROC 0 &config_noc SLAVE_QUP_2 0>,
						<&aggre2_noc MASTER_QUP_2 0 &mc_virt  SLAVE_EBI1 0>;
				interconnect-names = "qup-core", "qup-config", "qup-memory";
				dmas = <&gpi_dma2 0 0 QCOM_GPI_I2C>,
				       <&gpi_dma2 1 0 QCOM_GPI_I2C>;
				dma-names = "tx", "rx";
				status = "disabled";
			};

			spi8: spi@880000 {
				compatible = "qcom,geni-spi";
				reg = <0 0x00880000 0 0x4000>;
				clock-names = "se";
				clocks = <&gcc GCC_QUPV3_WRAP2_S0_CLK>;
				interrupts = <GIC_SPI 373 IRQ_TYPE_LEVEL_HIGH>;
				pinctrl-names = "default";
				pinctrl-0 = <&qup_spi8_data_clk>, <&qup_spi8_cs>;
				interconnects = <&clk_virt MASTER_QUP_CORE_2 0 &clk_virt SLAVE_QUP_CORE_2 0>,
						<&gem_noc MASTER_APPSS_PROC 0 &config_noc SLAVE_QUP_2 0>,
						<&aggre2_noc MASTER_QUP_2 0 &mc_virt  SLAVE_EBI1 0>;
				interconnect-names = "qup-core", "qup-config", "qup-memory";
				dmas = <&gpi_dma2 0 0 QCOM_GPI_SPI>,
				       <&gpi_dma2 1 0 QCOM_GPI_SPI>;
				dma-names = "tx", "rx";
				#address-cells = <1>;
				#size-cells = <0>;
				status = "disabled";
			};

			i2c9: i2c@884000 {
				compatible = "qcom,geni-i2c";
				reg = <0 0x00884000 0 0x4000>;
				clock-names = "se";
				clocks = <&gcc GCC_QUPV3_WRAP2_S1_CLK>;
				pinctrl-names = "default";
				pinctrl-0 = <&qup_i2c9_data_clk>;
				interrupts = <GIC_SPI 583 IRQ_TYPE_LEVEL_HIGH>;
				#address-cells = <1>;
				#size-cells = <0>;
				interconnects = <&clk_virt MASTER_QUP_CORE_2 0 &clk_virt SLAVE_QUP_CORE_2 0>,
						<&gem_noc MASTER_APPSS_PROC 0 &config_noc SLAVE_QUP_2 0>,
						<&aggre2_noc MASTER_QUP_2 0 &mc_virt  SLAVE_EBI1 0>;
				interconnect-names = "qup-core", "qup-config", "qup-memory";
				dmas = <&gpi_dma2 0 1 QCOM_GPI_I2C>,
				       <&gpi_dma2 1 1 QCOM_GPI_I2C>;
				dma-names = "tx", "rx";
				status = "disabled";
			};

			spi9: spi@884000 {
				compatible = "qcom,geni-spi";
				reg = <0 0x00884000 0 0x4000>;
				clock-names = "se";
				clocks = <&gcc GCC_QUPV3_WRAP2_S1_CLK>;
				interrupts = <GIC_SPI 583 IRQ_TYPE_LEVEL_HIGH>;
				pinctrl-names = "default";
				pinctrl-0 = <&qup_spi9_data_clk>, <&qup_spi9_cs>;
				interconnects = <&clk_virt MASTER_QUP_CORE_2 0 &clk_virt SLAVE_QUP_CORE_2 0>,
						<&gem_noc MASTER_APPSS_PROC 0 &config_noc SLAVE_QUP_2 0>,
						<&aggre2_noc MASTER_QUP_2 0 &mc_virt  SLAVE_EBI1 0>;
				interconnect-names = "qup-core", "qup-config", "qup-memory";
				dmas = <&gpi_dma2 0 1 QCOM_GPI_SPI>,
				       <&gpi_dma2 1 1 QCOM_GPI_SPI>;
				dma-names = "tx", "rx";
				#address-cells = <1>;
				#size-cells = <0>;
				status = "disabled";
			};

			i2c10: i2c@888000 {
				compatible = "qcom,geni-i2c";
				reg = <0 0x00888000 0 0x4000>;
				clock-names = "se";
				clocks = <&gcc GCC_QUPV3_WRAP2_S2_CLK>;
				pinctrl-names = "default";
				pinctrl-0 = <&qup_i2c10_data_clk>;
				interrupts = <GIC_SPI 584 IRQ_TYPE_LEVEL_HIGH>;
				#address-cells = <1>;
				#size-cells = <0>;
				interconnects = <&clk_virt MASTER_QUP_CORE_2 0 &clk_virt SLAVE_QUP_CORE_2 0>,
						<&gem_noc MASTER_APPSS_PROC 0 &config_noc SLAVE_QUP_2 0>,
						<&aggre2_noc MASTER_QUP_2 0 &mc_virt  SLAVE_EBI1 0>;
				interconnect-names = "qup-core", "qup-config", "qup-memory";
				dmas = <&gpi_dma2 0 2 QCOM_GPI_I2C>,
				       <&gpi_dma2 1 2 QCOM_GPI_I2C>;
				dma-names = "tx", "rx";
				status = "disabled";
			};

			spi10: spi@888000 {
				compatible = "qcom,geni-spi";
				reg = <0 0x00888000 0 0x4000>;
				clock-names = "se";
				clocks = <&gcc GCC_QUPV3_WRAP2_S2_CLK>;
				interrupts = <GIC_SPI 584 IRQ_TYPE_LEVEL_HIGH>;
				pinctrl-names = "default";
				pinctrl-0 = <&qup_spi10_data_clk>, <&qup_spi10_cs>;
				interconnects = <&clk_virt MASTER_QUP_CORE_2 0 &clk_virt SLAVE_QUP_CORE_2 0>,
						<&gem_noc MASTER_APPSS_PROC 0 &config_noc SLAVE_QUP_2 0>,
						<&aggre2_noc MASTER_QUP_2 0 &mc_virt  SLAVE_EBI1 0>;
				interconnect-names = "qup-core", "qup-config", "qup-memory";
				dmas = <&gpi_dma2 0 2 QCOM_GPI_SPI>,
				       <&gpi_dma2 1 2 QCOM_GPI_SPI>;
				dma-names = "tx", "rx";
				#address-cells = <1>;
				#size-cells = <0>;
				status = "disabled";
			};

			i2c11: i2c@88c000 {
				compatible = "qcom,geni-i2c";
				reg = <0 0x0088c000 0 0x4000>;
				clock-names = "se";
				clocks = <&gcc GCC_QUPV3_WRAP2_S3_CLK>;
				pinctrl-names = "default";
				pinctrl-0 = <&qup_i2c11_data_clk>;
				interrupts = <GIC_SPI 585 IRQ_TYPE_LEVEL_HIGH>;
				#address-cells = <1>;
				#size-cells = <0>;
				interconnects = <&clk_virt MASTER_QUP_CORE_2 0 &clk_virt SLAVE_QUP_CORE_2 0>,
						<&gem_noc MASTER_APPSS_PROC 0 &config_noc SLAVE_QUP_2 0>,
						<&aggre2_noc MASTER_QUP_2 0 &mc_virt  SLAVE_EBI1 0>;
				interconnect-names = "qup-core", "qup-config", "qup-memory";
				dmas = <&gpi_dma2 0 3 QCOM_GPI_I2C>,
				       <&gpi_dma2 1 3 QCOM_GPI_I2C>;
				dma-names = "tx", "rx";
				status = "disabled";
			};

			spi11: spi@88c000 {
				compatible = "qcom,geni-spi";
				reg = <0 0x0088c000 0 0x4000>;
				clock-names = "se";
				clocks = <&gcc GCC_QUPV3_WRAP2_S3_CLK>;
				interrupts = <GIC_SPI 585 IRQ_TYPE_LEVEL_HIGH>;
				pinctrl-names = "default";
				pinctrl-0 = <&qup_spi11_data_clk>, <&qup_spi11_cs>;
				interconnects = <&clk_virt MASTER_QUP_CORE_2 0 &clk_virt SLAVE_QUP_CORE_2 0>,
						<&gem_noc MASTER_APPSS_PROC 0 &config_noc SLAVE_QUP_2 0>,
						<&aggre2_noc MASTER_QUP_2 0 &mc_virt  SLAVE_EBI1 0>;
				interconnect-names = "qup-core", "qup-config", "qup-memory";
				dmas = <&gpi_dma2 0 3 QCOM_GPI_I2C>,
				       <&gpi_dma2 1 3 QCOM_GPI_I2C>;
				dma-names = "tx", "rx";
				#address-cells = <1>;
				#size-cells = <0>;
				status = "disabled";
			};

			i2c12: i2c@890000 {
				compatible = "qcom,geni-i2c";
				reg = <0 0x00890000 0 0x4000>;
				clock-names = "se";
				clocks = <&gcc GCC_QUPV3_WRAP2_S4_CLK>;
				pinctrl-names = "default";
				pinctrl-0 = <&qup_i2c12_data_clk>;
				interrupts = <GIC_SPI 586 IRQ_TYPE_LEVEL_HIGH>;
				#address-cells = <1>;
				#size-cells = <0>;
				interconnects = <&clk_virt MASTER_QUP_CORE_2 0 &clk_virt SLAVE_QUP_CORE_2 0>,
						<&gem_noc MASTER_APPSS_PROC 0 &config_noc SLAVE_QUP_2 0>,
						<&aggre2_noc MASTER_QUP_2 0 &mc_virt  SLAVE_EBI1 0>;
				interconnect-names = "qup-core", "qup-config", "qup-memory";
				dmas = <&gpi_dma2 0 4 QCOM_GPI_I2C>,
				       <&gpi_dma2 1 4 QCOM_GPI_I2C>;
				dma-names = "tx", "rx";
				status = "disabled";
			};

			spi12: spi@890000 {
				compatible = "qcom,geni-spi";
				reg = <0 0x00890000 0 0x4000>;
				clock-names = "se";
				clocks = <&gcc GCC_QUPV3_WRAP2_S4_CLK>;
				interrupts = <GIC_SPI 586 IRQ_TYPE_LEVEL_HIGH>;
				pinctrl-names = "default";
				pinctrl-0 = <&qup_spi12_data_clk>, <&qup_spi12_cs>;
				interconnects = <&clk_virt MASTER_QUP_CORE_2 0 &clk_virt SLAVE_QUP_CORE_2 0>,
						<&gem_noc MASTER_APPSS_PROC 0 &config_noc SLAVE_QUP_2 0>,
						<&aggre2_noc MASTER_QUP_2 0 &mc_virt  SLAVE_EBI1 0>;
				interconnect-names = "qup-core", "qup-config", "qup-memory";
				dmas = <&gpi_dma2 0 4 QCOM_GPI_I2C>,
				       <&gpi_dma2 1 4 QCOM_GPI_I2C>;
				dma-names = "tx", "rx";
				#address-cells = <1>;
				#size-cells = <0>;
				status = "disabled";
			};

			i2c13: i2c@894000 {
				compatible = "qcom,geni-i2c";
				reg = <0 0x00894000 0 0x4000>;
				clock-names = "se";
				clocks = <&gcc GCC_QUPV3_WRAP2_S5_CLK>;
				pinctrl-names = "default";
				pinctrl-0 = <&qup_i2c13_data_clk>;
				interrupts = <GIC_SPI 587 IRQ_TYPE_LEVEL_HIGH>;
				#address-cells = <1>;
				#size-cells = <0>;
				interconnects = <&clk_virt MASTER_QUP_CORE_2 0 &clk_virt SLAVE_QUP_CORE_2 0>,
						<&gem_noc MASTER_APPSS_PROC 0 &config_noc SLAVE_QUP_2 0>,
						<&aggre2_noc MASTER_QUP_2 0 &mc_virt  SLAVE_EBI1 0>;
				interconnect-names = "qup-core", "qup-config", "qup-memory";
				dmas = <&gpi_dma2 0 5 QCOM_GPI_I2C>,
				       <&gpi_dma2 1 5 QCOM_GPI_I2C>;
				dma-names = "tx", "rx";
				status = "disabled";
			};

			spi13: spi@894000 {
				compatible = "qcom,geni-spi";
				reg = <0 0x00894000 0 0x4000>;
				clock-names = "se";
				clocks = <&gcc GCC_QUPV3_WRAP2_S5_CLK>;
				interrupts = <GIC_SPI 587 IRQ_TYPE_LEVEL_HIGH>;
				pinctrl-names = "default";
				pinctrl-0 = <&qup_spi13_data_clk>, <&qup_spi13_cs>;
				interconnects = <&clk_virt MASTER_QUP_CORE_2 0 &clk_virt SLAVE_QUP_CORE_2 0>,
						<&gem_noc MASTER_APPSS_PROC 0 &config_noc SLAVE_QUP_2 0>,
						<&aggre2_noc MASTER_QUP_2 0 &mc_virt  SLAVE_EBI1 0>;
				interconnect-names = "qup-core", "qup-config", "qup-memory";
				dmas = <&gpi_dma2 0 5 QCOM_GPI_SPI>,
				       <&gpi_dma2 1 5 QCOM_GPI_SPI>;
				dma-names = "tx", "rx";
				#address-cells = <1>;
				#size-cells = <0>;
				status = "disabled";
			};

			uart14: serial@898000 {
				compatible = "qcom,geni-uart";
				reg = <0 0x898000 0 0x4000>;
				clock-names = "se";
				clocks = <&gcc GCC_QUPV3_WRAP2_S6_CLK>;
				pinctrl-names = "default";
				pinctrl-0 = <&qup_uart14_default>, <&qup_uart14_cts_rts>;
				interrupts = <GIC_SPI 461 IRQ_TYPE_LEVEL_HIGH>;
				interconnects = <&clk_virt MASTER_QUP_CORE_2 0 &clk_virt SLAVE_QUP_CORE_2 0>,
						<&gem_noc MASTER_APPSS_PROC 0 &config_noc SLAVE_QUP_2 0>;
				interconnect-names = "qup-core", "qup-config";
				status = "disabled";
			};

			i2c15: i2c@89c000 {
				compatible = "qcom,geni-i2c";
				reg = <0 0x0089c000 0 0x4000>;
				clock-names = "se";
				clocks = <&gcc GCC_QUPV3_WRAP2_S7_CLK>;
				pinctrl-names = "default";
				pinctrl-0 = <&qup_i2c15_data_clk>;
				interrupts = <GIC_SPI 462 IRQ_TYPE_LEVEL_HIGH>;
				#address-cells = <1>;
				#size-cells = <0>;
				interconnects = <&clk_virt MASTER_QUP_CORE_2 0 &clk_virt SLAVE_QUP_CORE_2 0>,
						<&gem_noc MASTER_APPSS_PROC 0 &config_noc SLAVE_QUP_2 0>,
						<&aggre2_noc MASTER_QUP_2 0 &mc_virt  SLAVE_EBI1 0>;
				interconnect-names = "qup-core", "qup-config", "qup-memory";
				dmas = <&gpi_dma2 0 7 QCOM_GPI_I2C>,
				       <&gpi_dma2 1 7 QCOM_GPI_I2C>;
				dma-names = "tx", "rx";
				status = "disabled";
			};

			spi15: spi@89c000 {
				compatible = "qcom,geni-spi";
				reg = <0 0x0089c000 0 0x4000>;
				clock-names = "se";
				clocks = <&gcc GCC_QUPV3_WRAP2_S7_CLK>;
				interrupts = <GIC_SPI 462 IRQ_TYPE_LEVEL_HIGH>;
				pinctrl-names = "default";
				pinctrl-0 = <&qup_spi15_data_clk>, <&qup_spi15_cs>;
				interconnects = <&clk_virt MASTER_QUP_CORE_2 0 &clk_virt SLAVE_QUP_CORE_2 0>,
						<&gem_noc MASTER_APPSS_PROC 0 &config_noc SLAVE_QUP_2 0>,
						<&aggre2_noc MASTER_QUP_2 0 &mc_virt  SLAVE_EBI1 0>;
				interconnect-names = "qup-core", "qup-config", "qup-memory";
				dmas = <&gpi_dma2 0 7 QCOM_GPI_SPI>,
				       <&gpi_dma2 1 7 QCOM_GPI_SPI>;
				dma-names = "tx", "rx";
				#address-cells = <1>;
				#size-cells = <0>;
				status = "disabled";
			};
		};

		i2c_master_hub_0: geniqup@9c0000 {
			compatible = "qcom,geni-se-i2c-master-hub";
			reg = <0x0 0x009c0000 0x0 0x2000>;
			clock-names = "s-ahb";
			clocks = <&gcc GCC_QUPV3_I2C_S_AHB_CLK>;
			#address-cells = <2>;
			#size-cells = <2>;
			ranges;
			status = "disabled";

			i2c_hub_0: i2c@980000 {
				compatible = "qcom,geni-i2c-master-hub";
				reg = <0x0 0x00980000 0x0 0x4000>;
				clock-names = "se", "core";
				clocks = <&gcc GCC_QUPV3_I2C_S0_CLK>,
					 <&gcc GCC_QUPV3_I2C_CORE_CLK>;
				pinctrl-names = "default";
				pinctrl-0 = <&hub_i2c0_data_clk>;
				interrupts = <GIC_SPI 464 IRQ_TYPE_LEVEL_HIGH>;
				#address-cells = <1>;
				#size-cells = <0>;
				interconnects = <&clk_virt MASTER_QUP_CORE_0 0 &clk_virt SLAVE_QUP_CORE_0 0>,
						<&gem_noc MASTER_APPSS_PROC 0 &config_noc SLAVE_I2C 0>;
				interconnect-names = "qup-core", "qup-config";
				status = "disabled";
			};

			i2c_hub_1: i2c@984000 {
				compatible = "qcom,geni-i2c-master-hub";
				reg = <0x0 0x00984000 0x0 0x4000>;
				clock-names = "se", "core";
				clocks = <&gcc GCC_QUPV3_I2C_S1_CLK>,
					 <&gcc GCC_QUPV3_I2C_CORE_CLK>;
				pinctrl-names = "default";
				pinctrl-0 = <&hub_i2c1_data_clk>;
				interrupts = <GIC_SPI 465 IRQ_TYPE_LEVEL_HIGH>;
				#address-cells = <1>;
				#size-cells = <0>;
				interconnects = <&clk_virt MASTER_QUP_CORE_0 0 &clk_virt SLAVE_QUP_CORE_0 0>,
						<&gem_noc MASTER_APPSS_PROC 0 &config_noc SLAVE_I2C 0>;
				interconnect-names = "qup-core", "qup-config";
				status = "disabled";
			};

			i2c_hub_2: i2c@988000 {
				compatible = "qcom,geni-i2c-master-hub";
				reg = <0x0 0x00988000 0x0 0x4000>;
				clock-names = "se", "core";
				clocks = <&gcc GCC_QUPV3_I2C_S2_CLK>,
					 <&gcc GCC_QUPV3_I2C_CORE_CLK>;
				pinctrl-names = "default";
				pinctrl-0 = <&hub_i2c2_data_clk>;
				interrupts = <GIC_SPI 466 IRQ_TYPE_LEVEL_HIGH>;
				#address-cells = <1>;
				#size-cells = <0>;
				interconnects = <&clk_virt MASTER_QUP_CORE_0 0 &clk_virt SLAVE_QUP_CORE_0 0>,
						<&gem_noc MASTER_APPSS_PROC 0 &config_noc SLAVE_I2C 0>;
				interconnect-names = "qup-core", "qup-config";
				status = "disabled";
			};

			i2c_hub_3: i2c@98c000 {
				compatible = "qcom,geni-i2c-master-hub";
				reg = <0x0 0x0098c000 0x0 0x4000>;
				clock-names = "se", "core";
				clocks = <&gcc GCC_QUPV3_I2C_S3_CLK>,
					 <&gcc GCC_QUPV3_I2C_CORE_CLK>;
				pinctrl-names = "default";
				pinctrl-0 = <&hub_i2c3_data_clk>;
				interrupts = <GIC_SPI 467 IRQ_TYPE_LEVEL_HIGH>;
				#address-cells = <1>;
				#size-cells = <0>;
				interconnects = <&clk_virt MASTER_QUP_CORE_0 0 &clk_virt SLAVE_QUP_CORE_0 0>,
						<&gem_noc MASTER_APPSS_PROC 0 &config_noc SLAVE_I2C 0>;
				interconnect-names = "qup-core", "qup-config";
				status = "disabled";
			};

			i2c_hub_4: i2c@990000 {
				compatible = "qcom,geni-i2c-master-hub";
				reg = <0x0 0x00990000 0x0 0x4000>;
				clock-names = "se", "core";
				clocks = <&gcc GCC_QUPV3_I2C_S4_CLK>,
					 <&gcc GCC_QUPV3_I2C_CORE_CLK>;
				pinctrl-names = "default";
				pinctrl-0 = <&hub_i2c4_data_clk>;
				interrupts = <GIC_SPI 468 IRQ_TYPE_LEVEL_HIGH>;
				#address-cells = <1>;
				#size-cells = <0>;
				interconnects = <&clk_virt MASTER_QUP_CORE_0 0 &clk_virt SLAVE_QUP_CORE_0 0>,
						<&gem_noc MASTER_APPSS_PROC 0 &config_noc SLAVE_I2C 0>;
				interconnect-names = "qup-core", "qup-config";
				status = "disabled";
			};

			i2c_hub_5: i2c@994000 {
				compatible = "qcom,geni-i2c-master-hub";
				reg = <0 0x00994000 0 0x4000>;
				clock-names = "se", "core";
				clocks = <&gcc GCC_QUPV3_I2C_S5_CLK>,
					 <&gcc GCC_QUPV3_I2C_CORE_CLK>;
				pinctrl-names = "default";
				pinctrl-0 = <&hub_i2c5_data_clk>;
				interrupts = <GIC_SPI 469 IRQ_TYPE_LEVEL_HIGH>;
				#address-cells = <1>;
				#size-cells = <0>;
				interconnects = <&clk_virt MASTER_QUP_CORE_0 0 &clk_virt SLAVE_QUP_CORE_0 0>,
						<&gem_noc MASTER_APPSS_PROC 0 &config_noc SLAVE_I2C 0>;
				interconnect-names = "qup-core", "qup-config";
				status = "disabled";
			};

			i2c_hub_6: i2c@998000 {
				compatible = "qcom,geni-i2c-master-hub";
				reg = <0 0x00998000 0 0x4000>;
				clock-names = "se", "core";
				clocks = <&gcc GCC_QUPV3_I2C_S6_CLK>,
					 <&gcc GCC_QUPV3_I2C_CORE_CLK>;
				pinctrl-names = "default";
				pinctrl-0 = <&hub_i2c6_data_clk>;
				interrupts = <GIC_SPI 470 IRQ_TYPE_LEVEL_HIGH>;
				#address-cells = <1>;
				#size-cells = <0>;
				interconnects = <&clk_virt MASTER_QUP_CORE_0 0 &clk_virt SLAVE_QUP_CORE_0 0>,
						<&gem_noc MASTER_APPSS_PROC 0 &config_noc SLAVE_I2C 0>;
				interconnect-names = "qup-core", "qup-config";
				status = "disabled";
			};

			i2c_hub_7: i2c@99c000 {
				compatible = "qcom,geni-i2c-master-hub";
				reg = <0 0x0099c000 0 0x4000>;
				clock-names = "se", "core";
				clocks = <&gcc GCC_QUPV3_I2C_S7_CLK>,
					 <&gcc GCC_QUPV3_I2C_CORE_CLK>;
				pinctrl-names = "default";
				pinctrl-0 = <&hub_i2c7_data_clk>;
				interrupts = <GIC_SPI 471 IRQ_TYPE_LEVEL_HIGH>;
				#address-cells = <1>;
				#size-cells = <0>;
				interconnects = <&clk_virt MASTER_QUP_CORE_0 0 &clk_virt SLAVE_QUP_CORE_0 0>,
						<&gem_noc MASTER_APPSS_PROC 0 &config_noc SLAVE_I2C 0>;
				interconnect-names = "qup-core", "qup-config";
				status = "disabled";
			};

			i2c_hub_8: i2c@9a0000 {
				compatible = "qcom,geni-i2c-master-hub";
				reg = <0 0x009a0000 0 0x4000>;
				clock-names = "se", "core";
				clocks = <&gcc GCC_QUPV3_I2C_S8_CLK>,
					 <&gcc GCC_QUPV3_I2C_CORE_CLK>;
				pinctrl-names = "default";
				pinctrl-0 = <&hub_i2c8_data_clk>;
				interrupts = <GIC_SPI 472 IRQ_TYPE_LEVEL_HIGH>;
				#address-cells = <1>;
				#size-cells = <0>;
				interconnects = <&clk_virt MASTER_QUP_CORE_0 0 &clk_virt SLAVE_QUP_CORE_0 0>,
						<&gem_noc MASTER_APPSS_PROC 0 &config_noc SLAVE_I2C 0>;
				interconnect-names = "qup-core", "qup-config";
				status = "disabled";
			};

			i2c_hub_9: i2c@9a4000 {
				compatible = "qcom,geni-i2c-master-hub";
				reg = <0 0x009a4000 0 0x4000>;
				clock-names = "se", "core";
				clocks = <&gcc GCC_QUPV3_I2C_S9_CLK>,
					 <&gcc GCC_QUPV3_I2C_CORE_CLK>;
				pinctrl-names = "default";
				pinctrl-0 = <&hub_i2c9_data_clk>;
				interrupts = <GIC_SPI 473 IRQ_TYPE_LEVEL_HIGH>;
				#address-cells = <1>;
				#size-cells = <0>;
				interconnects = <&clk_virt MASTER_QUP_CORE_0 0 &clk_virt SLAVE_QUP_CORE_0 0>,
						<&gem_noc MASTER_APPSS_PROC 0 &config_noc SLAVE_I2C 0>;
				interconnect-names = "qup-core", "qup-config";
				status = "disabled";
			};
		};

		gpi_dma1: dma-controller@a00000 {
			compatible = "qcom,sm8550-gpi-dma", "qcom,sm6350-gpi-dma";
			#dma-cells = <3>;
			reg = <0 0x00a00000 0 0x60000>;
			interrupts = <GIC_SPI 279 IRQ_TYPE_LEVEL_HIGH>,
				     <GIC_SPI 280 IRQ_TYPE_LEVEL_HIGH>,
				     <GIC_SPI 281 IRQ_TYPE_LEVEL_HIGH>,
				     <GIC_SPI 282 IRQ_TYPE_LEVEL_HIGH>,
				     <GIC_SPI 283 IRQ_TYPE_LEVEL_HIGH>,
				     <GIC_SPI 284 IRQ_TYPE_LEVEL_HIGH>,
				     <GIC_SPI 293 IRQ_TYPE_LEVEL_HIGH>,
				     <GIC_SPI 294 IRQ_TYPE_LEVEL_HIGH>,
				     <GIC_SPI 295 IRQ_TYPE_LEVEL_HIGH>,
				     <GIC_SPI 296 IRQ_TYPE_LEVEL_HIGH>,
				     <GIC_SPI 297 IRQ_TYPE_LEVEL_HIGH>,
				     <GIC_SPI 298 IRQ_TYPE_LEVEL_HIGH>;
			dma-channels = <12>;
			dma-channel-mask = <0x1e>;
			iommus = <&apps_smmu 0xb6 0>;
			status = "disabled";
		};

		qupv3_id_0: geniqup@ac0000 {
			compatible = "qcom,geni-se-qup";
			reg = <0 0x00ac0000 0 0x2000>;
			ranges;
			clock-names = "m-ahb", "s-ahb";
			clocks = <&gcc GCC_QUPV3_WRAP_1_M_AHB_CLK>,
				 <&gcc GCC_QUPV3_WRAP_1_S_AHB_CLK>;
			iommus = <&apps_smmu 0xa3 0>;
			interconnects = <&clk_virt MASTER_QUP_CORE_1 0 &clk_virt SLAVE_QUP_CORE_1 0>;
			interconnect-names = "qup-core";
			#address-cells = <2>;
			#size-cells = <2>;
			status = "disabled";

			i2c0: i2c@a80000 {
				compatible = "qcom,geni-i2c";
				reg = <0 0x00a80000 0 0x4000>;
				clock-names = "se";
				clocks = <&gcc GCC_QUPV3_WRAP1_S0_CLK>;
				pinctrl-names = "default";
				pinctrl-0 = <&qup_i2c0_data_clk>;
				interrupts = <GIC_SPI 353 IRQ_TYPE_LEVEL_HIGH>;
				#address-cells = <1>;
				#size-cells = <0>;
				interconnects = <&clk_virt MASTER_QUP_CORE_1 0 &clk_virt SLAVE_QUP_CORE_1 0>,
						<&gem_noc MASTER_APPSS_PROC 0 &config_noc SLAVE_QUP_1 0>,
						<&aggre1_noc MASTER_QUP_1 0 &mc_virt  SLAVE_EBI1 0>;
				interconnect-names = "qup-core", "qup-config", "qup-memory";
				dmas = <&gpi_dma1 0 0 QCOM_GPI_I2C>,
				       <&gpi_dma1 1 0 QCOM_GPI_I2C>;
				dma-names = "tx", "rx";
				status = "disabled";
			};

			spi0: spi@a80000 {
				compatible = "qcom,geni-spi";
				reg = <0 0x00a80000 0 0x4000>;
				clock-names = "se";
				clocks = <&gcc GCC_QUPV3_WRAP1_S0_CLK>;
				interrupts = <GIC_SPI 353 IRQ_TYPE_LEVEL_HIGH>;
				pinctrl-names = "default";
				pinctrl-0 = <&qup_spi0_data_clk>, <&qup_spi0_cs>;
				interconnects = <&clk_virt MASTER_QUP_CORE_1 0 &clk_virt SLAVE_QUP_CORE_1 0>,
						<&gem_noc MASTER_APPSS_PROC 0 &config_noc SLAVE_QUP_1 0>,
						<&aggre1_noc MASTER_QUP_1 0 &mc_virt  SLAVE_EBI1 0>;
				interconnect-names = "qup-core", "qup-config", "qup-memory";
				dmas = <&gpi_dma1 0 0 QCOM_GPI_SPI>,
				       <&gpi_dma1 1 0 QCOM_GPI_SPI>;
				dma-names = "tx", "rx";
				#address-cells = <1>;
				#size-cells = <0>;
				status = "disabled";
			};

			i2c1: i2c@a84000 {
				compatible = "qcom,geni-i2c";
				reg = <0 0x00a84000 0 0x4000>;
				clock-names = "se";
				clocks = <&gcc GCC_QUPV3_WRAP1_S1_CLK>;
				pinctrl-names = "default";
				pinctrl-0 = <&qup_i2c1_data_clk>;
				interrupts = <GIC_SPI 354 IRQ_TYPE_LEVEL_HIGH>;
				#address-cells = <1>;
				#size-cells = <0>;
				interconnects = <&clk_virt MASTER_QUP_CORE_1 0 &clk_virt SLAVE_QUP_CORE_1 0>,
						<&gem_noc MASTER_APPSS_PROC 0 &config_noc SLAVE_QUP_1 0>,
						<&aggre1_noc MASTER_QUP_1 0 &mc_virt  SLAVE_EBI1 0>;
				interconnect-names = "qup-core", "qup-config", "qup-memory";
				dmas = <&gpi_dma1 0 1 QCOM_GPI_I2C>,
				       <&gpi_dma1 1 1 QCOM_GPI_I2C>;
				dma-names = "tx", "rx";
				status = "disabled";
			};

			spi1: spi@a84000 {
				compatible = "qcom,geni-spi";
				reg = <0 0x00a84000 0 0x4000>;
				clock-names = "se";
				clocks = <&gcc GCC_QUPV3_WRAP1_S1_CLK>;
				interrupts = <GIC_SPI 354 IRQ_TYPE_LEVEL_HIGH>;
				pinctrl-names = "default";
				pinctrl-0 = <&qup_spi1_data_clk>, <&qup_spi1_cs>;
				interconnects = <&clk_virt MASTER_QUP_CORE_1 0 &clk_virt SLAVE_QUP_CORE_1 0>,
						<&gem_noc MASTER_APPSS_PROC 0 &config_noc SLAVE_QUP_1 0>,
						<&aggre1_noc MASTER_QUP_1 0 &mc_virt  SLAVE_EBI1 0>;
				interconnect-names = "qup-core", "qup-config", "qup-memory";
				dmas = <&gpi_dma1 0 1 QCOM_GPI_SPI>,
				       <&gpi_dma1 1 1 QCOM_GPI_SPI>;
				dma-names = "tx", "rx";
				#address-cells = <1>;
				#size-cells = <0>;
				status = "disabled";
			};

			i2c2: i2c@a88000 {
				compatible = "qcom,geni-i2c";
				reg = <0 0x00a88000 0 0x4000>;
				clock-names = "se";
				clocks = <&gcc GCC_QUPV3_WRAP1_S2_CLK>;
				pinctrl-names = "default";
				pinctrl-0 = <&qup_i2c2_data_clk>;
				interrupts = <GIC_SPI 355 IRQ_TYPE_LEVEL_HIGH>;
				#address-cells = <1>;
				#size-cells = <0>;
				interconnects = <&clk_virt MASTER_QUP_CORE_1 0 &clk_virt SLAVE_QUP_CORE_1 0>,
						<&gem_noc MASTER_APPSS_PROC 0 &config_noc SLAVE_QUP_1 0>,
						<&aggre1_noc MASTER_QUP_1 0 &mc_virt  SLAVE_EBI1 0>;
				interconnect-names = "qup-core", "qup-config", "qup-memory";
				dmas = <&gpi_dma1 0 2 QCOM_GPI_I2C>,
				       <&gpi_dma1 1 2 QCOM_GPI_I2C>;
				dma-names = "tx", "rx";
				status = "disabled";
			};

			spi2: spi@a88000 {
				compatible = "qcom,geni-spi";
				reg = <0 0x00a88000 0 0x4000>;
				clock-names = "se";
				clocks = <&gcc GCC_QUPV3_WRAP1_S2_CLK>;
				interrupts = <GIC_SPI 355 IRQ_TYPE_LEVEL_HIGH>;
				pinctrl-names = "default";
				pinctrl-0 = <&qup_spi2_data_clk>, <&qup_spi2_cs>;
				interconnects = <&clk_virt MASTER_QUP_CORE_1 0 &clk_virt SLAVE_QUP_CORE_1 0>,
						<&gem_noc MASTER_APPSS_PROC 0 &config_noc SLAVE_QUP_1 0>,
						<&aggre1_noc MASTER_QUP_1 0 &mc_virt  SLAVE_EBI1 0>;
				interconnect-names = "qup-core", "qup-config", "qup-memory";
				dmas = <&gpi_dma1 0 2 QCOM_GPI_SPI>,
				       <&gpi_dma1 1 2 QCOM_GPI_SPI>;
				dma-names = "tx", "rx";
				#address-cells = <1>;
				#size-cells = <0>;
				status = "disabled";
			};

			i2c3: i2c@a8c000 {
				compatible = "qcom,geni-i2c";
				reg = <0 0x00a8c000 0 0x4000>;
				clock-names = "se";
				clocks = <&gcc GCC_QUPV3_WRAP1_S3_CLK>;
				pinctrl-names = "default";
				pinctrl-0 = <&qup_i2c3_data_clk>;
				interrupts = <GIC_SPI 356 IRQ_TYPE_LEVEL_HIGH>;
				#address-cells = <1>;
				#size-cells = <0>;
				interconnects = <&clk_virt MASTER_QUP_CORE_1 0 &clk_virt SLAVE_QUP_CORE_1 0>,
						<&gem_noc MASTER_APPSS_PROC 0 &config_noc SLAVE_QUP_1 0>,
						<&aggre1_noc MASTER_QUP_1 0 &mc_virt  SLAVE_EBI1 0>;
				interconnect-names = "qup-core", "qup-config", "qup-memory";
				dmas = <&gpi_dma1 0 3 QCOM_GPI_I2C>,
				       <&gpi_dma1 1 3 QCOM_GPI_I2C>;
				dma-names = "tx", "rx";
				status = "disabled";
			};

			spi3: spi@a8c000 {
				compatible = "qcom,geni-spi";
				reg = <0 0x00a8c000 0 0x4000>;
				clock-names = "se";
				clocks = <&gcc GCC_QUPV3_WRAP1_S3_CLK>;
				interrupts = <GIC_SPI 356 IRQ_TYPE_LEVEL_HIGH>;
				pinctrl-names = "default";
				pinctrl-0 = <&qup_spi3_data_clk>, <&qup_spi3_cs>;
				interconnects = <&clk_virt MASTER_QUP_CORE_1 0 &clk_virt SLAVE_QUP_CORE_1 0>,
						<&gem_noc MASTER_APPSS_PROC 0 &config_noc SLAVE_QUP_1 0>,
						<&aggre1_noc MASTER_QUP_1 0 &mc_virt  SLAVE_EBI1 0>;
				interconnect-names = "qup-core", "qup-config", "qup-memory";
				dmas = <&gpi_dma1 0 3 QCOM_GPI_SPI>,
				       <&gpi_dma1 1 3 QCOM_GPI_SPI>;
				dma-names = "tx", "rx";
				#address-cells = <1>;
				#size-cells = <0>;
				status = "disabled";
			};

			i2c4: i2c@a90000 {
				compatible = "qcom,geni-i2c";
				reg = <0 0x00a90000 0 0x4000>;
				clock-names = "se";
				clocks = <&gcc GCC_QUPV3_WRAP1_S4_CLK>;
				pinctrl-names = "default";
				pinctrl-0 = <&qup_i2c4_data_clk>;
				interrupts = <GIC_SPI 357 IRQ_TYPE_LEVEL_HIGH>;
				#address-cells = <1>;
				#size-cells = <0>;
				interconnects = <&clk_virt MASTER_QUP_CORE_1 0 &clk_virt SLAVE_QUP_CORE_1 0>,
						<&gem_noc MASTER_APPSS_PROC 0 &config_noc SLAVE_QUP_1 0>,
						<&aggre1_noc MASTER_QUP_1 0 &mc_virt  SLAVE_EBI1 0>;
				interconnect-names = "qup-core", "qup-config", "qup-memory";
				dmas = <&gpi_dma1 0 4 QCOM_GPI_I2C>,
				       <&gpi_dma1 1 4 QCOM_GPI_I2C>;
				dma-names = "tx", "rx";
				status = "disabled";
			};

			spi4: spi@a90000 {
				compatible = "qcom,geni-spi";
				reg = <0 0x00a90000 0 0x4000>;
				clock-names = "se";
				clocks = <&gcc GCC_QUPV3_WRAP1_S4_CLK>;
				interrupts = <GIC_SPI 357 IRQ_TYPE_LEVEL_HIGH>;
				pinctrl-names = "default";
				pinctrl-0 = <&qup_spi4_data_clk>, <&qup_spi4_cs>;
				interconnects = <&clk_virt MASTER_QUP_CORE_1 0 &clk_virt SLAVE_QUP_CORE_1 0>,
						<&gem_noc MASTER_APPSS_PROC 0 &config_noc SLAVE_QUP_1 0>,
						<&aggre1_noc MASTER_QUP_1 0 &mc_virt  SLAVE_EBI1 0>;
				interconnect-names = "qup-core", "qup-config", "qup-memory";
				dmas = <&gpi_dma1 0 4 QCOM_GPI_SPI>,
				       <&gpi_dma1 1 4 QCOM_GPI_SPI>;
				dma-names = "tx", "rx";
				#address-cells = <1>;
				#size-cells = <0>;
				status = "disabled";
			};

			i2c5: i2c@a94000 {
				compatible = "qcom,geni-i2c";
				reg = <0 0x00a94000 0 0x4000>;
				clock-names = "se";
				clocks = <&gcc GCC_QUPV3_WRAP1_S5_CLK>;
				pinctrl-names = "default";
				pinctrl-0 = <&qup_i2c5_data_clk>;
				interrupts = <GIC_SPI 358 IRQ_TYPE_LEVEL_HIGH>;
				interconnects = <&clk_virt MASTER_QUP_CORE_1 0 &clk_virt SLAVE_QUP_CORE_1 0>,
						<&gem_noc MASTER_APPSS_PROC 0 &config_noc SLAVE_QUP_1 0>,
						<&aggre1_noc MASTER_QUP_1 0 &mc_virt  SLAVE_EBI1 0>;
				interconnect-names = "qup-core", "qup-config", "qup-memory";
				dmas = <&gpi_dma1 0 5 QCOM_GPI_I2C>,
				       <&gpi_dma1 1 5 QCOM_GPI_I2C>;
				dma-names = "tx", "rx";
				#address-cells = <1>;
				#size-cells = <0>;
				status = "disabled";
			};

			spi5: spi@a94000 {
				compatible = "qcom,geni-spi";
				reg = <0 0x00a94000 0 0x4000>;
				clock-names = "se";
				clocks = <&gcc GCC_QUPV3_WRAP1_S5_CLK>;
				interrupts = <GIC_SPI 358 IRQ_TYPE_LEVEL_HIGH>;
				pinctrl-names = "default";
				pinctrl-0 = <&qup_spi5_data_clk>, <&qup_spi5_cs>;
				interconnects = <&clk_virt MASTER_QUP_CORE_1 0 &clk_virt SLAVE_QUP_CORE_1 0>,
						<&gem_noc MASTER_APPSS_PROC 0 &config_noc SLAVE_QUP_1 0>,
						<&aggre1_noc MASTER_QUP_1 0 &mc_virt  SLAVE_EBI1 0>;
				interconnect-names = "qup-core", "qup-config", "qup-memory";
				dmas = <&gpi_dma1 0 5 QCOM_GPI_SPI>,
				       <&gpi_dma1 1 5 QCOM_GPI_SPI>;
				dma-names = "tx", "rx";
				#address-cells = <1>;
				#size-cells = <0>;
				status = "disabled";
			};

			i2c6: i2c@a98000 {
				compatible = "qcom,geni-i2c";
				reg = <0 0x00a98000 0 0x4000>;
				clock-names = "se";
				clocks = <&gcc GCC_QUPV3_WRAP1_S6_CLK>;
				pinctrl-names = "default";
				pinctrl-0 = <&qup_i2c6_data_clk>;
				interrupts = <GIC_SPI 363 IRQ_TYPE_LEVEL_HIGH>;
				interconnects = <&clk_virt MASTER_QUP_CORE_1 0 &clk_virt SLAVE_QUP_CORE_1 0>,
						<&gem_noc MASTER_APPSS_PROC 0 &config_noc SLAVE_QUP_1 0>,
						<&aggre1_noc MASTER_QUP_1 0 &mc_virt  SLAVE_EBI1 0>;
				interconnect-names = "qup-core", "qup-config", "qup-memory";
				dmas = <&gpi_dma1 0 6 QCOM_GPI_I2C>,
				       <&gpi_dma1 1 6 QCOM_GPI_I2C>;
				dma-names = "tx", "rx";
				#address-cells = <1>;
				#size-cells = <0>;
				status = "disabled";
			};

			spi6: spi@a98000 {
				compatible = "qcom,geni-spi";
				reg = <0 0x00a98000 0 0x4000>;
				clock-names = "se";
				clocks = <&gcc GCC_QUPV3_WRAP1_S6_CLK>;
				interrupts = <GIC_SPI 363 IRQ_TYPE_LEVEL_HIGH>;
				pinctrl-names = "default";
				pinctrl-0 = <&qup_spi6_data_clk>, <&qup_spi6_cs>;
				interconnects = <&clk_virt MASTER_QUP_CORE_1 0 &clk_virt SLAVE_QUP_CORE_1 0>,
						<&gem_noc MASTER_APPSS_PROC 0 &config_noc SLAVE_QUP_1 0>,
						<&aggre1_noc MASTER_QUP_1 0 &mc_virt  SLAVE_EBI1 0>;
				interconnect-names = "qup-core", "qup-config", "qup-memory";
				dmas = <&gpi_dma1 0 6 QCOM_GPI_SPI>,
				       <&gpi_dma1 1 6 QCOM_GPI_SPI>;
				dma-names = "tx", "rx";
				#address-cells = <1>;
				#size-cells = <0>;
				status = "disabled";
			};

			uart7: serial@a9c000 {
				compatible = "qcom,geni-debug-uart";
				reg = <0 0x00a9c000 0 0x4000>;
				clock-names = "se";
				clocks = <&gcc GCC_QUPV3_WRAP1_S7_CLK>;
				pinctrl-names = "default";
				pinctrl-0 = <&qup_uart7_default>;
				interrupts = <GIC_SPI 579 IRQ_TYPE_LEVEL_HIGH>;
				interconnect-names = "qup-core", "qup-config";
				interconnects = <&clk_virt MASTER_QUP_CORE_1 0 &clk_virt SLAVE_QUP_CORE_1 0>,
						<&gem_noc MASTER_APPSS_PROC 0 &config_noc SLAVE_QUP_1 0>;
				status = "disabled";
			};
		};

		cnoc_main: interconnect@1500000 {
			compatible = "qcom,sm8550-cnoc-main";
			reg = <0 0x01500000 0 0x13080>;
			#interconnect-cells = <2>;
			qcom,bcm-voters = <&apps_bcm_voter>;
		};

		config_noc: interconnect@1600000 {
			compatible = "qcom,sm8550-config-noc";
			reg = <0 0x01600000 0 0x6200>;
			#interconnect-cells = <2>;
			qcom,bcm-voters = <&apps_bcm_voter>;
		};

		system_noc: interconnect@1680000 {
			compatible = "qcom,sm8550-system-noc";
			reg = <0 0x01680000 0 0x1d080>;
			#interconnect-cells = <2>;
			qcom,bcm-voters = <&apps_bcm_voter>;
		};

		pcie_noc: interconnect@16c0000 {
			compatible = "qcom,sm8550-pcie-anoc";
			reg = <0 0x016c0000 0 0x12200>;
			#interconnect-cells = <2>;
			clocks = <&gcc GCC_AGGRE_NOC_PCIE_AXI_CLK>,
				 <&gcc GCC_CFG_NOC_PCIE_ANOC_AHB_CLK>;
			qcom,bcm-voters = <&apps_bcm_voter>;
		};

		aggre1_noc: interconnect@16e0000 {
			compatible = "qcom,sm8550-aggre1-noc";
			reg = <0 0x016e0000 0 0x14400>;
			#interconnect-cells = <2>;
			clocks = <&gcc GCC_AGGRE_UFS_PHY_AXI_CLK>,
				 <&gcc GCC_AGGRE_USB3_PRIM_AXI_CLK>;
			qcom,bcm-voters = <&apps_bcm_voter>;
		};

		aggre2_noc: interconnect@1700000 {
			compatible = "qcom,sm8550-aggre2-noc";
			reg = <0 0x01700000 0 0x1e400>;
			#interconnect-cells = <2>;
			clocks = <&rpmhcc RPMH_IPA_CLK>;
			qcom,bcm-voters = <&apps_bcm_voter>;
		};

		mmss_noc: interconnect@1780000 {
			compatible = "qcom,sm8550-mmss-noc";
			reg = <0 0x01780000 0 0x5b800>;
			#interconnect-cells = <2>;
			qcom,bcm-voters = <&apps_bcm_voter>;
		};

		rng: rng@10c3000 {
			compatible = "qcom,sm8550-trng", "qcom,trng";
			reg = <0 0x010c3000 0 0x1000>;
		};

<<<<<<< HEAD
		pcie0: pci@1c00000 {
=======
		pcie0: pcie@1c00000 {
>>>>>>> 8e88552e
			device_type = "pci";
			compatible = "qcom,pcie-sm8550";
			reg = <0 0x01c00000 0 0x3000>,
			      <0 0x60000000 0 0xf1d>,
			      <0 0x60000f20 0 0xa8>,
			      <0 0x60001000 0 0x1000>,
			      <0 0x60100000 0 0x100000>;
			reg-names = "parf", "dbi", "elbi", "atu", "config";
			#address-cells = <3>;
			#size-cells = <2>;
			ranges = <0x01000000 0x0 0x00000000 0x0 0x60200000 0x0 0x100000>,
				 <0x02000000 0x0 0x60300000 0x0 0x60300000 0x0 0x3d00000>;
			bus-range = <0x00 0xff>;

			dma-coherent;

			linux,pci-domain = <0>;
			num-lanes = <2>;

			interrupts = <GIC_SPI 141 IRQ_TYPE_LEVEL_HIGH>;
			interrupt-names = "msi";

			#interrupt-cells = <1>;
			interrupt-map-mask = <0 0 0 0x7>;
			interrupt-map = <0 0 0 1 &intc 0 0 0 149 IRQ_TYPE_LEVEL_HIGH>, /* int_a */
					<0 0 0 2 &intc 0 0 0 150 IRQ_TYPE_LEVEL_HIGH>, /* int_b */
					<0 0 0 3 &intc 0 0 0 151 IRQ_TYPE_LEVEL_HIGH>, /* int_c */
					<0 0 0 4 &intc 0 0 0 152 IRQ_TYPE_LEVEL_HIGH>; /* int_d */

			clocks = <&gcc GCC_PCIE_0_AUX_CLK>,
				 <&gcc GCC_PCIE_0_CFG_AHB_CLK>,
				 <&gcc GCC_PCIE_0_MSTR_AXI_CLK>,
				 <&gcc GCC_PCIE_0_SLV_AXI_CLK>,
				 <&gcc GCC_PCIE_0_SLV_Q2A_AXI_CLK>,
				 <&gcc GCC_DDRSS_PCIE_SF_QTB_CLK>,
				 <&gcc GCC_AGGRE_NOC_PCIE_AXI_CLK>;
			clock-names = "aux",
				      "cfg",
				      "bus_master",
				      "bus_slave",
				      "slave_q2a",
				      "ddrss_sf_tbu",
				      "noc_aggr";

			interconnects = <&pcie_noc MASTER_PCIE_0 0 &mc_virt SLAVE_EBI1 0>,
					<&gem_noc MASTER_APPSS_PROC 0 &cnoc_main SLAVE_PCIE_0 0>;
			interconnect-names = "pcie-mem", "cpu-pcie";

			iommu-map = <0x0   &apps_smmu 0x1400 0x1>,
				    <0x100 &apps_smmu 0x1401 0x1>;

			resets = <&gcc GCC_PCIE_0_BCR>;
			reset-names = "pci";

			power-domains = <&gcc PCIE_0_GDSC>;

			phys = <&pcie0_phy>;
			phy-names = "pciephy";

			status = "disabled";
		};

		pcie0_phy: phy@1c06000 {
			compatible = "qcom,sm8550-qmp-gen3x2-pcie-phy";
			reg = <0 0x01c06000 0 0x2000>;

			clocks = <&gcc GCC_PCIE_0_AUX_CLK>,
				 <&gcc GCC_PCIE_0_CFG_AHB_CLK>,
				 <&tcsr TCSR_PCIE_0_CLKREF_EN>,
				 <&gcc GCC_PCIE_0_PHY_RCHNG_CLK>,
				 <&gcc GCC_PCIE_0_PIPE_CLK>;
			clock-names = "aux", "cfg_ahb", "ref", "rchng",
				      "pipe";

			resets = <&gcc GCC_PCIE_0_PHY_BCR>;
			reset-names = "phy";

			assigned-clocks = <&gcc GCC_PCIE_0_PHY_RCHNG_CLK>;
			assigned-clock-rates = <100000000>;

			power-domains = <&gcc PCIE_0_PHY_GDSC>;

			#clock-cells = <0>;
			clock-output-names = "pcie0_pipe_clk";

			#phy-cells = <0>;

			status = "disabled";
		};

		pcie1: pcie@1c08000 {
			device_type = "pci";
			compatible = "qcom,pcie-sm8550";
			reg = <0x0 0x01c08000 0x0 0x3000>,
			      <0x0 0x40000000 0x0 0xf1d>,
			      <0x0 0x40000f20 0x0 0xa8>,
			      <0x0 0x40001000 0x0 0x1000>,
			      <0x0 0x40100000 0x0 0x100000>;
			reg-names = "parf", "dbi", "elbi", "atu", "config";
			#address-cells = <3>;
			#size-cells = <2>;
			ranges = <0x01000000 0x0 0x00000000 0x0 0x40200000 0x0 0x100000>,
				 <0x02000000 0x0 0x40300000 0x0 0x40300000 0x0 0x1fd00000>;
			bus-range = <0x00 0xff>;

			dma-coherent;

			linux,pci-domain = <1>;
			num-lanes = <2>;

			interrupts = <GIC_SPI 307 IRQ_TYPE_LEVEL_HIGH>;
			interrupt-names = "msi";

			#interrupt-cells = <1>;
			interrupt-map-mask = <0 0 0 0x7>;
			interrupt-map = <0 0 0 1 &intc 0 0 0 434 IRQ_TYPE_LEVEL_HIGH>, /* int_a */
					<0 0 0 2 &intc 0 0 0 435 IRQ_TYPE_LEVEL_HIGH>, /* int_b */
					<0 0 0 3 &intc 0 0 0 438 IRQ_TYPE_LEVEL_HIGH>, /* int_c */
					<0 0 0 4 &intc 0 0 0 439 IRQ_TYPE_LEVEL_HIGH>; /* int_d */

			clocks = <&gcc GCC_PCIE_1_AUX_CLK>,
				 <&gcc GCC_PCIE_1_CFG_AHB_CLK>,
				 <&gcc GCC_PCIE_1_MSTR_AXI_CLK>,
				 <&gcc GCC_PCIE_1_SLV_AXI_CLK>,
				 <&gcc GCC_PCIE_1_SLV_Q2A_AXI_CLK>,
				 <&gcc GCC_DDRSS_PCIE_SF_QTB_CLK>,
				 <&gcc GCC_AGGRE_NOC_PCIE_AXI_CLK>,
				 <&gcc GCC_CNOC_PCIE_SF_AXI_CLK>;
			clock-names = "aux",
				      "cfg",
				      "bus_master",
				      "bus_slave",
				      "slave_q2a",
				      "ddrss_sf_tbu",
				      "noc_aggr",
				      "cnoc_sf_axi";

			assigned-clocks = <&gcc GCC_PCIE_1_AUX_CLK>;
			assigned-clock-rates = <19200000>;

			interconnects = <&pcie_noc MASTER_PCIE_1 0 &mc_virt SLAVE_EBI1 0>,
					<&gem_noc MASTER_APPSS_PROC 0 &cnoc_main SLAVE_PCIE_1 0>;
			interconnect-names = "pcie-mem", "cpu-pcie";

			iommu-map = <0x0   &apps_smmu 0x1480 0x1>,
				    <0x100 &apps_smmu 0x1481 0x1>;

			resets = <&gcc GCC_PCIE_1_BCR>,
				<&gcc GCC_PCIE_1_LINK_DOWN_BCR>;
			reset-names = "pci", "link_down";

			power-domains = <&gcc PCIE_1_GDSC>;

			phys = <&pcie1_phy>;
			phy-names = "pciephy";

			status = "disabled";
		};

		pcie1_phy: phy@1c0e000 {
			compatible = "qcom,sm8550-qmp-gen4x2-pcie-phy";
			reg = <0x0 0x01c0e000 0x0 0x2000>;

			clocks = <&gcc GCC_PCIE_1_PHY_AUX_CLK>,
				 <&gcc GCC_PCIE_1_CFG_AHB_CLK>,
				 <&tcsr TCSR_PCIE_1_CLKREF_EN>,
				 <&gcc GCC_PCIE_1_PHY_RCHNG_CLK>,
				 <&gcc GCC_PCIE_1_PIPE_CLK>;
			clock-names = "aux", "cfg_ahb", "ref", "rchng",
				      "pipe";

			resets = <&gcc GCC_PCIE_1_PHY_BCR>,
				 <&gcc GCC_PCIE_1_NOCSR_COM_PHY_BCR>;
			reset-names = "phy", "phy_nocsr";

			assigned-clocks = <&gcc GCC_PCIE_1_PHY_RCHNG_CLK>;
			assigned-clock-rates = <100000000>;

			power-domains = <&gcc PCIE_1_PHY_GDSC>;

			#clock-cells = <0>;
			clock-output-names = "pcie1_pipe_clk";

			#phy-cells = <0>;

			status = "disabled";
		};

		cryptobam: dma-controller@1dc4000 {
			compatible = "qcom,bam-v1.7.4", "qcom,bam-v1.7.0";
			reg = <0x0 0x01dc4000 0x0 0x28000>;
			interrupts = <GIC_SPI 272 IRQ_TYPE_LEVEL_HIGH>;
			#dma-cells = <1>;
			qcom,ee = <0>;
			qcom,controlled-remotely;
			iommus = <&apps_smmu 0x480 0x0>,
				 <&apps_smmu 0x481 0x0>;
		};

		crypto: crypto@1dfa000 {
			compatible = "qcom,sm8550-qce", "qcom,sm8150-qce", "qcom,qce";
			reg = <0x0 0x01dfa000 0x0 0x6000>;
			dmas = <&cryptobam 4>, <&cryptobam 5>;
			dma-names = "rx", "tx";
			iommus = <&apps_smmu 0x480 0x0>,
				 <&apps_smmu 0x481 0x0>;
			interconnects = <&aggre2_noc MASTER_CRYPTO 0 &mc_virt SLAVE_EBI1 0>;
			interconnect-names = "memory";
		};

		ufs_mem_phy: phy@1d80000 {
			compatible = "qcom,sm8550-qmp-ufs-phy";
			reg = <0x0 0x01d80000 0x0 0x2000>;
			clocks = <&tcsr TCSR_UFS_CLKREF_EN>,
				 <&gcc GCC_UFS_PHY_PHY_AUX_CLK>;
			clock-names = "ref", "ref_aux";

			power-domains = <&gcc UFS_MEM_PHY_GDSC>;

			resets = <&ufs_mem_hc 0>;
			reset-names = "ufsphy";

			#clock-cells = <1>;
			#phy-cells = <0>;

			status = "disabled";
		};

		ufs_mem_hc: ufs@1d84000 {
			compatible = "qcom,sm8550-ufshc", "qcom,ufshc",
				     "jedec,ufs-2.0";
			reg = <0x0 0x01d84000 0x0 0x3000>;
			interrupts = <GIC_SPI 265 IRQ_TYPE_LEVEL_HIGH>;
			phys = <&ufs_mem_phy>;
			phy-names = "ufsphy";
			lanes-per-direction = <2>;
			#reset-cells = <1>;
			resets = <&gcc GCC_UFS_PHY_BCR>;
			reset-names = "rst";

			power-domains = <&gcc UFS_PHY_GDSC>;
			required-opps = <&rpmhpd_opp_nom>;

			iommus = <&apps_smmu 0x60 0x0>;
			dma-coherent;

			interconnects = <&aggre1_noc MASTER_UFS_MEM 0 &mc_virt SLAVE_EBI1 0>,
					<&gem_noc MASTER_APPSS_PROC 0 &config_noc SLAVE_UFS_MEM_CFG 0>;

			interconnect-names = "ufs-ddr", "cpu-ufs";
			clock-names = "core_clk",
				      "bus_aggr_clk",
				      "iface_clk",
				      "core_clk_unipro",
				      "ref_clk",
				      "tx_lane0_sync_clk",
				      "rx_lane0_sync_clk",
				      "rx_lane1_sync_clk";
			clocks = <&gcc GCC_UFS_PHY_AXI_CLK>,
				 <&gcc GCC_AGGRE_UFS_PHY_AXI_CLK>,
				 <&gcc GCC_UFS_PHY_AHB_CLK>,
				 <&gcc GCC_UFS_PHY_UNIPRO_CORE_CLK>,
				 <&tcsr TCSR_UFS_PAD_CLKREF_EN>,
				 <&gcc GCC_UFS_PHY_TX_SYMBOL_0_CLK>,
				 <&gcc GCC_UFS_PHY_RX_SYMBOL_0_CLK>,
				 <&gcc GCC_UFS_PHY_RX_SYMBOL_1_CLK>;
			freq-table-hz =
				<75000000 300000000>,
				<0 0>,
				<0 0>,
				<75000000 300000000>,
				<100000000 403000000>,
				<0 0>,
				<0 0>,
				<0 0>;
			qcom,ice = <&ice>;

			status = "disabled";
		};

		ice: crypto@1d88000 {
			compatible = "qcom,sm8550-inline-crypto-engine",
				     "qcom,inline-crypto-engine";
			reg = <0 0x01d88000 0 0x8000>;
			clocks = <&gcc GCC_UFS_PHY_ICE_CORE_CLK>;
		};

		tcsr_mutex: hwlock@1f40000 {
			compatible = "qcom,tcsr-mutex";
			reg = <0 0x01f40000 0 0x20000>;
			#hwlock-cells = <1>;
		};

		tcsr: clock-controller@1fc0000 {
			compatible = "qcom,sm8550-tcsr", "syscon";
			reg = <0 0x01fc0000 0 0x30000>;
			clocks = <&rpmhcc RPMH_CXO_CLK>;
			#clock-cells = <1>;
			#reset-cells = <1>;
		};

		gpu: gpu@3d00000 {
			compatible = "qcom,adreno-43050a01", "qcom,adreno";
			reg = <0x0 0x03d00000 0x0 0x40000>,
			      <0x0 0x03d9e000 0x0 0x1000>,
			      <0x0 0x03d61000 0x0 0x800>;
			reg-names = "kgsl_3d0_reg_memory",
				    "cx_mem",
				    "cx_dbgc";

			interrupts = <GIC_SPI 300 IRQ_TYPE_LEVEL_HIGH>;

			iommus = <&adreno_smmu 0 0x0>,
				 <&adreno_smmu 1 0x0>;

			operating-points-v2 = <&gpu_opp_table>;

			qcom,gmu = <&gmu>;

			status = "disabled";

			zap-shader {
				memory-region = <&gpu_micro_code_mem>;
			};

			/* Speedbin needs more work on A740+, keep only lower freqs */
			gpu_opp_table: opp-table {
				compatible = "operating-points-v2";

				opp-680000000 {
					opp-hz = /bits/ 64 <680000000>;
					opp-level = <RPMH_REGULATOR_LEVEL_SVS_L1>;
				};

				opp-615000000 {
					opp-hz = /bits/ 64 <615000000>;
					opp-level = <RPMH_REGULATOR_LEVEL_SVS_L0>;
				};

				opp-550000000 {
					opp-hz = /bits/ 64 <550000000>;
					opp-level = <RPMH_REGULATOR_LEVEL_SVS>;
				};

				opp-475000000 {
					opp-hz = /bits/ 64 <475000000>;
					opp-level = <RPMH_REGULATOR_LEVEL_LOW_SVS_L1>;
				};

				opp-401000000 {
					opp-hz = /bits/ 64 <401000000>;
					opp-level = <RPMH_REGULATOR_LEVEL_LOW_SVS>;
				};

				opp-348000000 {
					opp-hz = /bits/ 64 <348000000>;
					opp-level = <RPMH_REGULATOR_LEVEL_LOW_SVS_D0>;
				};

				opp-295000000 {
					opp-hz = /bits/ 64 <295000000>;
					opp-level = <RPMH_REGULATOR_LEVEL_LOW_SVS_D1>;
				};

				opp-220000000 {
					opp-hz = /bits/ 64 <220000000>;
					opp-level = <RPMH_REGULATOR_LEVEL_LOW_SVS_D2>;
				};
			};
		};

		gmu: gmu@3d6a000 {
			compatible = "qcom,adreno-gmu-740.1", "qcom,adreno-gmu";
			reg = <0x0 0x03d6a000 0x0 0x35000>,
			      <0x0 0x03d50000 0x0 0x10000>,
			      <0x0 0x0b280000 0x0 0x10000>;
			reg-names = "gmu", "rscc", "gmu_pdc";

			interrupts = <GIC_SPI 304 IRQ_TYPE_LEVEL_HIGH>,
				     <GIC_SPI 305 IRQ_TYPE_LEVEL_HIGH>;
			interrupt-names = "hfi", "gmu";

			clocks = <&gpucc GPU_CC_AHB_CLK>,
				 <&gpucc GPU_CC_CX_GMU_CLK>,
				 <&gpucc GPU_CC_CXO_CLK>,
				 <&gcc GCC_DDRSS_GPU_AXI_CLK>,
				 <&gcc GCC_GPU_MEMNOC_GFX_CLK>,
				 <&gpucc GPU_CC_HUB_CX_INT_CLK>,
				 <&gpucc GPU_CC_DEMET_CLK>;
			clock-names = "ahb",
				      "gmu",
				      "cxo",
				      "axi",
				      "memnoc",
				      "hub",
				      "demet";

			power-domains = <&gpucc GPU_CC_CX_GDSC>,
					<&gpucc GPU_CC_GX_GDSC>;
			power-domain-names = "cx",
					     "gx";

			iommus = <&adreno_smmu 5 0x0>;

			qcom,qmp = <&aoss_qmp>;

			operating-points-v2 = <&gmu_opp_table>;

			gmu_opp_table: opp-table {
				compatible = "operating-points-v2";

				opp-500000000 {
					opp-hz = /bits/ 64 <500000000>;
					opp-level = <RPMH_REGULATOR_LEVEL_SVS>;
				};

				opp-200000000 {
					opp-hz = /bits/ 64 <200000000>;
					opp-level = <RPMH_REGULATOR_LEVEL_LOW_SVS>;
				};
			};
		};

		gpucc: clock-controller@3d90000 {
			compatible = "qcom,sm8550-gpucc";
			reg = <0 0x03d90000 0 0xa000>;
			clocks = <&bi_tcxo_div2>,
				 <&gcc GCC_GPU_GPLL0_CLK_SRC>,
				 <&gcc GCC_GPU_GPLL0_DIV_CLK_SRC>;
			#clock-cells = <1>;
			#reset-cells = <1>;
			#power-domain-cells = <1>;
		};

		adreno_smmu: iommu@3da0000 {
			compatible = "qcom,sm8550-smmu-500", "qcom,adreno-smmu",
				     "qcom,smmu-500", "arm,mmu-500";
			reg = <0x0 0x03da0000 0x0 0x40000>;
			#iommu-cells = <2>;
			#global-interrupts = <1>;
			interrupts = <GIC_SPI 673 IRQ_TYPE_LEVEL_HIGH>,
				     <GIC_SPI 677 IRQ_TYPE_LEVEL_HIGH>,
				     <GIC_SPI 678 IRQ_TYPE_LEVEL_HIGH>,
				     <GIC_SPI 679 IRQ_TYPE_LEVEL_HIGH>,
				     <GIC_SPI 680 IRQ_TYPE_LEVEL_HIGH>,
				     <GIC_SPI 681 IRQ_TYPE_LEVEL_HIGH>,
				     <GIC_SPI 682 IRQ_TYPE_LEVEL_HIGH>,
				     <GIC_SPI 683 IRQ_TYPE_LEVEL_HIGH>,
				     <GIC_SPI 684 IRQ_TYPE_LEVEL_HIGH>,
				     <GIC_SPI 685 IRQ_TYPE_LEVEL_HIGH>,
				     <GIC_SPI 686 IRQ_TYPE_LEVEL_HIGH>,
				     <GIC_SPI 687 IRQ_TYPE_LEVEL_HIGH>,
				     <GIC_SPI 422 IRQ_TYPE_LEVEL_HIGH>,
				     <GIC_SPI 476 IRQ_TYPE_LEVEL_HIGH>,
				     <GIC_SPI 574 IRQ_TYPE_LEVEL_HIGH>,
				     <GIC_SPI 575 IRQ_TYPE_LEVEL_HIGH>,
				     <GIC_SPI 576 IRQ_TYPE_LEVEL_HIGH>,
				     <GIC_SPI 577 IRQ_TYPE_LEVEL_HIGH>,
				     <GIC_SPI 659 IRQ_TYPE_LEVEL_HIGH>,
				     <GIC_SPI 661 IRQ_TYPE_LEVEL_HIGH>,
				     <GIC_SPI 664 IRQ_TYPE_LEVEL_HIGH>,
				     <GIC_SPI 665 IRQ_TYPE_LEVEL_HIGH>,
				     <GIC_SPI 666 IRQ_TYPE_LEVEL_HIGH>,
				     <GIC_SPI 668 IRQ_TYPE_LEVEL_HIGH>,
				     <GIC_SPI 669 IRQ_TYPE_LEVEL_HIGH>,
				     <GIC_SPI 699 IRQ_TYPE_LEVEL_HIGH>;
			clocks = <&gpucc GPU_CC_HLOS1_VOTE_GPU_SMMU_CLK>,
				 <&gcc GCC_GPU_MEMNOC_GFX_CLK>,
				 <&gcc GCC_GPU_SNOC_DVM_GFX_CLK>,
				 <&gpucc GPU_CC_AHB_CLK>;
			clock-names = "hlos",
				      "bus",
				      "iface",
				      "ahb";
			power-domains = <&gpucc GPU_CC_CX_GDSC>;
			dma-coherent;
		};

		ipa: ipa@3f40000 {
			compatible = "qcom,sm8550-ipa";

			iommus = <&apps_smmu 0x4a0 0x0>,
				 <&apps_smmu 0x4a2 0x0>;
			reg = <0 0x3f40000 0 0x10000>,
			      <0 0x3f50000 0 0x5000>,
			      <0 0x3e04000 0 0xfc000>;
			reg-names = "ipa-reg",
				    "ipa-shared",
				    "gsi";

			interrupts-extended = <&intc GIC_SPI 654 IRQ_TYPE_EDGE_RISING>,
					      <&intc GIC_SPI 432 IRQ_TYPE_LEVEL_HIGH>,
					      <&ipa_smp2p_in 0 IRQ_TYPE_EDGE_RISING>,
					      <&ipa_smp2p_in 1 IRQ_TYPE_EDGE_RISING>;
			interrupt-names = "ipa",
					  "gsi",
					  "ipa-clock-query",
					  "ipa-setup-ready";

			clocks = <&rpmhcc RPMH_IPA_CLK>;
			clock-names = "core";

			interconnects = <&aggre2_noc MASTER_IPA 0 &mc_virt SLAVE_EBI1 0>,
					<&gem_noc MASTER_APPSS_PROC 0 &config_noc SLAVE_IPA_CFG 0>;
			interconnect-names = "memory",
					     "config";

			qcom,qmp = <&aoss_qmp>;

			qcom,smem-states = <&ipa_smp2p_out 0>,
					   <&ipa_smp2p_out 1>;
			qcom,smem-state-names = "ipa-clock-enabled-valid",
						"ipa-clock-enabled";

			status = "disabled";
		};

		remoteproc_mpss: remoteproc@4080000 {
			compatible = "qcom,sm8550-mpss-pas";
			reg = <0x0 0x04080000 0x0 0x4040>;

			interrupts-extended = <&intc GIC_SPI 264 IRQ_TYPE_EDGE_RISING>,
					      <&smp2p_modem_in 0 IRQ_TYPE_EDGE_RISING>,
					      <&smp2p_modem_in 1 IRQ_TYPE_EDGE_RISING>,
					      <&smp2p_modem_in 2 IRQ_TYPE_EDGE_RISING>,
					      <&smp2p_modem_in 3 IRQ_TYPE_EDGE_RISING>,
					      <&smp2p_modem_in 7 IRQ_TYPE_EDGE_RISING>;
			interrupt-names = "wdog", "fatal", "ready", "handover",
					  "stop-ack", "shutdown-ack";

			clocks = <&rpmhcc RPMH_CXO_CLK>;
			clock-names = "xo";

			power-domains = <&rpmhpd RPMHPD_CX>,
					<&rpmhpd RPMHPD_MSS>;
			power-domain-names = "cx", "mss";

			interconnects = <&mc_virt MASTER_LLCC 0 &mc_virt SLAVE_EBI1 0>;

			memory-region = <&mpss_mem>, <&q6_mpss_dtb_mem>, <&mpss_dsm_mem>;

			qcom,qmp = <&aoss_qmp>;

			qcom,smem-states = <&smp2p_modem_out 0>;
			qcom,smem-state-names = "stop";

			status = "disabled";

			glink-edge {
				interrupts-extended = <&ipcc IPCC_CLIENT_MPSS
							     IPCC_MPROC_SIGNAL_GLINK_QMP
							     IRQ_TYPE_EDGE_RISING>;
				mboxes = <&ipcc IPCC_CLIENT_MPSS
						IPCC_MPROC_SIGNAL_GLINK_QMP>;
				label = "mpss";
				qcom,remote-pid = <1>;
			};
		};

		lpass_wsa2macro: codec@6aa0000 {
			compatible = "qcom,sm8550-lpass-wsa-macro";
			reg = <0 0x06aa0000 0 0x1000>;
			clocks = <&q6prmcc LPASS_CLK_ID_WSA2_CORE_TX_MCLK LPASS_CLK_ATTRIBUTE_COUPLE_NO>,
				 <&q6prmcc LPASS_HW_MACRO_VOTE LPASS_CLK_ATTRIBUTE_COUPLE_NO>,
				 <&q6prmcc LPASS_HW_DCODEC_VOTE LPASS_CLK_ATTRIBUTE_COUPLE_NO>,
				 <&lpass_vamacro>;
			clock-names = "mclk", "macro", "dcodec", "fsgen";

			#clock-cells = <0>;
			clock-output-names = "wsa2-mclk";
			#sound-dai-cells = <1>;
		};

		swr3: soundwire@6ab0000 {
			compatible = "qcom,soundwire-v2.0.0";
			reg = <0 0x06ab0000 0 0x10000>;
			interrupts = <GIC_SPI 171 IRQ_TYPE_LEVEL_HIGH>;
			clocks = <&lpass_wsa2macro>;
			clock-names = "iface";
			label = "WSA2";

			pinctrl-0 = <&wsa2_swr_active>;
			pinctrl-names = "default";

			qcom,din-ports = <4>;
			qcom,dout-ports = <9>;

			qcom,ports-sinterval =		/bits/ 16 <0x07 0x1f 0x3f 0x07 0x1f 0x3f 0x18f 0xff 0xff 0x0f 0x0f 0xff 0x31f>;
			qcom,ports-offset1 =		/bits/ 8 <0x01 0x03 0x05 0x02 0x04 0x15 0x00 0xff 0xff 0x06 0x0d 0xff 0x00>;
			qcom,ports-offset2 =		/bits/ 8 <0xff 0x07 0x1f 0xff 0x07 0x1f 0xff 0xff 0xff 0xff 0xff 0xff 0xff>;
			qcom,ports-hstart =		/bits/ 8 <0xff 0xff 0xff 0xff 0xff 0xff 0x08 0xff 0xff 0xff 0xff 0xff 0x0f>;
			qcom,ports-hstop =		/bits/ 8 <0xff 0xff 0xff 0xff 0xff 0xff 0x08 0xff 0xff 0xff 0xff 0xff 0x0f>;
			qcom,ports-word-length =	/bits/ 8 <0xff 0xff 0xff 0xff 0xff 0xff 0x08 0xff 0xff 0xff 0xff 0xff 0x18>;
			qcom,ports-block-pack-mode =	/bits/ 8 <0x00 0x01 0x01 0x00 0x01 0x01 0x00 0x00 0x00 0x01 0x01 0x00 0x00>;
			qcom,ports-block-group-count =	/bits/ 8 <0xff 0xff 0xff 0xff 0xff 0xff 0xff 0xff 0xff 0xff 0xff 0xff 0xff>;
			qcom,ports-lane-control =	/bits/ 8 <0xff 0xff 0xff 0xff 0xff 0xff 0xff 0xff 0xff 0xff 0xff 0xff 0xff>;

			#address-cells = <2>;
			#size-cells = <0>;
			#sound-dai-cells = <1>;
			status = "disabled";
		};

		lpass_rxmacro: codec@6ac0000 {
			compatible = "qcom,sm8550-lpass-rx-macro";
			reg = <0 0x06ac0000 0 0x1000>;
			clocks = <&q6prmcc LPASS_CLK_ID_RX_CORE_TX_MCLK LPASS_CLK_ATTRIBUTE_COUPLE_NO>,
				 <&q6prmcc LPASS_HW_MACRO_VOTE LPASS_CLK_ATTRIBUTE_COUPLE_NO>,
				 <&q6prmcc LPASS_HW_DCODEC_VOTE LPASS_CLK_ATTRIBUTE_COUPLE_NO>,
				 <&lpass_vamacro>;
			clock-names = "mclk", "macro", "dcodec", "fsgen";

			#clock-cells = <0>;
			clock-output-names = "mclk";
			#sound-dai-cells = <1>;
		};

		swr1: soundwire@6ad0000 {
			compatible = "qcom,soundwire-v2.0.0";
			reg = <0 0x06ad0000 0 0x10000>;
			interrupts = <GIC_SPI 155 IRQ_TYPE_LEVEL_HIGH>;
			clocks = <&lpass_rxmacro>;
			clock-names = "iface";
			label = "RX";

			pinctrl-0 = <&rx_swr_active>;
			pinctrl-names = "default";

			qcom,din-ports = <1>;
			qcom,dout-ports = <11>;

			qcom,ports-sinterval =		/bits/ 16 <0x03 0x3f 0x1f 0x07 0x00 0x18f 0xff 0xff 0xff 0xff 0xff 0xff>;
			qcom,ports-offset1 =		/bits/ 8 <0x00 0x00 0x0b 0x01 0x00 0x00 0xff 0xff 0xff 0xff 0xff 0xff>;
			qcom,ports-offset2 =		/bits/ 8 <0x00 0x00 0x0b 0x00 0x00 0x00 0xff 0xff 0xff 0xff 0xff 0xff>;
			qcom,ports-hstart =		/bits/ 8 <0xff 0x03 0xff 0xff 0xff 0x08 0xff 0xff 0xff 0xff 0xff 0xff>;
			qcom,ports-hstop =		/bits/ 8 <0xff 0x06 0xff 0xff 0xff 0x08 0xff 0xff 0xff 0xff 0xff 0xff>;
			qcom,ports-word-length =	/bits/ 8 <0x01 0x07 0x04 0xff 0xff 0x0f 0xff 0xff 0xff 0xff 0xff 0xff>;
			qcom,ports-block-pack-mode =	/bits/ 8 <0xff 0x00 0x01 0xff 0xff 0x00 0xff 0xff 0xff 0xff 0xff 0xff>;
			qcom,ports-block-group-count =	/bits/ 8 <0xff 0xff 0xff 0xff 0x00 0x00 0xff 0xff 0xff 0xff 0xff 0xff>;
			qcom,ports-lane-control =	/bits/ 8 <0x01 0x00 0x00 0x00 0x00 0x00 0xff 0xff 0xff 0xff 0xff 0xff>;

			#address-cells = <2>;
			#size-cells = <0>;
			#sound-dai-cells = <1>;
			status = "disabled";
		};

		lpass_txmacro: codec@6ae0000 {
			compatible = "qcom,sm8550-lpass-tx-macro";
			reg = <0 0x06ae0000 0 0x1000>;
			clocks = <&q6prmcc LPASS_CLK_ID_TX_CORE_MCLK LPASS_CLK_ATTRIBUTE_COUPLE_NO>,
				 <&q6prmcc LPASS_HW_MACRO_VOTE LPASS_CLK_ATTRIBUTE_COUPLE_NO>,
				 <&q6prmcc LPASS_HW_DCODEC_VOTE LPASS_CLK_ATTRIBUTE_COUPLE_NO>,
				 <&lpass_vamacro>;
			clock-names = "mclk", "macro", "dcodec", "fsgen";

			#clock-cells = <0>;
			clock-output-names = "mclk";
			#sound-dai-cells = <1>;
		};

		lpass_wsamacro: codec@6b00000 {
			compatible = "qcom,sm8550-lpass-wsa-macro";
			reg = <0 0x06b00000 0 0x1000>;
			clocks = <&q6prmcc LPASS_CLK_ID_WSA_CORE_TX_MCLK LPASS_CLK_ATTRIBUTE_COUPLE_NO>,
				 <&q6prmcc LPASS_HW_MACRO_VOTE LPASS_CLK_ATTRIBUTE_COUPLE_NO>,
				 <&q6prmcc LPASS_HW_DCODEC_VOTE LPASS_CLK_ATTRIBUTE_COUPLE_NO>,
				 <&lpass_vamacro>;
			clock-names = "mclk", "macro", "dcodec", "fsgen";

			#clock-cells = <0>;
			clock-output-names = "mclk";
			#sound-dai-cells = <1>;
		};

		swr0: soundwire@6b10000 {
			compatible = "qcom,soundwire-v2.0.0";
			reg = <0 0x06b10000 0 0x10000>;
			interrupts = <GIC_SPI 170 IRQ_TYPE_LEVEL_HIGH>;
			clocks = <&lpass_wsamacro>;
			clock-names = "iface";
			label = "WSA";

			pinctrl-0 = <&wsa_swr_active>;
			pinctrl-names = "default";

			qcom,din-ports = <4>;
			qcom,dout-ports = <9>;

			qcom,ports-sinterval =		/bits/ 16 <0x07 0x1f 0x3f 0x07 0x1f 0x3f 0x18f 0xff 0xff 0x0f 0x0f 0xff 0x31f>;
			qcom,ports-offset1 =		/bits/ 8 <0x01 0x03 0x05 0x02 0x04 0x15 0x00 0xff 0xff 0x06 0x0d 0xff 0x00>;
			qcom,ports-offset2 =		/bits/ 8 <0xff 0x07 0x1f 0xff 0x07 0x1f 0xff 0xff 0xff 0xff 0xff 0xff 0xff>;
			qcom,ports-hstart =		/bits/ 8 <0xff 0xff 0xff 0xff 0xff 0xff 0x08 0xff 0xff 0xff 0xff 0xff 0x0f>;
			qcom,ports-hstop =		/bits/ 8 <0xff 0xff 0xff 0xff 0xff 0xff 0x08 0xff 0xff 0xff 0xff 0xff 0x0f>;
			qcom,ports-word-length =	/bits/ 8 <0xff 0xff 0xff 0xff 0xff 0xff 0x08 0xff 0xff 0xff 0xff 0xff 0x18>;
			qcom,ports-block-pack-mode =	/bits/ 8 <0x00 0x01 0x01 0x00 0x01 0x01 0x00 0x00 0x00 0x01 0x01 0x00 0x00>;
			qcom,ports-block-group-count =	/bits/ 8 <0xff 0xff 0xff 0xff 0xff 0xff 0xff 0xff 0xff 0xff 0xff 0xff 0xff>;
			qcom,ports-lane-control =	/bits/ 8 <0xff 0xff 0xff 0xff 0xff 0xff 0xff 0xff 0xff 0xff 0xff 0xff 0xff>;

			#address-cells = <2>;
			#size-cells = <0>;
			#sound-dai-cells = <1>;
			status = "disabled";
		};

		swr2: soundwire@6d30000 {
			compatible = "qcom,soundwire-v2.0.0";
			reg = <0 0x06d30000 0 0x10000>;
			interrupts = <GIC_SPI 496 IRQ_TYPE_LEVEL_HIGH>,
				     <GIC_SPI 520 IRQ_TYPE_LEVEL_HIGH>;
			interrupt-names = "core", "wakeup";
			clocks = <&lpass_txmacro>;
			clock-names = "iface";
			label = "TX";

			pinctrl-0 = <&tx_swr_active>;
			pinctrl-names = "default";

			qcom,din-ports = <4>;
			qcom,dout-ports = <0>;
			qcom,ports-sinterval-low =	/bits/ 8 <0x01 0x01 0x03 0x03>;
			qcom,ports-offset1 =		/bits/ 8 <0x00 0x00 0x01 0x01>;
			qcom,ports-offset2 =		/bits/ 8 <0x00 0x00 0x00 0x00>;
			qcom,ports-hstart =		/bits/ 8 <0xff 0xff 0xff 0xff>;
			qcom,ports-hstop =		/bits/ 8 <0xff 0xff 0xff 0xff>;
			qcom,ports-word-length =	/bits/ 8 <0xff 0xff 0xff 0xff>;
			qcom,ports-block-pack-mode =	/bits/ 8 <0xff 0xff 0xff 0xff>;
			qcom,ports-block-group-count =	/bits/ 8 <0xff 0xff 0xff 0xff>;
			qcom,ports-lane-control =	/bits/ 8 <0x01 0x02 0x00 0x00>;

			#address-cells = <2>;
			#size-cells = <0>;
			#sound-dai-cells = <1>;
			status = "disabled";
		};

		lpass_vamacro: codec@6d44000 {
			compatible = "qcom,sm8550-lpass-va-macro";
			reg = <0 0x06d44000 0 0x1000>;
			clocks = <&q6prmcc LPASS_CLK_ID_TX_CORE_MCLK LPASS_CLK_ATTRIBUTE_COUPLE_NO>,
				 <&q6prmcc LPASS_HW_MACRO_VOTE LPASS_CLK_ATTRIBUTE_COUPLE_NO>,
				 <&q6prmcc LPASS_HW_DCODEC_VOTE LPASS_CLK_ATTRIBUTE_COUPLE_NO>;
			clock-names = "mclk", "macro", "dcodec";

			#clock-cells = <0>;
			clock-output-names = "fsgen";
			#sound-dai-cells = <1>;
		};

		lpass_tlmm: pinctrl@6e80000 {
			compatible = "qcom,sm8550-lpass-lpi-pinctrl";
			reg = <0 0x06e80000 0 0x20000>,
			      <0 0x07250000 0 0x10000>;
			gpio-controller;
			#gpio-cells = <2>;
			gpio-ranges = <&lpass_tlmm 0 0 23>;

			clocks = <&q6prmcc LPASS_HW_MACRO_VOTE LPASS_CLK_ATTRIBUTE_COUPLE_NO>,
				 <&q6prmcc LPASS_HW_DCODEC_VOTE LPASS_CLK_ATTRIBUTE_COUPLE_NO>;
			clock-names = "core", "audio";

			tx_swr_active: tx-swr-active-state {
				clk-pins {
					pins = "gpio0";
					function = "swr_tx_clk";
					drive-strength = <2>;
					slew-rate = <1>;
					bias-disable;
				};

				data-pins {
					pins = "gpio1", "gpio2", "gpio14";
					function = "swr_tx_data";
					drive-strength = <2>;
					slew-rate = <1>;
					bias-bus-hold;
				};
			};

			rx_swr_active: rx-swr-active-state {
				clk-pins {
					pins = "gpio3";
					function = "swr_rx_clk";
					drive-strength = <2>;
					slew-rate = <1>;
					bias-disable;
				};

				data-pins {
					pins = "gpio4", "gpio5";
					function = "swr_rx_data";
					drive-strength = <2>;
					slew-rate = <1>;
					bias-bus-hold;
				};
			};

			dmic01_default: dmic01-default-state {
				clk-pins {
					pins = "gpio6";
					function = "dmic1_clk";
					drive-strength = <8>;
					output-high;
				};

				data-pins {
					pins = "gpio7";
					function = "dmic1_data";
					drive-strength = <8>;
					input-enable;
				};
			};

			dmic02_default: dmic02-default-state {
				clk-pins {
					pins = "gpio8";
					function = "dmic2_clk";
					drive-strength = <8>;
					output-high;
				};

				data-pins {
					pins = "gpio9";
					function = "dmic2_data";
					drive-strength = <8>;
					input-enable;
				};
			};

			wsa_swr_active: wsa-swr-active-state {
				clk-pins {
					pins = "gpio10";
					function = "wsa_swr_clk";
					drive-strength = <2>;
					slew-rate = <1>;
					bias-disable;
				};

				data-pins {
					pins = "gpio11";
					function = "wsa_swr_data";
					drive-strength = <2>;
					slew-rate = <1>;
					bias-bus-hold;
				};
			};

			wsa2_swr_active: wsa2-swr-active-state {
				clk-pins {
					pins = "gpio15";
					function = "wsa2_swr_clk";
					drive-strength = <2>;
					slew-rate = <1>;
					bias-disable;
				};

				data-pins {
					pins = "gpio16";
					function = "wsa2_swr_data";
					drive-strength = <2>;
					slew-rate = <1>;
					bias-bus-hold;
				};
			};
		};

		lpass_lpiaon_noc: interconnect@7400000 {
			compatible = "qcom,sm8550-lpass-lpiaon-noc";
			reg = <0 0x07400000 0 0x19080>;
			#interconnect-cells = <2>;
			qcom,bcm-voters = <&apps_bcm_voter>;
		};

		lpass_lpicx_noc: interconnect@7430000 {
			compatible = "qcom,sm8550-lpass-lpicx-noc";
			reg = <0 0x07430000 0 0x3a200>;
			#interconnect-cells = <2>;
			qcom,bcm-voters = <&apps_bcm_voter>;
		};

		lpass_ag_noc: interconnect@7e40000 {
			compatible = "qcom,sm8550-lpass-ag-noc";
			reg = <0 0x07e40000 0 0xe080>;
			#interconnect-cells = <2>;
			qcom,bcm-voters = <&apps_bcm_voter>;
		};

		sdhc_2: mmc@8804000 {
			compatible = "qcom,sm8550-sdhci", "qcom,sdhci-msm-v5";
			reg = <0 0x08804000 0 0x1000>;

			interrupts = <GIC_SPI 207 IRQ_TYPE_LEVEL_HIGH>,
				     <GIC_SPI 223 IRQ_TYPE_LEVEL_HIGH>;
			interrupt-names = "hc_irq", "pwr_irq";

			clocks = <&gcc GCC_SDCC2_AHB_CLK>,
				 <&gcc GCC_SDCC2_APPS_CLK>,
				 <&rpmhcc RPMH_CXO_CLK>;
			clock-names = "iface", "core", "xo";
			iommus = <&apps_smmu 0x540 0>;
			qcom,dll-config = <0x0007642c>;
			qcom,ddr-config = <0x80040868>;
			power-domains = <&rpmhpd RPMHPD_CX>;
			operating-points-v2 = <&sdhc2_opp_table>;

			interconnects = <&aggre2_noc MASTER_SDCC_2 0 &mc_virt SLAVE_EBI1 0>,
					<&gem_noc MASTER_APPSS_PROC 0 &config_noc SLAVE_SDCC_2 0>;
			interconnect-names = "sdhc-ddr", "cpu-sdhc";
			bus-width = <4>;
			dma-coherent;

			/* Forbid SDR104/SDR50 - broken hw! */
			sdhci-caps-mask = <0x3 0>;

			status = "disabled";

			sdhc2_opp_table: opp-table {
				compatible = "operating-points-v2";

				opp-19200000 {
					opp-hz = /bits/ 64 <19200000>;
					required-opps = <&rpmhpd_opp_min_svs>;
				};

				opp-50000000 {
					opp-hz = /bits/ 64 <50000000>;
					required-opps = <&rpmhpd_opp_low_svs>;
				};

				opp-100000000 {
					opp-hz = /bits/ 64 <100000000>;
					required-opps = <&rpmhpd_opp_svs>;
				};

				opp-202000000 {
					opp-hz = /bits/ 64 <202000000>;
					required-opps = <&rpmhpd_opp_svs_l1>;
				};
			};
		};

		videocc: clock-controller@aaf0000 {
			compatible = "qcom,sm8550-videocc";
			reg = <0 0x0aaf0000 0 0x10000>;
			clocks = <&bi_tcxo_div2>,
				 <&gcc GCC_VIDEO_AHB_CLK>;
			power-domains = <&rpmhpd RPMHPD_MMCX>;
			required-opps = <&rpmhpd_opp_low_svs>;
			#clock-cells = <1>;
			#reset-cells = <1>;
			#power-domain-cells = <1>;
		};

		camcc: clock-controller@ade0000 {
			compatible = "qcom,sm8550-camcc";
			reg = <0 0x0ade0000 0 0x20000>;
			clocks = <&gcc GCC_CAMERA_AHB_CLK>,
				 <&bi_tcxo_div2>,
				 <&bi_tcxo_ao_div2>,
				 <&sleep_clk>;
			power-domains = <&rpmhpd SM8550_MMCX>;
			required-opps = <&rpmhpd_opp_low_svs>;
			#clock-cells = <1>;
			#reset-cells = <1>;
			#power-domain-cells = <1>;
		};

		mdss: display-subsystem@ae00000 {
			compatible = "qcom,sm8550-mdss";
			reg = <0 0x0ae00000 0 0x1000>;
			reg-names = "mdss";

			interrupts = <GIC_SPI 83 IRQ_TYPE_LEVEL_HIGH>;
			interrupt-controller;
			#interrupt-cells = <1>;

			clocks = <&dispcc DISP_CC_MDSS_AHB_CLK>,
				 <&gcc GCC_DISP_AHB_CLK>,
				 <&gcc GCC_DISP_HF_AXI_CLK>,
				 <&dispcc DISP_CC_MDSS_MDP_CLK>;

			resets = <&dispcc DISP_CC_MDSS_CORE_BCR>;

			power-domains = <&dispcc MDSS_GDSC>;

			interconnects = <&mmss_noc MASTER_MDP 0 &gem_noc SLAVE_LLCC 0>,
					<&mc_virt MASTER_LLCC 0 &mc_virt SLAVE_EBI1 0>;
			interconnect-names = "mdp0-mem", "mdp1-mem";

			iommus = <&apps_smmu 0x1c00 0x2>;

			#address-cells = <2>;
			#size-cells = <2>;
			ranges;

			status = "disabled";

			mdss_mdp: display-controller@ae01000 {
				compatible = "qcom,sm8550-dpu";
				reg = <0 0x0ae01000 0 0x8f000>,
				      <0 0x0aeb0000 0 0x2008>;
				reg-names = "mdp", "vbif";

				interrupt-parent = <&mdss>;
				interrupts = <0>;

				clocks = <&gcc GCC_DISP_AHB_CLK>,
					 <&gcc GCC_DISP_HF_AXI_CLK>,
					 <&dispcc DISP_CC_MDSS_AHB_CLK>,
					 <&dispcc DISP_CC_MDSS_MDP_LUT_CLK>,
					 <&dispcc DISP_CC_MDSS_MDP_CLK>,
					 <&dispcc DISP_CC_MDSS_VSYNC_CLK>;
				clock-names = "bus",
					      "nrt_bus",
					      "iface",
					      "lut",
					      "core",
					      "vsync";

				power-domains = <&rpmhpd RPMHPD_MMCX>;

				assigned-clocks = <&dispcc DISP_CC_MDSS_VSYNC_CLK>;
				assigned-clock-rates = <19200000>;

				operating-points-v2 = <&mdp_opp_table>;

				ports {
					#address-cells = <1>;
					#size-cells = <0>;

					port@0 {
						reg = <0>;
						dpu_intf1_out: endpoint {
							remote-endpoint = <&mdss_dsi0_in>;
						};
					};

					port@1 {
						reg = <1>;
						dpu_intf2_out: endpoint {
							remote-endpoint = <&mdss_dsi1_in>;
						};
					};

					port@2 {
						reg = <2>;
						dpu_intf0_out: endpoint {
							remote-endpoint = <&mdss_dp0_in>;
						};
					};
				};

				mdp_opp_table: opp-table {
					compatible = "operating-points-v2";

					opp-200000000 {
						opp-hz = /bits/ 64 <200000000>;
						required-opps = <&rpmhpd_opp_low_svs>;
					};

					opp-325000000 {
						opp-hz = /bits/ 64 <325000000>;
						required-opps = <&rpmhpd_opp_svs>;
					};

					opp-375000000 {
						opp-hz = /bits/ 64 <375000000>;
						required-opps = <&rpmhpd_opp_svs_l1>;
					};

					opp-514000000 {
						opp-hz = /bits/ 64 <514000000>;
						required-opps = <&rpmhpd_opp_nom>;
					};
				};
			};

			mdss_dp0: displayport-controller@ae90000 {
				compatible = "qcom,sm8550-dp", "qcom,sm8350-dp";
				reg = <0 0xae90000 0 0x200>,
				      <0 0xae90200 0 0x200>,
				      <0 0xae90400 0 0xc00>,
				      <0 0xae91000 0 0x400>,
				      <0 0xae91400 0 0x400>;
				interrupt-parent = <&mdss>;
				interrupts = <12>;
				clocks = <&dispcc DISP_CC_MDSS_AHB_CLK>,
					 <&dispcc DISP_CC_MDSS_DPTX0_AUX_CLK>,
					 <&dispcc DISP_CC_MDSS_DPTX0_LINK_CLK>,
					 <&dispcc DISP_CC_MDSS_DPTX0_LINK_INTF_CLK>,
					 <&dispcc DISP_CC_MDSS_DPTX0_PIXEL0_CLK>;
				clock-names = "core_iface",
					      "core_aux",
					      "ctrl_link",
					      "ctrl_link_iface",
					      "stream_pixel";

				assigned-clocks = <&dispcc DISP_CC_MDSS_DPTX0_LINK_CLK_SRC>,
						  <&dispcc DISP_CC_MDSS_DPTX0_PIXEL0_CLK_SRC>;
				assigned-clock-parents = <&usb_dp_qmpphy QMP_USB43DP_DP_LINK_CLK>,
							 <&usb_dp_qmpphy QMP_USB43DP_DP_VCO_DIV_CLK>;

				phys = <&usb_dp_qmpphy QMP_USB43DP_DP_PHY>;
				phy-names = "dp";

				#sound-dai-cells = <0>;

				operating-points-v2 = <&dp_opp_table>;
				power-domains = <&rpmhpd RPMHPD_MMCX>;

				status = "disabled";

				ports {
					#address-cells = <1>;
					#size-cells = <0>;

					port@0 {
						reg = <0>;
						mdss_dp0_in: endpoint {
							remote-endpoint = <&dpu_intf0_out>;
						};
					};

					port@1 {
						reg = <1>;
						mdss_dp0_out: endpoint {
						};
					};
				};

				dp_opp_table: opp-table {
					compatible = "operating-points-v2";

					opp-162000000 {
						opp-hz = /bits/ 64 <162000000>;
						required-opps = <&rpmhpd_opp_low_svs_d1>;
					};

					opp-270000000 {
						opp-hz = /bits/ 64 <270000000>;
						required-opps = <&rpmhpd_opp_low_svs>;
					};

					opp-540000000 {
						opp-hz = /bits/ 64 <540000000>;
						required-opps = <&rpmhpd_opp_svs_l1>;
					};

					opp-810000000 {
						opp-hz = /bits/ 64 <810000000>;
						required-opps = <&rpmhpd_opp_nom>;
					};
				};
			};

			mdss_dsi0: dsi@ae94000 {
				compatible = "qcom,sm8550-dsi-ctrl", "qcom,mdss-dsi-ctrl";
				reg = <0 0x0ae94000 0 0x400>;
				reg-names = "dsi_ctrl";

				interrupt-parent = <&mdss>;
				interrupts = <4>;

				clocks = <&dispcc DISP_CC_MDSS_BYTE0_CLK>,
					 <&dispcc DISP_CC_MDSS_BYTE0_INTF_CLK>,
					 <&dispcc DISP_CC_MDSS_PCLK0_CLK>,
					 <&dispcc DISP_CC_MDSS_ESC0_CLK>,
					 <&dispcc DISP_CC_MDSS_AHB_CLK>,
					 <&gcc GCC_DISP_HF_AXI_CLK>;
				clock-names = "byte",
					      "byte_intf",
					      "pixel",
					      "core",
					      "iface",
					      "bus";

				power-domains = <&rpmhpd RPMHPD_MMCX>;

				assigned-clocks = <&dispcc DISP_CC_MDSS_BYTE0_CLK_SRC>,
						  <&dispcc DISP_CC_MDSS_PCLK0_CLK_SRC>;
				assigned-clock-parents = <&mdss_dsi0_phy 0>,
							 <&mdss_dsi0_phy 1>;

				operating-points-v2 = <&mdss_dsi_opp_table>;

				phys = <&mdss_dsi0_phy>;
				phy-names = "dsi";

				#address-cells = <1>;
				#size-cells = <0>;

				status = "disabled";

				ports {
					#address-cells = <1>;
					#size-cells = <0>;

					port@0 {
						reg = <0>;
						mdss_dsi0_in: endpoint {
							remote-endpoint = <&dpu_intf1_out>;
						};
					};

					port@1 {
						reg = <1>;
						mdss_dsi0_out: endpoint {
						};
					};
				};

				mdss_dsi_opp_table: opp-table {
					compatible = "operating-points-v2";

					opp-187500000 {
						opp-hz = /bits/ 64 <187500000>;
						required-opps = <&rpmhpd_opp_low_svs>;
					};

					opp-300000000 {
						opp-hz = /bits/ 64 <300000000>;
						required-opps = <&rpmhpd_opp_svs>;
					};

					opp-358000000 {
						opp-hz = /bits/ 64 <358000000>;
						required-opps = <&rpmhpd_opp_svs_l1>;
					};
				};
			};

			mdss_dsi0_phy: phy@ae95000 {
				compatible = "qcom,sm8550-dsi-phy-4nm";
				reg = <0 0x0ae95000 0 0x200>,
				      <0 0x0ae95200 0 0x280>,
				      <0 0x0ae95500 0 0x400>;
				reg-names = "dsi_phy",
					    "dsi_phy_lane",
					    "dsi_pll";

				clocks = <&dispcc DISP_CC_MDSS_AHB_CLK>,
					 <&rpmhcc RPMH_CXO_CLK>;
				clock-names = "iface", "ref";

				#clock-cells = <1>;
				#phy-cells = <0>;

				status = "disabled";
			};

			mdss_dsi1: dsi@ae96000 {
				compatible = "qcom,sm8550-dsi-ctrl", "qcom,mdss-dsi-ctrl";
				reg = <0 0x0ae96000 0 0x400>;
				reg-names = "dsi_ctrl";

				interrupt-parent = <&mdss>;
				interrupts = <5>;

				clocks = <&dispcc DISP_CC_MDSS_BYTE1_CLK>,
					 <&dispcc DISP_CC_MDSS_BYTE1_INTF_CLK>,
					 <&dispcc DISP_CC_MDSS_PCLK1_CLK>,
					 <&dispcc DISP_CC_MDSS_ESC1_CLK>,
					 <&dispcc DISP_CC_MDSS_AHB_CLK>,
					 <&gcc GCC_DISP_HF_AXI_CLK>;
				clock-names = "byte",
					      "byte_intf",
					      "pixel",
					      "core",
					      "iface",
					      "bus";

				power-domains = <&rpmhpd RPMHPD_MMCX>;

				assigned-clocks = <&dispcc DISP_CC_MDSS_BYTE1_CLK_SRC>,
						  <&dispcc DISP_CC_MDSS_PCLK1_CLK_SRC>;
				assigned-clock-parents = <&mdss_dsi1_phy 0>,
							 <&mdss_dsi1_phy 1>;

				operating-points-v2 = <&mdss_dsi_opp_table>;

				phys = <&mdss_dsi1_phy>;
				phy-names = "dsi";

				#address-cells = <1>;
				#size-cells = <0>;

				status = "disabled";

				ports {
					#address-cells = <1>;
					#size-cells = <0>;

					port@0 {
						reg = <0>;
						mdss_dsi1_in: endpoint {
							remote-endpoint = <&dpu_intf2_out>;
						};
					};

					port@1 {
						reg = <1>;
						mdss_dsi1_out: endpoint {
						};
					};
				};
			};

			mdss_dsi1_phy: phy@ae97000 {
				compatible = "qcom,sm8550-dsi-phy-4nm";
				reg = <0 0x0ae97000 0 0x200>,
				      <0 0x0ae97200 0 0x280>,
				      <0 0x0ae97500 0 0x400>;
				reg-names = "dsi_phy",
					    "dsi_phy_lane",
					    "dsi_pll";

				clocks = <&dispcc DISP_CC_MDSS_AHB_CLK>,
					 <&rpmhcc RPMH_CXO_CLK>;
				clock-names = "iface", "ref";

				#clock-cells = <1>;
				#phy-cells = <0>;

				status = "disabled";
			};
		};

		dispcc: clock-controller@af00000 {
			compatible = "qcom,sm8550-dispcc";
			reg = <0 0x0af00000 0 0x20000>;
			clocks = <&bi_tcxo_div2>,
				 <&bi_tcxo_ao_div2>,
				 <&gcc GCC_DISP_AHB_CLK>,
				 <&sleep_clk>,
				 <&mdss_dsi0_phy 0>,
				 <&mdss_dsi0_phy 1>,
				 <&mdss_dsi1_phy 0>,
				 <&mdss_dsi1_phy 1>,
				 <&usb_dp_qmpphy QMP_USB43DP_DP_LINK_CLK>,
				 <&usb_dp_qmpphy QMP_USB43DP_DP_VCO_DIV_CLK>,
				 <0>, /* dp1 */
				 <0>,
				 <0>, /* dp2 */
				 <0>,
				 <0>, /* dp3 */
				 <0>;
			power-domains = <&rpmhpd RPMHPD_MMCX>;
			required-opps = <&rpmhpd_opp_low_svs>;
			#clock-cells = <1>;
			#reset-cells = <1>;
			#power-domain-cells = <1>;
		};

		usb_1_hsphy: phy@88e3000 {
			compatible = "qcom,sm8550-snps-eusb2-phy";
			reg = <0x0 0x088e3000 0x0 0x154>;
			#phy-cells = <0>;

			clocks = <&tcsr TCSR_USB2_CLKREF_EN>;
			clock-names = "ref";

			resets = <&gcc GCC_QUSB2PHY_PRIM_BCR>;

			status = "disabled";
		};

		usb_dp_qmpphy: phy@88e8000 {
			compatible = "qcom,sm8550-qmp-usb3-dp-phy";
			reg = <0x0 0x088e8000 0x0 0x3000>;

			clocks = <&gcc GCC_USB3_PRIM_PHY_AUX_CLK>,
				 <&rpmhcc RPMH_CXO_CLK>,
				 <&gcc GCC_USB3_PRIM_PHY_COM_AUX_CLK>,
				 <&gcc GCC_USB3_PRIM_PHY_PIPE_CLK>;
			clock-names = "aux", "ref", "com_aux", "usb3_pipe";

			power-domains = <&gcc USB3_PHY_GDSC>;

			resets = <&gcc GCC_USB3_PHY_PRIM_BCR>,
				 <&gcc GCC_USB3_DP_PHY_PRIM_BCR>;
			reset-names = "phy", "common";

			#clock-cells = <1>;
			#phy-cells = <1>;

			status = "disabled";

			ports {
				#address-cells = <1>;
				#size-cells = <0>;

				port@0 {
					reg = <0>;

					usb_dp_qmpphy_out: endpoint {
					};
				};

				port@1 {
					reg = <1>;

					usb_dp_qmpphy_usb_ss_in: endpoint {
					};
				};

				port@2 {
					reg = <2>;

					usb_dp_qmpphy_dp_in: endpoint {
					};
				};
			};
		};

		usb_1: usb@a6f8800 {
			compatible = "qcom,sm8550-dwc3", "qcom,dwc3";
			reg = <0x0 0x0a6f8800 0x0 0x400>;
			#address-cells = <2>;
			#size-cells = <2>;
			ranges;

			clocks = <&gcc GCC_CFG_NOC_USB3_PRIM_AXI_CLK>,
				 <&gcc GCC_USB30_PRIM_MASTER_CLK>,
				 <&gcc GCC_AGGRE_USB3_PRIM_AXI_CLK>,
				 <&gcc GCC_USB30_PRIM_SLEEP_CLK>,
				 <&gcc GCC_USB30_PRIM_MOCK_UTMI_CLK>,
				 <&tcsr TCSR_USB3_CLKREF_EN>;
			clock-names = "cfg_noc",
				      "core",
				      "iface",
				      "sleep",
				      "mock_utmi",
				      "xo";

			assigned-clocks = <&gcc GCC_USB30_PRIM_MOCK_UTMI_CLK>,
					  <&gcc GCC_USB30_PRIM_MASTER_CLK>;
			assigned-clock-rates = <19200000>, <200000000>;

			interrupts-extended = <&intc GIC_SPI 130 IRQ_TYPE_LEVEL_HIGH>,
					      <&pdc 17 IRQ_TYPE_LEVEL_HIGH>,
					      <&pdc 15 IRQ_TYPE_EDGE_BOTH>,
					      <&pdc 14 IRQ_TYPE_EDGE_BOTH>;
			interrupt-names = "hs_phy_irq",
					  "ss_phy_irq",
					  "dm_hs_phy_irq",
					  "dp_hs_phy_irq";

			power-domains = <&gcc USB30_PRIM_GDSC>;
			required-opps = <&rpmhpd_opp_nom>;

			resets = <&gcc GCC_USB30_PRIM_BCR>;

			interconnects = <&aggre1_noc MASTER_USB3_0 0 &mc_virt SLAVE_EBI1 0>,
					<&gem_noc MASTER_APPSS_PROC 0 &config_noc SLAVE_USB3_0 0>;
			interconnect-names = "usb-ddr", "apps-usb";

			status = "disabled";

			usb_1_dwc3: usb@a600000 {
				compatible = "snps,dwc3";
				reg = <0x0 0x0a600000 0x0 0xcd00>;
				interrupts = <GIC_SPI 133 IRQ_TYPE_LEVEL_HIGH>;
				iommus = <&apps_smmu 0x40 0x0>;
				snps,dis_u2_susphy_quirk;
				snps,dis_enblslpm_quirk;
				snps,usb3_lpm_capable;
				phys = <&usb_1_hsphy>,
				       <&usb_dp_qmpphy QMP_USB43DP_USB3_PHY>;
				phy-names = "usb2-phy", "usb3-phy";

				ports {
					#address-cells = <1>;
					#size-cells = <0>;

					port@0 {
						reg = <0>;

						usb_1_dwc3_hs: endpoint {
						};
					};

					port@1 {
						reg = <1>;

						usb_1_dwc3_ss: endpoint {
						};
					};
				};
			};
		};

		pdc: interrupt-controller@b220000 {
			compatible = "qcom,sm8550-pdc", "qcom,pdc";
			reg = <0 0x0b220000 0 0x30000>, <0 0x174000f0 0 0x64>;
			qcom,pdc-ranges = <0 480 94>, <94 609 31>,
					  <125 63 1>, <126 716 12>,
					  <138 251 5>;
			#interrupt-cells = <2>;
			interrupt-parent = <&intc>;
			interrupt-controller;
		};

		tsens0: thermal-sensor@c271000 {
			compatible = "qcom,sm8550-tsens", "qcom,tsens-v2";
			reg = <0 0x0c271000 0 0x1000>, /* TM */
			      <0 0x0c222000 0 0x1000>; /* SROT */
			#qcom,sensors = <16>;
			interrupts = <GIC_SPI 506 IRQ_TYPE_LEVEL_HIGH>,
				     <GIC_SPI 640 IRQ_TYPE_LEVEL_HIGH>;
			interrupt-names = "uplow", "critical";
			#thermal-sensor-cells = <1>;
		};

		tsens1: thermal-sensor@c272000 {
			compatible = "qcom,sm8550-tsens", "qcom,tsens-v2";
			reg = <0 0x0c272000 0 0x1000>, /* TM */
			      <0 0x0c223000 0 0x1000>; /* SROT */
			#qcom,sensors = <16>;
			interrupts = <GIC_SPI 507 IRQ_TYPE_LEVEL_HIGH>,
				     <GIC_SPI 641 IRQ_TYPE_LEVEL_HIGH>;
			interrupt-names = "uplow", "critical";
			#thermal-sensor-cells = <1>;
		};

		tsens2: thermal-sensor@c273000 {
			compatible = "qcom,sm8550-tsens", "qcom,tsens-v2";
			reg = <0 0x0c273000 0 0x1000>, /* TM */
			      <0 0x0c224000 0 0x1000>; /* SROT */
			#qcom,sensors = <16>;
			interrupts = <GIC_SPI 508 IRQ_TYPE_LEVEL_HIGH>,
				     <GIC_SPI 642 IRQ_TYPE_LEVEL_HIGH>;
			interrupt-names = "uplow", "critical";
			#thermal-sensor-cells = <1>;
		};

		aoss_qmp: power-management@c300000 {
			compatible = "qcom,sm8550-aoss-qmp", "qcom,aoss-qmp";
			reg = <0 0x0c300000 0 0x400>;
			interrupt-parent = <&ipcc>;
			interrupts-extended = <&ipcc IPCC_CLIENT_AOP IPCC_MPROC_SIGNAL_GLINK_QMP
						     IRQ_TYPE_EDGE_RISING>;
			mboxes = <&ipcc IPCC_CLIENT_AOP IPCC_MPROC_SIGNAL_GLINK_QMP>;

			#clock-cells = <0>;
		};

		sram@c3f0000 {
			compatible = "qcom,rpmh-stats";
			reg = <0 0x0c3f0000 0 0x400>;
		};

		spmi_bus: spmi@c400000 {
			compatible = "qcom,spmi-pmic-arb";
			reg = <0 0x0c400000 0 0x3000>,
			      <0 0x0c500000 0 0x4000000>,
			      <0 0x0c440000 0 0x80000>,
			      <0 0x0c4c0000 0 0x20000>,
			      <0 0x0c42d000 0 0x4000>;
			reg-names = "core", "chnls", "obsrvr", "intr", "cnfg";
			interrupt-names = "periph_irq";
			interrupts-extended = <&pdc 1 IRQ_TYPE_LEVEL_HIGH>;
			qcom,ee = <0>;
			qcom,channel = <0>;
			qcom,bus-id = <0>;
			#address-cells = <2>;
			#size-cells = <0>;
			interrupt-controller;
			#interrupt-cells = <4>;
		};

		tlmm: pinctrl@f100000 {
			compatible = "qcom,sm8550-tlmm";
			reg = <0 0x0f100000 0 0x300000>;
			interrupts = <GIC_SPI 208 IRQ_TYPE_LEVEL_HIGH>;
			gpio-controller;
			#gpio-cells = <2>;
			interrupt-controller;
			#interrupt-cells = <2>;
			gpio-ranges = <&tlmm 0 0 211>;
			wakeup-parent = <&pdc>;

			hub_i2c0_data_clk: hub-i2c0-data-clk-state {
				/* SDA, SCL */
				pins = "gpio16", "gpio17";
				function = "i2chub0_se0";
				drive-strength = <2>;
				bias-pull-up;
			};

			hub_i2c1_data_clk: hub-i2c1-data-clk-state {
				/* SDA, SCL */
				pins = "gpio18", "gpio19";
				function = "i2chub0_se1";
				drive-strength = <2>;
				bias-pull-up;
			};

			hub_i2c2_data_clk: hub-i2c2-data-clk-state {
				/* SDA, SCL */
				pins = "gpio20", "gpio21";
				function = "i2chub0_se2";
				drive-strength = <2>;
				bias-pull-up;
			};

			hub_i2c3_data_clk: hub-i2c3-data-clk-state {
				/* SDA, SCL */
				pins = "gpio22", "gpio23";
				function = "i2chub0_se3";
				drive-strength = <2>;
				bias-pull-up;
			};

			hub_i2c4_data_clk: hub-i2c4-data-clk-state {
				/* SDA, SCL */
				pins = "gpio4", "gpio5";
				function = "i2chub0_se4";
				drive-strength = <2>;
				bias-pull-up;
			};

			hub_i2c5_data_clk: hub-i2c5-data-clk-state {
				/* SDA, SCL */
				pins = "gpio6", "gpio7";
				function = "i2chub0_se5";
				drive-strength = <2>;
				bias-pull-up;
			};

			hub_i2c6_data_clk: hub-i2c6-data-clk-state {
				/* SDA, SCL */
				pins = "gpio8", "gpio9";
				function = "i2chub0_se6";
				drive-strength = <2>;
				bias-pull-up;
			};

			hub_i2c7_data_clk: hub-i2c7-data-clk-state {
				/* SDA, SCL */
				pins = "gpio10", "gpio11";
				function = "i2chub0_se7";
				drive-strength = <2>;
				bias-pull-up;
			};

			hub_i2c8_data_clk: hub-i2c8-data-clk-state {
				/* SDA, SCL */
				pins = "gpio206", "gpio207";
				function = "i2chub0_se8";
				drive-strength = <2>;
				bias-pull-up;
			};

			hub_i2c9_data_clk: hub-i2c9-data-clk-state {
				/* SDA, SCL */
				pins = "gpio84", "gpio85";
				function = "i2chub0_se9";
				drive-strength = <2>;
				bias-pull-up;
			};

			pcie0_default_state: pcie0-default-state {
				perst-pins {
					pins = "gpio94";
					function = "gpio";
					drive-strength = <2>;
					bias-pull-down;
				};

				clkreq-pins {
					pins = "gpio95";
					function = "pcie0_clk_req_n";
					drive-strength = <2>;
					bias-pull-up;
				};

				wake-pins {
					pins = "gpio96";
					function = "gpio";
					drive-strength = <2>;
					bias-pull-up;
				};
			};

			pcie1_default_state: pcie1-default-state {
				perst-pins {
					pins = "gpio97";
					function = "gpio";
					drive-strength = <2>;
					bias-pull-down;
				};

				clkreq-pins {
					pins = "gpio98";
					function = "pcie1_clk_req_n";
					drive-strength = <2>;
					bias-pull-up;
				};

				wake-pins {
					pins = "gpio99";
					function = "gpio";
					drive-strength = <2>;
					bias-pull-up;
				};
			};

			qup_i2c0_data_clk: qup-i2c0-data-clk-state {
				/* SDA, SCL */
				pins = "gpio28", "gpio29";
				function = "qup1_se0";
				drive-strength = <2>;
				bias-pull-up = <2200>;
			};

			qup_i2c1_data_clk: qup-i2c1-data-clk-state {
				/* SDA, SCL */
				pins = "gpio32", "gpio33";
				function = "qup1_se1";
				drive-strength = <2>;
				bias-pull-up = <2200>;
			};

			qup_i2c2_data_clk: qup-i2c2-data-clk-state {
				/* SDA, SCL */
				pins = "gpio36", "gpio37";
				function = "qup1_se2";
				drive-strength = <2>;
				bias-pull-up = <2200>;
			};

			qup_i2c3_data_clk: qup-i2c3-data-clk-state {
				/* SDA, SCL */
				pins = "gpio40", "gpio41";
				function = "qup1_se3";
				drive-strength = <2>;
				bias-pull-up = <2200>;
			};

			qup_i2c4_data_clk: qup-i2c4-data-clk-state {
				/* SDA, SCL */
				pins = "gpio44", "gpio45";
				function = "qup1_se4";
				drive-strength = <2>;
				bias-pull-up = <2200>;
			};

			qup_i2c5_data_clk: qup-i2c5-data-clk-state {
				/* SDA, SCL */
				pins = "gpio52", "gpio53";
				function = "qup1_se5";
				drive-strength = <2>;
				bias-pull-up = <2200>;
			};

			qup_i2c6_data_clk: qup-i2c6-data-clk-state {
				/* SDA, SCL */
				pins = "gpio48", "gpio49";
				function = "qup1_se6";
				drive-strength = <2>;
				bias-pull-up = <2200>;
			};

			qup_i2c8_data_clk: qup-i2c8-data-clk-state {
				scl-pins {
					pins = "gpio57";
					function = "qup2_se0_l1_mira";
					drive-strength = <2>;
					bias-pull-up = <2200>;
				};

				sda-pins {
					pins = "gpio56";
					function = "qup2_se0_l0_mira";
					drive-strength = <2>;
					bias-pull-up = <2200>;
				};
			};

			qup_i2c9_data_clk: qup-i2c9-data-clk-state {
				/* SDA, SCL */
				pins = "gpio60", "gpio61";
				function = "qup2_se1";
				drive-strength = <2>;
				bias-pull-up = <2200>;
			};

			qup_i2c10_data_clk: qup-i2c10-data-clk-state {
				/* SDA, SCL */
				pins = "gpio64", "gpio65";
				function = "qup2_se2";
				drive-strength = <2>;
				bias-pull-up = <2200>;
			};

			qup_i2c11_data_clk: qup-i2c11-data-clk-state {
				/* SDA, SCL */
				pins = "gpio68", "gpio69";
				function = "qup2_se3";
				drive-strength = <2>;
				bias-pull-up = <2200>;
			};

			qup_i2c12_data_clk: qup-i2c12-data-clk-state {
				/* SDA, SCL */
				pins = "gpio2", "gpio3";
				function = "qup2_se4";
				drive-strength = <2>;
				bias-pull-up = <2200>;
			};

			qup_i2c13_data_clk: qup-i2c13-data-clk-state {
				/* SDA, SCL */
				pins = "gpio80", "gpio81";
				function = "qup2_se5";
				drive-strength = <2>;
				bias-pull-up = <2200>;
			};

			qup_i2c15_data_clk: qup-i2c15-data-clk-state {
				/* SDA, SCL */
				pins = "gpio72", "gpio106";
				function = "qup2_se7";
				drive-strength = <2>;
				bias-pull-up = <2200>;
			};

			qup_spi0_cs: qup-spi0-cs-state {
				pins = "gpio31";
				function = "qup1_se0";
				drive-strength = <6>;
				bias-disable;
			};

			qup_spi0_data_clk: qup-spi0-data-clk-state {
				/* MISO, MOSI, CLK */
				pins = "gpio28", "gpio29", "gpio30";
				function = "qup1_se0";
				drive-strength = <6>;
				bias-disable;
			};

			qup_spi1_cs: qup-spi1-cs-state {
				pins = "gpio35";
				function = "qup1_se1";
				drive-strength = <6>;
				bias-disable;
			};

			qup_spi1_data_clk: qup-spi1-data-clk-state {
				/* MISO, MOSI, CLK */
				pins = "gpio32", "gpio33", "gpio34";
				function = "qup1_se1";
				drive-strength = <6>;
				bias-disable;
			};

			qup_spi2_cs: qup-spi2-cs-state {
				pins = "gpio39";
				function = "qup1_se2";
				drive-strength = <6>;
				bias-disable;
			};

			qup_spi2_data_clk: qup-spi2-data-clk-state {
				/* MISO, MOSI, CLK */
				pins = "gpio36", "gpio37", "gpio38";
				function = "qup1_se2";
				drive-strength = <6>;
				bias-disable;
			};

			qup_spi3_cs: qup-spi3-cs-state {
				pins = "gpio43";
				function = "qup1_se3";
				drive-strength = <6>;
				bias-disable;
			};

			qup_spi3_data_clk: qup-spi3-data-clk-state {
				/* MISO, MOSI, CLK */
				pins = "gpio40", "gpio41", "gpio42";
				function = "qup1_se3";
				drive-strength = <6>;
				bias-disable;
			};

			qup_spi4_cs: qup-spi4-cs-state {
				pins = "gpio47";
				function = "qup1_se4";
				drive-strength = <6>;
				bias-disable;
			};

			qup_spi4_data_clk: qup-spi4-data-clk-state {
				/* MISO, MOSI, CLK */
				pins = "gpio44", "gpio45", "gpio46";
				function = "qup1_se4";
				drive-strength = <6>;
				bias-disable;
			};

			qup_spi5_cs: qup-spi5-cs-state {
				pins = "gpio55";
				function = "qup1_se5";
				drive-strength = <6>;
				bias-disable;
			};

			qup_spi5_data_clk: qup-spi5-data-clk-state {
				/* MISO, MOSI, CLK */
				pins = "gpio52", "gpio53", "gpio54";
				function = "qup1_se5";
				drive-strength = <6>;
				bias-disable;
			};

			qup_spi6_cs: qup-spi6-cs-state {
				pins = "gpio51";
				function = "qup1_se6";
				drive-strength = <6>;
				bias-disable;
			};

			qup_spi6_data_clk: qup-spi6-data-clk-state {
				/* MISO, MOSI, CLK */
				pins = "gpio48", "gpio49", "gpio50";
				function = "qup1_se6";
				drive-strength = <6>;
				bias-disable;
			};

			qup_spi8_cs: qup-spi8-cs-state {
				pins = "gpio59";
				function = "qup2_se0_l3_mira";
				drive-strength = <6>;
				bias-disable;
			};

			qup_spi8_data_clk: qup-spi8-data-clk-state {
				/* MISO, MOSI, CLK */
				pins = "gpio56", "gpio57", "gpio58";
				function = "qup2_se0_l2_mira";
				drive-strength = <6>;
				bias-disable;
			};

			qup_spi9_cs: qup-spi9-cs-state {
				pins = "gpio63";
				function = "qup2_se1";
				drive-strength = <6>;
				bias-disable;
			};

			qup_spi9_data_clk: qup-spi9-data-clk-state {
				/* MISO, MOSI, CLK */
				pins = "gpio60", "gpio61", "gpio62";
				function = "qup2_se1";
				drive-strength = <6>;
				bias-disable;
			};

			qup_spi10_cs: qup-spi10-cs-state {
				pins = "gpio67";
				function = "qup2_se2";
				drive-strength = <6>;
				bias-disable;
			};

			qup_spi10_data_clk: qup-spi10-data-clk-state {
				/* MISO, MOSI, CLK */
				pins = "gpio64", "gpio65", "gpio66";
				function = "qup2_se2";
				drive-strength = <6>;
				bias-disable;
			};

			qup_spi11_cs: qup-spi11-cs-state {
				pins = "gpio71";
				function = "qup2_se3";
				drive-strength = <6>;
				bias-disable;
			};

			qup_spi11_data_clk: qup-spi11-data-clk-state {
				/* MISO, MOSI, CLK */
				pins = "gpio68", "gpio69", "gpio70";
				function = "qup2_se3";
				drive-strength = <6>;
				bias-disable;
			};

			qup_spi12_cs: qup-spi12-cs-state {
				pins = "gpio119";
				function = "qup2_se4";
				drive-strength = <6>;
				bias-disable;
			};

			qup_spi12_data_clk: qup-spi12-data-clk-state {
				/* MISO, MOSI, CLK */
				pins = "gpio2", "gpio3", "gpio118";
				function = "qup2_se4";
				drive-strength = <6>;
				bias-disable;
			};

			qup_spi13_cs: qup-spi13-cs-state {
				pins = "gpio83";
				function = "qup2_se5";
				drive-strength = <6>;
				bias-disable;
			};

			qup_spi13_data_clk: qup-spi13-data-clk-state {
				/* MISO, MOSI, CLK */
				pins = "gpio80", "gpio81", "gpio82";
				function = "qup2_se5";
				drive-strength = <6>;
				bias-disable;
			};

			qup_spi15_cs: qup-spi15-cs-state {
				pins = "gpio75";
				function = "qup2_se7";
				drive-strength = <6>;
				bias-disable;
			};

			qup_spi15_data_clk: qup-spi15-data-clk-state {
				/* MISO, MOSI, CLK */
				pins = "gpio72", "gpio106", "gpio74";
				function = "qup2_se7";
				drive-strength = <6>;
				bias-disable;
			};

			qup_uart7_default: qup-uart7-default-state {
				/* TX, RX */
				pins = "gpio26", "gpio27";
				function = "qup1_se7";
				drive-strength = <2>;
				bias-disable;
			};

			qup_uart14_default: qup-uart14-default-state {
				/* TX, RX */
				pins = "gpio78", "gpio79";
				function = "qup2_se6";
				drive-strength = <2>;
				bias-pull-up;
			};

			qup_uart14_cts_rts: qup-uart14-cts-rts-state {
				/* CTS, RTS */
				pins = "gpio76", "gpio77";
				function = "qup2_se6";
				drive-strength = <2>;
				bias-pull-down;
			};

			sdc2_sleep: sdc2-sleep-state {
				clk-pins {
					pins = "sdc2_clk";
					bias-disable;
					drive-strength = <2>;
				};

				cmd-pins {
					pins = "sdc2_cmd";
					bias-pull-up;
					drive-strength = <2>;
				};

				data-pins {
					pins = "sdc2_data";
					bias-pull-up;
					drive-strength = <2>;
				};
			};

			sdc2_default: sdc2-default-state {
				clk-pins {
					pins = "sdc2_clk";
					bias-disable;
					drive-strength = <16>;
				};

				cmd-pins {
					pins = "sdc2_cmd";
					bias-pull-up;
					drive-strength = <10>;
				};

				data-pins {
					pins = "sdc2_data";
					bias-pull-up;
					drive-strength = <10>;
				};
			};
		};

		apps_smmu: iommu@15000000 {
			compatible = "qcom,sm8550-smmu-500", "qcom,smmu-500", "arm,mmu-500";
			reg = <0 0x15000000 0 0x100000>;
			#iommu-cells = <2>;
			#global-interrupts = <1>;
			interrupts = <GIC_SPI 65 IRQ_TYPE_LEVEL_HIGH>,
				     <GIC_SPI 97 IRQ_TYPE_LEVEL_HIGH>,
				     <GIC_SPI 98 IRQ_TYPE_LEVEL_HIGH>,
				     <GIC_SPI 99 IRQ_TYPE_LEVEL_HIGH>,
				     <GIC_SPI 100 IRQ_TYPE_LEVEL_HIGH>,
				     <GIC_SPI 101 IRQ_TYPE_LEVEL_HIGH>,
				     <GIC_SPI 102 IRQ_TYPE_LEVEL_HIGH>,
				     <GIC_SPI 103 IRQ_TYPE_LEVEL_HIGH>,
				     <GIC_SPI 104 IRQ_TYPE_LEVEL_HIGH>,
				     <GIC_SPI 105 IRQ_TYPE_LEVEL_HIGH>,
				     <GIC_SPI 106 IRQ_TYPE_LEVEL_HIGH>,
				     <GIC_SPI 107 IRQ_TYPE_LEVEL_HIGH>,
				     <GIC_SPI 108 IRQ_TYPE_LEVEL_HIGH>,
				     <GIC_SPI 109 IRQ_TYPE_LEVEL_HIGH>,
				     <GIC_SPI 110 IRQ_TYPE_LEVEL_HIGH>,
				     <GIC_SPI 111 IRQ_TYPE_LEVEL_HIGH>,
				     <GIC_SPI 112 IRQ_TYPE_LEVEL_HIGH>,
				     <GIC_SPI 113 IRQ_TYPE_LEVEL_HIGH>,
				     <GIC_SPI 114 IRQ_TYPE_LEVEL_HIGH>,
				     <GIC_SPI 115 IRQ_TYPE_LEVEL_HIGH>,
				     <GIC_SPI 116 IRQ_TYPE_LEVEL_HIGH>,
				     <GIC_SPI 117 IRQ_TYPE_LEVEL_HIGH>,
				     <GIC_SPI 118 IRQ_TYPE_LEVEL_HIGH>,
				     <GIC_SPI 181 IRQ_TYPE_LEVEL_HIGH>,
				     <GIC_SPI 182 IRQ_TYPE_LEVEL_HIGH>,
				     <GIC_SPI 183 IRQ_TYPE_LEVEL_HIGH>,
				     <GIC_SPI 184 IRQ_TYPE_LEVEL_HIGH>,
				     <GIC_SPI 185 IRQ_TYPE_LEVEL_HIGH>,
				     <GIC_SPI 186 IRQ_TYPE_LEVEL_HIGH>,
				     <GIC_SPI 187 IRQ_TYPE_LEVEL_HIGH>,
				     <GIC_SPI 188 IRQ_TYPE_LEVEL_HIGH>,
				     <GIC_SPI 189 IRQ_TYPE_LEVEL_HIGH>,
				     <GIC_SPI 190 IRQ_TYPE_LEVEL_HIGH>,
				     <GIC_SPI 191 IRQ_TYPE_LEVEL_HIGH>,
				     <GIC_SPI 192 IRQ_TYPE_LEVEL_HIGH>,
				     <GIC_SPI 315 IRQ_TYPE_LEVEL_HIGH>,
				     <GIC_SPI 316 IRQ_TYPE_LEVEL_HIGH>,
				     <GIC_SPI 317 IRQ_TYPE_LEVEL_HIGH>,
				     <GIC_SPI 318 IRQ_TYPE_LEVEL_HIGH>,
				     <GIC_SPI 319 IRQ_TYPE_LEVEL_HIGH>,
				     <GIC_SPI 320 IRQ_TYPE_LEVEL_HIGH>,
				     <GIC_SPI 321 IRQ_TYPE_LEVEL_HIGH>,
				     <GIC_SPI 322 IRQ_TYPE_LEVEL_HIGH>,
				     <GIC_SPI 323 IRQ_TYPE_LEVEL_HIGH>,
				     <GIC_SPI 324 IRQ_TYPE_LEVEL_HIGH>,
				     <GIC_SPI 325 IRQ_TYPE_LEVEL_HIGH>,
				     <GIC_SPI 326 IRQ_TYPE_LEVEL_HIGH>,
				     <GIC_SPI 327 IRQ_TYPE_LEVEL_HIGH>,
				     <GIC_SPI 328 IRQ_TYPE_LEVEL_HIGH>,
				     <GIC_SPI 329 IRQ_TYPE_LEVEL_HIGH>,
				     <GIC_SPI 330 IRQ_TYPE_LEVEL_HIGH>,
				     <GIC_SPI 331 IRQ_TYPE_LEVEL_HIGH>,
				     <GIC_SPI 332 IRQ_TYPE_LEVEL_HIGH>,
				     <GIC_SPI 333 IRQ_TYPE_LEVEL_HIGH>,
				     <GIC_SPI 334 IRQ_TYPE_LEVEL_HIGH>,
				     <GIC_SPI 335 IRQ_TYPE_LEVEL_HIGH>,
				     <GIC_SPI 336 IRQ_TYPE_LEVEL_HIGH>,
				     <GIC_SPI 337 IRQ_TYPE_LEVEL_HIGH>,
				     <GIC_SPI 338 IRQ_TYPE_LEVEL_HIGH>,
				     <GIC_SPI 339 IRQ_TYPE_LEVEL_HIGH>,
				     <GIC_SPI 340 IRQ_TYPE_LEVEL_HIGH>,
				     <GIC_SPI 341 IRQ_TYPE_LEVEL_HIGH>,
				     <GIC_SPI 342 IRQ_TYPE_LEVEL_HIGH>,
				     <GIC_SPI 343 IRQ_TYPE_LEVEL_HIGH>,
				     <GIC_SPI 344 IRQ_TYPE_LEVEL_HIGH>,
				     <GIC_SPI 345 IRQ_TYPE_LEVEL_HIGH>,
				     <GIC_SPI 395 IRQ_TYPE_LEVEL_HIGH>,
				     <GIC_SPI 396 IRQ_TYPE_LEVEL_HIGH>,
				     <GIC_SPI 397 IRQ_TYPE_LEVEL_HIGH>,
				     <GIC_SPI 398 IRQ_TYPE_LEVEL_HIGH>,
				     <GIC_SPI 399 IRQ_TYPE_LEVEL_HIGH>,
				     <GIC_SPI 400 IRQ_TYPE_LEVEL_HIGH>,
				     <GIC_SPI 401 IRQ_TYPE_LEVEL_HIGH>,
				     <GIC_SPI 402 IRQ_TYPE_LEVEL_HIGH>,
				     <GIC_SPI 403 IRQ_TYPE_LEVEL_HIGH>,
				     <GIC_SPI 404 IRQ_TYPE_LEVEL_HIGH>,
				     <GIC_SPI 405 IRQ_TYPE_LEVEL_HIGH>,
				     <GIC_SPI 406 IRQ_TYPE_LEVEL_HIGH>,
				     <GIC_SPI 407 IRQ_TYPE_LEVEL_HIGH>,
				     <GIC_SPI 408 IRQ_TYPE_LEVEL_HIGH>,
				     <GIC_SPI 409 IRQ_TYPE_LEVEL_HIGH>,
				     <GIC_SPI 418 IRQ_TYPE_LEVEL_HIGH>,
				     <GIC_SPI 419 IRQ_TYPE_LEVEL_HIGH>,
				     <GIC_SPI 412 IRQ_TYPE_LEVEL_HIGH>,
				     <GIC_SPI 421 IRQ_TYPE_LEVEL_HIGH>,
				     <GIC_SPI 706 IRQ_TYPE_LEVEL_HIGH>,
				     <GIC_SPI 423 IRQ_TYPE_LEVEL_HIGH>,
				     <GIC_SPI 424 IRQ_TYPE_LEVEL_HIGH>,
				     <GIC_SPI 425 IRQ_TYPE_LEVEL_HIGH>,
				     <GIC_SPI 689 IRQ_TYPE_LEVEL_HIGH>,
				     <GIC_SPI 690 IRQ_TYPE_LEVEL_HIGH>,
				     <GIC_SPI 691 IRQ_TYPE_LEVEL_HIGH>,
				     <GIC_SPI 692 IRQ_TYPE_LEVEL_HIGH>,
				     <GIC_SPI 693 IRQ_TYPE_LEVEL_HIGH>,
				     <GIC_SPI 694 IRQ_TYPE_LEVEL_HIGH>,
				     <GIC_SPI 695 IRQ_TYPE_LEVEL_HIGH>,
				     <GIC_SPI 696 IRQ_TYPE_LEVEL_HIGH>;
		};

		intc: interrupt-controller@17100000 {
			compatible = "arm,gic-v3";
			reg = <0 0x17100000 0 0x10000>,		/* GICD */
			      <0 0x17180000 0 0x200000>;	/* GICR * 8 */
			ranges;
			#interrupt-cells = <3>;
			interrupt-controller;
			#redistributor-regions = <1>;
			redistributor-stride = <0 0x40000>;
			interrupts = <GIC_PPI 9 IRQ_TYPE_LEVEL_LOW>;
			#address-cells = <2>;
			#size-cells = <2>;

			gic_its: msi-controller@17140000 {
				compatible = "arm,gic-v3-its";
				reg = <0 0x17140000 0 0x20000>;
				msi-controller;
				#msi-cells = <1>;
			};
		};

		timer@17420000 {
			compatible = "arm,armv7-timer-mem";
			reg = <0 0x17420000 0 0x1000>;
			ranges = <0 0 0 0x20000000>;
			#address-cells = <1>;
			#size-cells = <1>;

			frame@17421000 {
				reg = <0x17421000 0x1000>,
				      <0x17422000 0x1000>;
				frame-number = <0>;
				interrupts = <GIC_SPI 8 IRQ_TYPE_LEVEL_HIGH>,
					     <GIC_SPI 6 IRQ_TYPE_LEVEL_HIGH>;
			};

			frame@17423000 {
				reg = <0x17423000 0x1000>;
				frame-number = <1>;
				interrupts = <GIC_SPI 9 IRQ_TYPE_LEVEL_HIGH>;
				status = "disabled";
			};

			frame@17425000 {
				reg = <0x17425000 0x1000>;
				frame-number = <2>;
				interrupts = <GIC_SPI 10 IRQ_TYPE_LEVEL_HIGH>;
				status = "disabled";
			};

			frame@17427000 {
				reg = <0x17427000 0x1000>;
				frame-number = <3>;
				interrupts = <GIC_SPI 11 IRQ_TYPE_LEVEL_HIGH>;
				status = "disabled";
			};

			frame@17429000 {
				reg = <0x17429000 0x1000>;
				frame-number = <4>;
				interrupts = <GIC_SPI 12 IRQ_TYPE_LEVEL_HIGH>;
				status = "disabled";
			};

			frame@1742b000 {
				reg = <0x1742b000 0x1000>;
				frame-number = <5>;
				interrupts = <GIC_SPI 13 IRQ_TYPE_LEVEL_HIGH>;
				status = "disabled";
			};

			frame@1742d000 {
				reg = <0x1742d000 0x1000>;
				frame-number = <6>;
				interrupts = <GIC_SPI 14 IRQ_TYPE_LEVEL_HIGH>;
				status = "disabled";
			};
		};

		apps_rsc: rsc@17a00000 {
			label = "apps_rsc";
			compatible = "qcom,rpmh-rsc";
			reg = <0 0x17a00000 0 0x10000>,
			      <0 0x17a10000 0 0x10000>,
			      <0 0x17a20000 0 0x10000>,
			      <0 0x17a30000 0 0x10000>;
			reg-names = "drv-0", "drv-1", "drv-2", "drv-3";
			interrupts = <GIC_SPI 3 IRQ_TYPE_LEVEL_HIGH>,
				     <GIC_SPI 4 IRQ_TYPE_LEVEL_HIGH>,
				     <GIC_SPI 5 IRQ_TYPE_LEVEL_HIGH>;
			qcom,tcs-offset = <0xd00>;
			qcom,drv-id = <2>;
			qcom,tcs-config = <ACTIVE_TCS    3>, <SLEEP_TCS     2>,
					  <WAKE_TCS      2>, <CONTROL_TCS   0>;
			power-domains = <&CLUSTER_PD>;

			apps_bcm_voter: bcm-voter {
				compatible = "qcom,bcm-voter";
			};

			rpmhcc: clock-controller {
				compatible = "qcom,sm8550-rpmh-clk";
				#clock-cells = <1>;
				clock-names = "xo";
				clocks = <&xo_board>;
			};

			rpmhpd: power-controller {
				compatible = "qcom,sm8550-rpmhpd";
				#power-domain-cells = <1>;
				operating-points-v2 = <&rpmhpd_opp_table>;

				rpmhpd_opp_table: opp-table {
					compatible = "operating-points-v2";

					rpmhpd_opp_ret: opp-16 {
						opp-level = <RPMH_REGULATOR_LEVEL_RETENTION>;
					};

					rpmhpd_opp_min_svs: opp-48 {
						opp-level = <RPMH_REGULATOR_LEVEL_MIN_SVS>;
					};

					rpmhpd_opp_low_svs_d2: opp-52 {
						opp-level = <RPMH_REGULATOR_LEVEL_LOW_SVS_D2>;
					};

					rpmhpd_opp_low_svs_d1: opp-56 {
						opp-level = <RPMH_REGULATOR_LEVEL_LOW_SVS_D1>;
					};

					rpmhpd_opp_low_svs_d0: opp-60 {
						opp-level = <RPMH_REGULATOR_LEVEL_LOW_SVS_D0>;
					};

					rpmhpd_opp_low_svs: opp-64 {
						opp-level = <RPMH_REGULATOR_LEVEL_LOW_SVS>;
					};

					rpmhpd_opp_low_svs_l1: opp-80 {
						opp-level = <RPMH_REGULATOR_LEVEL_LOW_SVS_L1>;
					};

					rpmhpd_opp_svs: opp-128 {
						opp-level = <RPMH_REGULATOR_LEVEL_SVS>;
					};

					rpmhpd_opp_svs_l0: opp-144 {
						opp-level = <RPMH_REGULATOR_LEVEL_SVS_L0>;
					};

					rpmhpd_opp_svs_l1: opp-192 {
						opp-level = <RPMH_REGULATOR_LEVEL_SVS_L1>;
					};

					rpmhpd_opp_nom: opp-256 {
						opp-level = <RPMH_REGULATOR_LEVEL_NOM>;
					};

					rpmhpd_opp_nom_l1: opp-320 {
						opp-level = <RPMH_REGULATOR_LEVEL_NOM_L1>;
					};

					rpmhpd_opp_nom_l2: opp-336 {
						opp-level = <RPMH_REGULATOR_LEVEL_NOM_L2>;
					};

					rpmhpd_opp_turbo: opp-384 {
						opp-level = <RPMH_REGULATOR_LEVEL_TURBO>;
					};

					rpmhpd_opp_turbo_l1: opp-416 {
						opp-level = <RPMH_REGULATOR_LEVEL_TURBO_L1>;
					};
				};
			};
		};

		cpufreq_hw: cpufreq@17d91000 {
			compatible = "qcom,sm8550-cpufreq-epss", "qcom,cpufreq-epss";
			reg = <0 0x17d91000 0 0x1000>,
			      <0 0x17d92000 0 0x1000>,
			      <0 0x17d93000 0 0x1000>;
			reg-names = "freq-domain0", "freq-domain1", "freq-domain2";
			clocks = <&bi_tcxo_div2>, <&gcc GCC_GPLL0>;
			clock-names = "xo", "alternate";
			interrupts = <GIC_SPI 30 IRQ_TYPE_LEVEL_HIGH>,
				     <GIC_SPI 31 IRQ_TYPE_LEVEL_HIGH>,
				     <GIC_SPI 19 IRQ_TYPE_LEVEL_HIGH>;
			interrupt-names = "dcvsh-irq-0", "dcvsh-irq-1", "dcvsh-irq-2";
			#freq-domain-cells = <1>;
			#clock-cells = <1>;
		};

		pmu@24091000 {
			compatible = "qcom,sm8550-llcc-bwmon", "qcom,sc7280-llcc-bwmon";
			reg = <0 0x24091000 0 0x1000>;
			interrupts = <GIC_SPI 81 IRQ_TYPE_LEVEL_HIGH>;
			interconnects = <&mc_virt MASTER_LLCC 3 &mc_virt SLAVE_EBI1 3>;

			operating-points-v2 = <&llcc_bwmon_opp_table>;

			llcc_bwmon_opp_table: opp-table {
				compatible = "operating-points-v2";

				opp-0 {
					opp-peak-kBps = <2086000>;
				};

				opp-1 {
					opp-peak-kBps = <2929000>;
				};

				opp-2 {
					opp-peak-kBps = <5931000>;
				};

				opp-3 {
					opp-peak-kBps = <6515000>;
				};

				opp-4 {
					opp-peak-kBps = <7980000>;
				};

				opp-5 {
					opp-peak-kBps = <10437000>;
				};

				opp-6 {
					opp-peak-kBps = <12157000>;
				};

				opp-7 {
					opp-peak-kBps = <14060000>;
				};

				opp-8 {
					opp-peak-kBps = <16113000>;
				};
			};
		};

		pmu@240b6400 {
			compatible = "qcom,sm8550-cpu-bwmon", "qcom,sdm845-bwmon";
			reg = <0 0x240b6400 0 0x600>;
			interrupts = <GIC_SPI 581 IRQ_TYPE_LEVEL_HIGH>;
			interconnects = <&gem_noc MASTER_APPSS_PROC 3 &gem_noc SLAVE_LLCC 3>;

			operating-points-v2 = <&cpu_bwmon_opp_table>;

			cpu_bwmon_opp_table: opp-table {
				compatible = "operating-points-v2";

				opp-0 {
					opp-peak-kBps = <4577000>;
				};

				opp-1 {
					opp-peak-kBps = <7110000>;
				};

				opp-2 {
					opp-peak-kBps = <9155000>;
				};

				opp-3 {
					opp-peak-kBps = <12298000>;
				};

				opp-4 {
					opp-peak-kBps = <14236000>;
				};

				opp-5 {
					opp-peak-kBps = <16265000>;
				};
			};
		};

		gem_noc: interconnect@24100000 {
			compatible = "qcom,sm8550-gem-noc";
			reg = <0 0x24100000 0 0xbb800>;
			#interconnect-cells = <2>;
			qcom,bcm-voters = <&apps_bcm_voter>;
		};

		system-cache-controller@25000000 {
			compatible = "qcom,sm8550-llcc";
			reg = <0 0x25000000 0 0x200000>,
			      <0 0x25200000 0 0x200000>,
			      <0 0x25400000 0 0x200000>,
			      <0 0x25600000 0 0x200000>,
			      <0 0x25800000 0 0x200000>;
			reg-names = "llcc0_base",
				    "llcc1_base",
				    "llcc2_base",
				    "llcc3_base",
				    "llcc_broadcast_base";
			interrupts = <GIC_SPI 266 IRQ_TYPE_LEVEL_HIGH>;
		};

		remoteproc_adsp: remoteproc@30000000 {
			compatible = "qcom,sm8550-adsp-pas";
			reg = <0x0 0x30000000 0x0 0x100>;

			interrupts-extended = <&pdc 6 IRQ_TYPE_EDGE_RISING>,
					      <&smp2p_adsp_in 0 IRQ_TYPE_EDGE_RISING>,
					      <&smp2p_adsp_in 1 IRQ_TYPE_EDGE_RISING>,
					      <&smp2p_adsp_in 2 IRQ_TYPE_EDGE_RISING>,
					      <&smp2p_adsp_in 3 IRQ_TYPE_EDGE_RISING>;
			interrupt-names = "wdog", "fatal", "ready",
					  "handover", "stop-ack";

			clocks = <&rpmhcc RPMH_CXO_CLK>;
			clock-names = "xo";

			power-domains = <&rpmhpd RPMHPD_LCX>,
					<&rpmhpd RPMHPD_LMX>;
			power-domain-names = "lcx", "lmx";

			interconnects = <&lpass_lpicx_noc MASTER_LPASS_PROC 0 &mc_virt SLAVE_EBI1 0>;

			memory-region = <&adspslpi_mem>, <&q6_adsp_dtb_mem>;

			qcom,qmp = <&aoss_qmp>;

			qcom,smem-states = <&smp2p_adsp_out 0>;
			qcom,smem-state-names = "stop";

			status = "disabled";

			remoteproc_adsp_glink: glink-edge {
				interrupts-extended = <&ipcc IPCC_CLIENT_LPASS
							     IPCC_MPROC_SIGNAL_GLINK_QMP
							     IRQ_TYPE_EDGE_RISING>;
				mboxes = <&ipcc IPCC_CLIENT_LPASS
						IPCC_MPROC_SIGNAL_GLINK_QMP>;

				label = "lpass";
				qcom,remote-pid = <2>;

				fastrpc {
					compatible = "qcom,fastrpc";
					qcom,glink-channels = "fastrpcglink-apps-dsp";
					label = "adsp";
					#address-cells = <1>;
					#size-cells = <0>;

					compute-cb@3 {
						compatible = "qcom,fastrpc-compute-cb";
						reg = <3>;
						iommus = <&apps_smmu 0x1003 0x80>,
							 <&apps_smmu 0x1063 0x0>;
					};

					compute-cb@4 {
						compatible = "qcom,fastrpc-compute-cb";
						reg = <4>;
						iommus = <&apps_smmu 0x1004 0x80>,
							 <&apps_smmu 0x1064 0x0>;
					};

					compute-cb@5 {
						compatible = "qcom,fastrpc-compute-cb";
						reg = <5>;
						iommus = <&apps_smmu 0x1005 0x80>,
							 <&apps_smmu 0x1065 0x0>;
					};

					compute-cb@6 {
						compatible = "qcom,fastrpc-compute-cb";
						reg = <6>;
						iommus = <&apps_smmu 0x1006 0x80>,
							 <&apps_smmu 0x1066 0x0>;
					};

					compute-cb@7 {
						compatible = "qcom,fastrpc-compute-cb";
						reg = <7>;
						iommus = <&apps_smmu 0x1007 0x80>,
							 <&apps_smmu 0x1067 0x0>;
					};
				};

				gpr {
					compatible = "qcom,gpr";
					qcom,glink-channels = "adsp_apps";
					qcom,domain = <GPR_DOMAIN_ID_ADSP>;
					qcom,intents = <512 20>;
					#address-cells = <1>;
					#size-cells = <0>;

					q6apm: service@1 {
						compatible = "qcom,q6apm";
						reg = <GPR_APM_MODULE_IID>;
						#sound-dai-cells = <0>;
						qcom,protection-domain = "avs/audio",
									 "msm/adsp/audio_pd";

						q6apmdai: dais {
							compatible = "qcom,q6apm-dais";
							iommus = <&apps_smmu 0x1001 0x80>,
								 <&apps_smmu 0x1061 0x0>;
						};

						q6apmbedai: bedais {
							compatible = "qcom,q6apm-lpass-dais";
							#sound-dai-cells = <1>;
						};
					};

					q6prm: service@2 {
						compatible = "qcom,q6prm";
						reg = <GPR_PRM_MODULE_IID>;
						qcom,protection-domain = "avs/audio",
									 "msm/adsp/audio_pd";

						q6prmcc: clock-controller {
							compatible = "qcom,q6prm-lpass-clocks";
							#clock-cells = <2>;
						};
					};
				};
			};
		};

		nsp_noc: interconnect@320c0000 {
			compatible = "qcom,sm8550-nsp-noc";
			reg = <0 0x320c0000 0 0xe080>;
			#interconnect-cells = <2>;
			qcom,bcm-voters = <&apps_bcm_voter>;
		};

		remoteproc_cdsp: remoteproc@32300000 {
			compatible = "qcom,sm8550-cdsp-pas";
			reg = <0x0 0x32300000 0x0 0x1400000>;

			interrupts-extended = <&intc GIC_SPI 578 IRQ_TYPE_EDGE_RISING>,
					      <&smp2p_cdsp_in 0 IRQ_TYPE_EDGE_RISING>,
					      <&smp2p_cdsp_in 1 IRQ_TYPE_EDGE_RISING>,
					      <&smp2p_cdsp_in 2 IRQ_TYPE_EDGE_RISING>,
					      <&smp2p_cdsp_in 3 IRQ_TYPE_EDGE_RISING>;
			interrupt-names = "wdog", "fatal", "ready",
					  "handover", "stop-ack";

			clocks = <&rpmhcc RPMH_CXO_CLK>;
			clock-names = "xo";

			power-domains = <&rpmhpd RPMHPD_CX>,
					<&rpmhpd RPMHPD_MXC>,
					<&rpmhpd RPMHPD_NSP>;
			power-domain-names = "cx", "mxc", "nsp";

			interconnects = <&nsp_noc MASTER_CDSP_PROC 0 &mc_virt SLAVE_EBI1 0>;

			memory-region = <&cdsp_mem>, <&q6_cdsp_dtb_mem>;

			qcom,qmp = <&aoss_qmp>;

			qcom,smem-states = <&smp2p_cdsp_out 0>;
			qcom,smem-state-names = "stop";

			status = "disabled";

			glink-edge {
				interrupts-extended = <&ipcc IPCC_CLIENT_CDSP
							     IPCC_MPROC_SIGNAL_GLINK_QMP
							     IRQ_TYPE_EDGE_RISING>;
				mboxes = <&ipcc IPCC_CLIENT_CDSP
						IPCC_MPROC_SIGNAL_GLINK_QMP>;

				label = "cdsp";
				qcom,remote-pid = <5>;

				fastrpc {
					compatible = "qcom,fastrpc";
					qcom,glink-channels = "fastrpcglink-apps-dsp";
					label = "cdsp";
					#address-cells = <1>;
					#size-cells = <0>;

					compute-cb@1 {
						compatible = "qcom,fastrpc-compute-cb";
						reg = <1>;
						iommus = <&apps_smmu 0x1961 0x0>,
							 <&apps_smmu 0x0c01 0x20>,
							 <&apps_smmu 0x19c1 0x10>;
					};

					compute-cb@2 {
						compatible = "qcom,fastrpc-compute-cb";
						reg = <2>;
						iommus = <&apps_smmu 0x1962 0x0>,
							 <&apps_smmu 0x0c02 0x20>,
							 <&apps_smmu 0x19c2 0x10>;
					};

					compute-cb@3 {
						compatible = "qcom,fastrpc-compute-cb";
						reg = <3>;
						iommus = <&apps_smmu 0x1963 0x0>,
							 <&apps_smmu 0x0c03 0x20>,
							 <&apps_smmu 0x19c3 0x10>;
					};

					compute-cb@4 {
						compatible = "qcom,fastrpc-compute-cb";
						reg = <4>;
						iommus = <&apps_smmu 0x1964 0x0>,
							 <&apps_smmu 0x0c04 0x20>,
							 <&apps_smmu 0x19c4 0x10>;
					};

					compute-cb@5 {
						compatible = "qcom,fastrpc-compute-cb";
						reg = <5>;
						iommus = <&apps_smmu 0x1965 0x0>,
							 <&apps_smmu 0x0c05 0x20>,
							 <&apps_smmu 0x19c5 0x10>;
					};

					compute-cb@6 {
						compatible = "qcom,fastrpc-compute-cb";
						reg = <6>;
						iommus = <&apps_smmu 0x1966 0x0>,
							 <&apps_smmu 0x0c06 0x20>,
							 <&apps_smmu 0x19c6 0x10>;
					};

					compute-cb@7 {
						compatible = "qcom,fastrpc-compute-cb";
						reg = <7>;
						iommus = <&apps_smmu 0x1967 0x0>,
							 <&apps_smmu 0x0c07 0x20>,
							 <&apps_smmu 0x19c7 0x10>;
					};

					compute-cb@8 {
						compatible = "qcom,fastrpc-compute-cb";
						reg = <8>;
						iommus = <&apps_smmu 0x1968 0x0>,
							 <&apps_smmu 0x0c08 0x20>,
							 <&apps_smmu 0x19c8 0x10>;
					};

					/* note: secure cb9 in downstream */
				};
			};
		};
	};

	thermal-zones {
		aoss0-thermal {
			polling-delay-passive = <0>;
			polling-delay = <0>;
			thermal-sensors = <&tsens0 0>;

			trips {
				thermal-engine-config {
					temperature = <125000>;
					hysteresis = <1000>;
					type = "passive";
				};

				reset-mon-config {
					temperature = <115000>;
					hysteresis = <5000>;
					type = "passive";
				};
			};
		};

		cpuss0-thermal {
			polling-delay-passive = <0>;
			polling-delay = <0>;
			thermal-sensors = <&tsens0 1>;

			trips {
				thermal-engine-config {
					temperature = <125000>;
					hysteresis = <1000>;
					type = "passive";
				};

				reset-mon-config {
					temperature = <115000>;
					hysteresis = <5000>;
					type = "passive";
				};
			};
		};

		cpuss1-thermal {
			polling-delay-passive = <0>;
			polling-delay = <0>;
			thermal-sensors = <&tsens0 2>;

			trips {
				thermal-engine-config {
					temperature = <125000>;
					hysteresis = <1000>;
					type = "passive";
				};

				reset-mon-config {
					temperature = <115000>;
					hysteresis = <5000>;
					type = "passive";
				};
			};
		};

		cpuss2-thermal {
			polling-delay-passive = <0>;
			polling-delay = <0>;
			thermal-sensors = <&tsens0 3>;

			trips {
				thermal-engine-config {
					temperature = <125000>;
					hysteresis = <1000>;
					type = "passive";
				};

				reset-mon-config {
					temperature = <115000>;
					hysteresis = <5000>;
					type = "passive";
				};
			};
		};

		cpuss3-thermal {
			polling-delay-passive = <0>;
			polling-delay = <0>;
			thermal-sensors = <&tsens0 4>;

			trips {
				thermal-engine-config {
					temperature = <125000>;
					hysteresis = <1000>;
					type = "passive";
				};

				reset-mon-config {
					temperature = <115000>;
					hysteresis = <5000>;
					type = "passive";
				};
			};
		};

		cpu3-top-thermal {
			polling-delay-passive = <0>;
			polling-delay = <0>;
			thermal-sensors = <&tsens0 5>;

			trips {
				cpu3_top_alert0: trip-point0 {
					temperature = <90000>;
					hysteresis = <2000>;
					type = "passive";
				};

				cpu3_top_alert1: trip-point1 {
					temperature = <95000>;
					hysteresis = <2000>;
					type = "passive";
				};

				cpu3_top_crit: cpu-critical {
					temperature = <110000>;
					hysteresis = <1000>;
					type = "critical";
				};
			};
		};

		cpu3-bottom-thermal {
			polling-delay-passive = <0>;
			polling-delay = <0>;
			thermal-sensors = <&tsens0 6>;

			trips {
				cpu3_bottom_alert0: trip-point0 {
					temperature = <90000>;
					hysteresis = <2000>;
					type = "passive";
				};

				cpu3_bottom_alert1: trip-point1 {
					temperature = <95000>;
					hysteresis = <2000>;
					type = "passive";
				};

				cpu3_bottom_crit: cpu-critical {
					temperature = <110000>;
					hysteresis = <1000>;
					type = "critical";
				};
			};
		};

		cpu4-top-thermal {
			polling-delay-passive = <0>;
			polling-delay = <0>;
			thermal-sensors = <&tsens0 7>;

			trips {
				cpu4_top_alert0: trip-point0 {
					temperature = <90000>;
					hysteresis = <2000>;
					type = "passive";
				};

				cpu4_top_alert1: trip-point1 {
					temperature = <95000>;
					hysteresis = <2000>;
					type = "passive";
				};

				cpu4_top_crit: cpu-critical {
					temperature = <110000>;
					hysteresis = <1000>;
					type = "critical";
				};
			};
		};

		cpu4-bottom-thermal {
			polling-delay-passive = <0>;
			polling-delay = <0>;
			thermal-sensors = <&tsens0 8>;

			trips {
				cpu4_bottom_alert0: trip-point0 {
					temperature = <90000>;
					hysteresis = <2000>;
					type = "passive";
				};

				cpu4_bottom_alert1: trip-point1 {
					temperature = <95000>;
					hysteresis = <2000>;
					type = "passive";
				};

				cpu4_bottom_crit: cpu-critical {
					temperature = <110000>;
					hysteresis = <1000>;
					type = "critical";
				};
			};
		};

		cpu5-top-thermal {
			polling-delay-passive = <0>;
			polling-delay = <0>;
			thermal-sensors = <&tsens0 9>;

			trips {
				cpu5_top_alert0: trip-point0 {
					temperature = <90000>;
					hysteresis = <2000>;
					type = "passive";
				};

				cpu5_top_alert1: trip-point1 {
					temperature = <95000>;
					hysteresis = <2000>;
					type = "passive";
				};

				cpu5_top_crit: cpu-critical {
					temperature = <110000>;
					hysteresis = <1000>;
					type = "critical";
				};
			};
		};

		cpu5-bottom-thermal {
			polling-delay-passive = <0>;
			polling-delay = <0>;
			thermal-sensors = <&tsens0 10>;

			trips {
				cpu5_bottom_alert0: trip-point0 {
					temperature = <90000>;
					hysteresis = <2000>;
					type = "passive";
				};

				cpu5_bottom_alert1: trip-point1 {
					temperature = <95000>;
					hysteresis = <2000>;
					type = "passive";
				};

				cpu5_bottom_crit: cpu-critical {
					temperature = <110000>;
					hysteresis = <1000>;
					type = "critical";
				};
			};
		};

		cpu6-top-thermal {
			polling-delay-passive = <0>;
			polling-delay = <0>;
			thermal-sensors = <&tsens0 11>;

			trips {
				cpu6_top_alert0: trip-point0 {
					temperature = <90000>;
					hysteresis = <2000>;
					type = "passive";
				};

				cpu6_top_alert1: trip-point1 {
					temperature = <95000>;
					hysteresis = <2000>;
					type = "passive";
				};

				cpu6_top_crit: cpu-critical {
					temperature = <110000>;
					hysteresis = <1000>;
					type = "critical";
				};
			};
		};

		cpu6-bottom-thermal {
			polling-delay-passive = <0>;
			polling-delay = <0>;
			thermal-sensors = <&tsens0 12>;

			trips {
				cpu6_bottom_alert0: trip-point0 {
					temperature = <90000>;
					hysteresis = <2000>;
					type = "passive";
				};

				cpu6_bottom_alert1: trip-point1 {
					temperature = <95000>;
					hysteresis = <2000>;
					type = "passive";
				};

				cpu6_bottom_crit: cpu-critical {
					temperature = <110000>;
					hysteresis = <1000>;
					type = "critical";
				};
			};
		};

		cpu7-top-thermal {
			polling-delay-passive = <0>;
			polling-delay = <0>;
			thermal-sensors = <&tsens0 13>;

			trips {
				cpu7_top_alert0: trip-point0 {
					temperature = <90000>;
					hysteresis = <2000>;
					type = "passive";
				};

				cpu7_top_alert1: trip-point1 {
					temperature = <95000>;
					hysteresis = <2000>;
					type = "passive";
				};

				cpu7_top_crit: cpu-critical {
					temperature = <110000>;
					hysteresis = <1000>;
					type = "critical";
				};
			};
		};

		cpu7-middle-thermal {
			polling-delay-passive = <0>;
			polling-delay = <0>;
			thermal-sensors = <&tsens0 14>;

			trips {
				cpu7_middle_alert0: trip-point0 {
					temperature = <90000>;
					hysteresis = <2000>;
					type = "passive";
				};

				cpu7_middle_alert1: trip-point1 {
					temperature = <95000>;
					hysteresis = <2000>;
					type = "passive";
				};

				cpu7_middle_crit: cpu-critical {
					temperature = <110000>;
					hysteresis = <1000>;
					type = "critical";
				};
			};
		};

		cpu7-bottom-thermal {
			polling-delay-passive = <0>;
			polling-delay = <0>;
			thermal-sensors = <&tsens0 15>;

			trips {
				cpu7_bottom_alert0: trip-point0 {
					temperature = <90000>;
					hysteresis = <2000>;
					type = "passive";
				};

				cpu7_bottom_alert1: trip-point1 {
					temperature = <95000>;
					hysteresis = <2000>;
					type = "passive";
				};

				cpu7_bottom_crit: cpu-critical {
					temperature = <110000>;
					hysteresis = <1000>;
					type = "critical";
				};
			};
		};

		aoss1-thermal {
			polling-delay-passive = <0>;
			polling-delay = <0>;
			thermal-sensors = <&tsens1 0>;

			trips {
				thermal-engine-config {
					temperature = <125000>;
					hysteresis = <1000>;
					type = "passive";
				};

				reset-mon-config {
					temperature = <115000>;
					hysteresis = <5000>;
					type = "passive";
				};
			};
		};

		cpu0-thermal {
			polling-delay-passive = <0>;
			polling-delay = <0>;
			thermal-sensors = <&tsens1 1>;

			trips {
				cpu0_alert0: trip-point0 {
					temperature = <90000>;
					hysteresis = <2000>;
					type = "passive";
				};

				cpu0_alert1: trip-point1 {
					temperature = <95000>;
					hysteresis = <2000>;
					type = "passive";
				};

				cpu0_crit: cpu-critical {
					temperature = <110000>;
					hysteresis = <1000>;
					type = "critical";
				};
			};
		};

		cpu1-thermal {
			polling-delay-passive = <0>;
			polling-delay = <0>;
			thermal-sensors = <&tsens1 2>;

			trips {
				cpu1_alert0: trip-point0 {
					temperature = <90000>;
					hysteresis = <2000>;
					type = "passive";
				};

				cpu1_alert1: trip-point1 {
					temperature = <95000>;
					hysteresis = <2000>;
					type = "passive";
				};

				cpu1_crit: cpu-critical {
					temperature = <110000>;
					hysteresis = <1000>;
					type = "critical";
				};
			};
		};

		cpu2-thermal {
			polling-delay-passive = <0>;
			polling-delay = <0>;
			thermal-sensors = <&tsens1 3>;

			trips {
				cpu2_alert0: trip-point0 {
					temperature = <90000>;
					hysteresis = <2000>;
					type = "passive";
				};

				cpu2_alert1: trip-point1 {
					temperature = <95000>;
					hysteresis = <2000>;
					type = "passive";
				};

				cpu2_crit: cpu-critical {
					temperature = <110000>;
					hysteresis = <1000>;
					type = "critical";
				};
			};
		};

		cdsp0-thermal {
			polling-delay-passive = <10>;
			polling-delay = <0>;
			thermal-sensors = <&tsens2 4>;

			trips {
				thermal-engine-config {
					temperature = <125000>;
					hysteresis = <1000>;
					type = "passive";
				};

				thermal-hal-config {
					temperature = <125000>;
					hysteresis = <1000>;
					type = "passive";
				};

				reset-mon-config {
					temperature = <115000>;
					hysteresis = <5000>;
					type = "passive";
				};

				cdsp0_junction_config: junction-config {
					temperature = <95000>;
					hysteresis = <5000>;
					type = "passive";
				};
			};
		};

		cdsp1-thermal {
			polling-delay-passive = <10>;
			polling-delay = <0>;
			thermal-sensors = <&tsens2 5>;

			trips {
				thermal-engine-config {
					temperature = <125000>;
					hysteresis = <1000>;
					type = "passive";
				};

				thermal-hal-config {
					temperature = <125000>;
					hysteresis = <1000>;
					type = "passive";
				};

				reset-mon-config {
					temperature = <115000>;
					hysteresis = <5000>;
					type = "passive";
				};

				cdsp1_junction_config: junction-config {
					temperature = <95000>;
					hysteresis = <5000>;
					type = "passive";
				};
			};
		};

		cdsp2-thermal {
			polling-delay-passive = <10>;
			polling-delay = <0>;
			thermal-sensors = <&tsens2 6>;

			trips {
				thermal-engine-config {
					temperature = <125000>;
					hysteresis = <1000>;
					type = "passive";
				};

				thermal-hal-config {
					temperature = <125000>;
					hysteresis = <1000>;
					type = "passive";
				};

				reset-mon-config {
					temperature = <115000>;
					hysteresis = <5000>;
					type = "passive";
				};

				cdsp2_junction_config: junction-config {
					temperature = <95000>;
					hysteresis = <5000>;
					type = "passive";
				};
			};
		};

		cdsp3-thermal {
			polling-delay-passive = <10>;
			polling-delay = <0>;
			thermal-sensors = <&tsens2 7>;

			trips {
				thermal-engine-config {
					temperature = <125000>;
					hysteresis = <1000>;
					type = "passive";
				};

				thermal-hal-config {
					temperature = <125000>;
					hysteresis = <1000>;
					type = "passive";
				};

				reset-mon-config {
					temperature = <115000>;
					hysteresis = <5000>;
					type = "passive";
				};

				cdsp3_junction_config: junction-config {
					temperature = <95000>;
					hysteresis = <5000>;
					type = "passive";
				};
			};
		};

		video-thermal {
			polling-delay-passive = <0>;
			polling-delay = <0>;
			thermal-sensors = <&tsens1 8>;

			trips {
				thermal-engine-config {
					temperature = <125000>;
					hysteresis = <1000>;
					type = "passive";
				};

				reset-mon-config {
					temperature = <115000>;
					hysteresis = <5000>;
					type = "passive";
				};
			};
		};

		mem-thermal {
			polling-delay-passive = <10>;
			polling-delay = <0>;
			thermal-sensors = <&tsens1 9>;

			trips {
				thermal-engine-config {
					temperature = <125000>;
					hysteresis = <1000>;
					type = "passive";
				};

				ddr_config0: ddr0-config {
					temperature = <90000>;
					hysteresis = <5000>;
					type = "passive";
				};

				reset-mon-config {
					temperature = <115000>;
					hysteresis = <5000>;
					type = "passive";
				};
			};
		};

		modem0-thermal {
			polling-delay-passive = <0>;
			polling-delay = <0>;
			thermal-sensors = <&tsens1 10>;

			trips {
				thermal-engine-config {
					temperature = <125000>;
					hysteresis = <1000>;
					type = "passive";
				};

				mdmss0_config0: mdmss0-config0 {
					temperature = <102000>;
					hysteresis = <3000>;
					type = "passive";
				};

				mdmss0_config1: mdmss0-config1 {
					temperature = <105000>;
					hysteresis = <3000>;
					type = "passive";
				};

				reset-mon-config {
					temperature = <115000>;
					hysteresis = <5000>;
					type = "passive";
				};
			};
		};

		modem1-thermal {
			polling-delay-passive = <0>;
			polling-delay = <0>;
			thermal-sensors = <&tsens1 11>;

			trips {
				thermal-engine-config {
					temperature = <125000>;
					hysteresis = <1000>;
					type = "passive";
				};

				mdmss1_config0: mdmss1-config0 {
					temperature = <102000>;
					hysteresis = <3000>;
					type = "passive";
				};

				mdmss1_config1: mdmss1-config1 {
					temperature = <105000>;
					hysteresis = <3000>;
					type = "passive";
				};

				reset-mon-config {
					temperature = <115000>;
					hysteresis = <5000>;
					type = "passive";
				};
			};
		};

		modem2-thermal {
			polling-delay-passive = <0>;
			polling-delay = <0>;
			thermal-sensors = <&tsens1 12>;

			trips {
				thermal-engine-config {
					temperature = <125000>;
					hysteresis = <1000>;
					type = "passive";
				};

				mdmss2_config0: mdmss2-config0 {
					temperature = <102000>;
					hysteresis = <3000>;
					type = "passive";
				};

				mdmss2_config1: mdmss2-config1 {
					temperature = <105000>;
					hysteresis = <3000>;
					type = "passive";
				};

				reset-mon-config {
					temperature = <115000>;
					hysteresis = <5000>;
					type = "passive";
				};
			};
		};

		modem3-thermal {
			polling-delay-passive = <0>;
			polling-delay = <0>;
			thermal-sensors = <&tsens1 13>;

			trips {
				thermal-engine-config {
					temperature = <125000>;
					hysteresis = <1000>;
					type = "passive";
				};

				mdmss3_config0: mdmss3-config0 {
					temperature = <102000>;
					hysteresis = <3000>;
					type = "passive";
				};

				mdmss3_config1: mdmss3-config1 {
					temperature = <105000>;
					hysteresis = <3000>;
					type = "passive";
				};

				reset-mon-config {
					temperature = <115000>;
					hysteresis = <5000>;
					type = "passive";
				};
			};
		};

		camera0-thermal {
			polling-delay-passive = <0>;
			polling-delay = <0>;
			thermal-sensors = <&tsens1 14>;

			trips {
				thermal-engine-config {
					temperature = <125000>;
					hysteresis = <1000>;
					type = "passive";
				};

				reset-mon-config {
					temperature = <115000>;
					hysteresis = <5000>;
					type = "passive";
				};
			};
		};

		camera1-thermal {
			polling-delay-passive = <0>;
			polling-delay = <0>;
			thermal-sensors = <&tsens1 15>;

			trips {
				thermal-engine-config {
					temperature = <125000>;
					hysteresis = <1000>;
					type = "passive";
				};

				reset-mon-config {
					temperature = <115000>;
					hysteresis = <5000>;
					type = "passive";
				};
			};
		};

		aoss2-thermal {
			polling-delay-passive = <0>;
			polling-delay = <0>;
			thermal-sensors = <&tsens2 0>;

			trips {
				thermal-engine-config {
					temperature = <125000>;
					hysteresis = <1000>;
					type = "passive";
				};

				reset-mon-config {
					temperature = <115000>;
					hysteresis = <5000>;
					type = "passive";
				};
			};
		};

		gpuss-0-thermal {
			polling-delay-passive = <10>;
			polling-delay = <0>;
			thermal-sensors = <&tsens2 1>;

			trips {
				thermal-engine-config {
					temperature = <125000>;
					hysteresis = <1000>;
					type = "passive";
				};

				thermal-hal-config {
					temperature = <125000>;
					hysteresis = <1000>;
					type = "passive";
				};

				reset-mon-config {
					temperature = <115000>;
					hysteresis = <5000>;
					type = "passive";
				};

				gpu0_junction_config: junction-config {
					temperature = <95000>;
					hysteresis = <5000>;
					type = "passive";
				};
			};
		};

		gpuss-1-thermal {
			polling-delay-passive = <10>;
			polling-delay = <0>;
			thermal-sensors = <&tsens2 2>;

			trips {
				thermal-engine-config {
					temperature = <125000>;
					hysteresis = <1000>;
					type = "passive";
				};

				thermal-hal-config {
					temperature = <125000>;
					hysteresis = <1000>;
					type = "passive";
				};

				reset-mon-config {
					temperature = <115000>;
					hysteresis = <5000>;
					type = "passive";
				};

				gpu1_junction_config: junction-config {
					temperature = <95000>;
					hysteresis = <5000>;
					type = "passive";
				};
			};
		};

		gpuss-2-thermal {
			polling-delay-passive = <10>;
			polling-delay = <0>;
			thermal-sensors = <&tsens2 3>;

			trips {
				thermal-engine-config {
					temperature = <125000>;
					hysteresis = <1000>;
					type = "passive";
				};

				thermal-hal-config {
					temperature = <125000>;
					hysteresis = <1000>;
					type = "passive";
				};

				reset-mon-config {
					temperature = <115000>;
					hysteresis = <5000>;
					type = "passive";
				};

				gpu2_junction_config: junction-config {
					temperature = <95000>;
					hysteresis = <5000>;
					type = "passive";
				};
			};
		};

		gpuss-3-thermal {
			polling-delay-passive = <10>;
			polling-delay = <0>;
			thermal-sensors = <&tsens2 4>;

			trips {
				thermal-engine-config {
					temperature = <125000>;
					hysteresis = <1000>;
					type = "passive";
				};

				thermal-hal-config {
					temperature = <125000>;
					hysteresis = <1000>;
					type = "passive";
				};

				reset-mon-config {
					temperature = <115000>;
					hysteresis = <5000>;
					type = "passive";
				};

				gpu3_junction_config: junction-config {
					temperature = <95000>;
					hysteresis = <5000>;
					type = "passive";
				};
			};
		};

		gpuss-4-thermal {
			polling-delay-passive = <10>;
			polling-delay = <0>;
			thermal-sensors = <&tsens2 5>;

			trips {
				thermal-engine-config {
					temperature = <125000>;
					hysteresis = <1000>;
					type = "passive";
				};

				thermal-hal-config {
					temperature = <125000>;
					hysteresis = <1000>;
					type = "passive";
				};

				reset-mon-config {
					temperature = <115000>;
					hysteresis = <5000>;
					type = "passive";
				};

				gpu4_junction_config: junction-config {
					temperature = <95000>;
					hysteresis = <5000>;
					type = "passive";
				};
			};
		};

		gpuss-5-thermal {
			polling-delay-passive = <10>;
			polling-delay = <0>;
			thermal-sensors = <&tsens2 6>;

			trips {
				thermal-engine-config {
					temperature = <125000>;
					hysteresis = <1000>;
					type = "passive";
				};

				thermal-hal-config {
					temperature = <125000>;
					hysteresis = <1000>;
					type = "passive";
				};

				reset-mon-config {
					temperature = <115000>;
					hysteresis = <5000>;
					type = "passive";
				};

				gpu5_junction_config: junction-config {
					temperature = <95000>;
					hysteresis = <5000>;
					type = "passive";
				};
			};
		};

		gpuss-6-thermal {
			polling-delay-passive = <10>;
			polling-delay = <0>;
			thermal-sensors = <&tsens2 7>;

			trips {
				thermal-engine-config {
					temperature = <125000>;
					hysteresis = <1000>;
					type = "passive";
				};

				thermal-hal-config {
					temperature = <125000>;
					hysteresis = <1000>;
					type = "passive";
				};

				reset-mon-config {
					temperature = <115000>;
					hysteresis = <5000>;
					type = "passive";
				};

				gpu6_junction_config: junction-config {
					temperature = <95000>;
					hysteresis = <5000>;
					type = "passive";
				};
			};
		};

		gpuss-7-thermal {
			polling-delay-passive = <10>;
			polling-delay = <0>;
			thermal-sensors = <&tsens2 8>;

			trips {
				thermal-engine-config {
					temperature = <125000>;
					hysteresis = <1000>;
					type = "passive";
				};

				thermal-hal-config {
					temperature = <125000>;
					hysteresis = <1000>;
					type = "passive";
				};

				reset-mon-config {
					temperature = <115000>;
					hysteresis = <5000>;
					type = "passive";
				};

				gpu7_junction_config: junction-config {
					temperature = <95000>;
					hysteresis = <5000>;
					type = "passive";
				};
			};
		};
	};

	timer {
		compatible = "arm,armv8-timer";
		interrupts = <GIC_PPI 13 (GIC_CPU_MASK_SIMPLE(8) | IRQ_TYPE_LEVEL_LOW)>,
			     <GIC_PPI 14 (GIC_CPU_MASK_SIMPLE(8) | IRQ_TYPE_LEVEL_LOW)>,
			     <GIC_PPI 11 (GIC_CPU_MASK_SIMPLE(8) | IRQ_TYPE_LEVEL_LOW)>,
			     <GIC_PPI 10 (GIC_CPU_MASK_SIMPLE(8) | IRQ_TYPE_LEVEL_LOW)>;
	};
};<|MERGE_RESOLUTION|>--- conflicted
+++ resolved
@@ -1693,11 +1693,7 @@
 			reg = <0 0x010c3000 0 0x1000>;
 		};
 
-<<<<<<< HEAD
-		pcie0: pci@1c00000 {
-=======
 		pcie0: pcie@1c00000 {
->>>>>>> 8e88552e
 			device_type = "pci";
 			compatible = "qcom,pcie-sm8550";
 			reg = <0 0x01c00000 0 0x3000>,
