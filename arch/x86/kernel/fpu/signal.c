// SPDX-License-Identifier: GPL-2.0
/*
 * FPU signal frame handling routines.
 */

#include <linux/compat.h>
#include <linux/cpu.h>
#include <linux/pagemap.h>

#include <asm/fpu/internal.h>
#include <asm/fpu/signal.h>
#include <asm/fpu/regset.h>
#include <asm/fpu/xstate.h>

#include <asm/sigframe.h>
#include <asm/trapnr.h>
#include <asm/trace/fpu.h>

static struct _fpx_sw_bytes fx_sw_reserved __ro_after_init;
static struct _fpx_sw_bytes fx_sw_reserved_ia32 __ro_after_init;

/*
 * Check for the presence of extended state information in the
 * user fpstate pointer in the sigcontext.
 */
static inline bool check_xstate_in_sigframe(struct fxregs_state __user *fxbuf,
					    struct _fpx_sw_bytes *fx_sw)
{
	int min_xstate_size = sizeof(struct fxregs_state) +
			      sizeof(struct xstate_header);
	void __user *fpstate = fxbuf;
	unsigned int magic2;

	if (__copy_from_user(fx_sw, &fxbuf->sw_reserved[0], sizeof(*fx_sw)))
		return false;

	/* Check for the first magic field and other error scenarios. */
	if (fx_sw->magic1 != FP_XSTATE_MAGIC1 ||
	    fx_sw->xstate_size < min_xstate_size ||
	    fx_sw->xstate_size > fpu_user_xstate_size ||
	    fx_sw->xstate_size > fx_sw->extended_size)
		goto setfx;

	/*
	 * Check for the presence of second magic word at the end of memory
	 * layout. This detects the case where the user just copied the legacy
	 * fpstate layout with out copying the extended state information
	 * in the memory layout.
	 */
	if (__get_user(magic2, (__u32 __user *)(fpstate + fx_sw->xstate_size)))
		return false;

	if (likely(magic2 == FP_XSTATE_MAGIC2))
		return true;
setfx:
	trace_x86_fpu_xstate_check_failed(&current->thread.fpu);

	/* Set the parameters for fx only state */
	fx_sw->magic1 = 0;
	fx_sw->xstate_size = sizeof(struct fxregs_state);
	fx_sw->xfeatures = XFEATURE_MASK_FPSSE;
	return true;
}

/*
 * Signal frame handlers.
 */
static inline bool save_fsave_header(struct task_struct *tsk, void __user *buf)
{
	if (use_fxsr()) {
		struct xregs_state *xsave = &tsk->thread.fpu.state.xsave;
		struct user_i387_ia32_struct env;
		struct _fpstate_32 __user *fp = buf;

		fpregs_lock();
		if (!test_thread_flag(TIF_NEED_FPU_LOAD))
			fxsave(&tsk->thread.fpu.state.fxsave);
		fpregs_unlock();

		convert_from_fxsr(&env, tsk);

		if (__copy_to_user(buf, &env, sizeof(env)) ||
		    __put_user(xsave->i387.swd, &fp->status) ||
		    __put_user(X86_FXSR_MAGIC, &fp->magic))
			return false;
	} else {
		struct fregs_state __user *fp = buf;
		u32 swd;

		if (__get_user(swd, &fp->swd) || __put_user(swd, &fp->status))
			return false;
	}

	return true;
}

static inline bool save_xstate_epilog(void __user *buf, int ia32_frame)
{
	struct xregs_state __user *x = buf;
	struct _fpx_sw_bytes *sw_bytes;
	u32 xfeatures;
	int err;

	/* Setup the bytes not touched by the [f]xsave and reserved for SW. */
	sw_bytes = ia32_frame ? &fx_sw_reserved_ia32 : &fx_sw_reserved;
	err = __copy_to_user(&x->i387.sw_reserved, sw_bytes, sizeof(*sw_bytes));

	if (!use_xsave())
		return !err;

	err |= __put_user(FP_XSTATE_MAGIC2,
			  (__u32 __user *)(buf + fpu_user_xstate_size));

	/*
	 * Read the xfeatures which we copied (directly from the cpu or
	 * from the state in task struct) to the user buffers.
	 */
	err |= __get_user(xfeatures, (__u32 __user *)&x->header.xfeatures);

	/*
	 * For legacy compatible, we always set FP/SSE bits in the bit
	 * vector while saving the state to the user context. This will
	 * enable us capturing any changes(during sigreturn) to
	 * the FP/SSE bits by the legacy applications which don't touch
	 * xfeatures in the xsave header.
	 *
	 * xsave aware apps can change the xfeatures in the xsave
	 * header as well as change any contents in the memory layout.
	 * xrestore as part of sigreturn will capture all the changes.
	 */
	xfeatures |= XFEATURE_MASK_FPSSE;

	err |= __put_user(xfeatures, (__u32 __user *)&x->header.xfeatures);

	return !err;
}

static inline int copy_fpregs_to_sigframe(struct xregs_state __user *buf)
{
	if (use_xsave())
		return xsave_to_user_sigframe(buf);
	if (use_fxsr())
		return fxsave_to_user_sigframe((struct fxregs_state __user *) buf);
	else
		return fnsave_to_user_sigframe((struct fregs_state __user *) buf);
}

/*
 * Save the fpu, extended register state to the user signal frame.
 *
 * 'buf_fx' is the 64-byte aligned pointer at which the [f|fx|x]save
 *  state is copied.
 *  'buf' points to the 'buf_fx' or to the fsave header followed by 'buf_fx'.
 *
 *	buf == buf_fx for 64-bit frames and 32-bit fsave frame.
 *	buf != buf_fx for 32-bit frames with fxstate.
 *
 * Try to save it directly to the user frame with disabled page fault handler.
 * If this fails then do the slow path where the FPU state is first saved to
 * task's fpu->state and then copy it to the user frame pointed to by the
 * aligned pointer 'buf_fx'.
 *
 * If this is a 32-bit frame with fxstate, put a fsave header before
 * the aligned state at 'buf_fx'.
 *
 * For [f]xsave state, update the SW reserved fields in the [f]xsave frame
 * indicating the absence/presence of the extended state to the user.
 */
bool copy_fpstate_to_sigframe(void __user *buf, void __user *buf_fx, int size)
{
	struct task_struct *tsk = current;
	int ia32_fxstate = (buf != buf_fx);
	int ret;

	ia32_fxstate &= (IS_ENABLED(CONFIG_X86_32) ||
			 IS_ENABLED(CONFIG_IA32_EMULATION));

	if (!static_cpu_has(X86_FEATURE_FPU)) {
		struct user_i387_ia32_struct fp;

		fpregs_soft_get(current, NULL, (struct membuf){.p = &fp,
						.left = sizeof(fp)});
		return !copy_to_user(buf, &fp, sizeof(fp));
	}

	if (!access_ok(buf, size))
		return false;

	if (use_xsave()) {
		struct xregs_state __user *xbuf = buf_fx;

		/*
		 * Clear the xsave header first, so that reserved fields are
		 * initialized to zero.
		 */
		if (__clear_user(&xbuf->header, sizeof(xbuf->header)))
			return false;
	}
retry:
	/*
	 * Load the FPU registers if they are not valid for the current task.
	 * With a valid FPU state we can attempt to save the state directly to
	 * userland's stack frame which will likely succeed. If it does not,
	 * resolve the fault in the user memory and try again.
	 */
	fpregs_lock();
	if (test_thread_flag(TIF_NEED_FPU_LOAD))
		fpregs_restore_userregs();

	pagefault_disable();
	ret = copy_fpregs_to_sigframe(buf_fx);
	pagefault_enable();
	fpregs_unlock();

	if (ret) {
		if (!__clear_user(buf_fx, fpu_user_xstate_size))
			goto retry;
		return false;
	}

	/* Save the fsave header for the 32-bit frames. */
	if ((ia32_fxstate || !use_fxsr()) && !save_fsave_header(tsk, buf))
		return false;

	if (use_fxsr() && !save_xstate_epilog(buf_fx, ia32_fxstate))
		return false;

	return true;
}

static int __restore_fpregs_from_user(void __user *buf, u64 xrestore,
				      bool fx_only)
{
	if (use_xsave()) {
		u64 init_bv = xfeatures_mask_uabi() & ~xrestore;
		int ret;

		if (likely(!fx_only))
			ret = xrstor_from_user_sigframe(buf, xrestore);
		else
			ret = fxrstor_from_user_sigframe(buf);

		if (!ret && unlikely(init_bv))
			os_xrstor(&init_fpstate.xsave, init_bv);
		return ret;
	} else if (use_fxsr()) {
		return fxrstor_from_user_sigframe(buf);
	} else {
		return frstor_from_user_sigframe(buf);
	}
}

/*
 * Attempt to restore the FPU registers directly from user memory.
 * Pagefaults are handled and any errors returned are fatal.
 */
static bool restore_fpregs_from_user(void __user *buf, u64 xrestore,
				     bool fx_only, unsigned int size)
{
	struct fpu *fpu = &current->thread.fpu;
	int ret;

retry:
	fpregs_lock();
	pagefault_disable();
	ret = __restore_fpregs_from_user(buf, xrestore, fx_only);
	pagefault_enable();

	if (unlikely(ret)) {
		/*
		 * The above did an FPU restore operation, restricted to
		 * the user portion of the registers, and failed, but the
		 * microcode might have modified the FPU registers
		 * nevertheless.
		 *
		 * If the FPU registers do not belong to current, then
		 * invalidate the FPU register state otherwise the task
		 * might preempt current and return to user space with
		 * corrupted FPU registers.
		 */
		if (test_thread_flag(TIF_NEED_FPU_LOAD))
			__cpu_invalidate_fpregs_state();
		fpregs_unlock();

		/* Try to handle #PF, but anything else is fatal. */
		if (ret != X86_TRAP_PF)
			return false;

		if (!fault_in_pages_readable(buf, size))
			goto retry;
		return false;
	}

	/*
	 * Restore supervisor states: previous context switch etc has done
	 * XSAVES and saved the supervisor states in the kernel buffer from
	 * which they can be restored now.
	 *
	 * It would be optimal to handle this with a single XRSTORS, but
	 * this does not work because the rest of the FPU registers have
	 * been restored from a user buffer directly.
	 */
	if (test_thread_flag(TIF_NEED_FPU_LOAD) && xfeatures_mask_supervisor())
		os_xrstor(&fpu->state.xsave, xfeatures_mask_supervisor());

	fpregs_mark_activate();
	fpregs_unlock();
	return true;
}

static bool __fpu_restore_sig(void __user *buf, void __user *buf_fx,
			      bool ia32_fxstate)
{
	int state_size = fpu_kernel_xstate_size;
	struct task_struct *tsk = current;
	struct fpu *fpu = &tsk->thread.fpu;
	struct user_i387_ia32_struct env;
	u64 user_xfeatures = 0;
	bool fx_only = false;
	bool success;


	if (use_xsave()) {
		struct _fpx_sw_bytes fx_sw_user;

		if (!check_xstate_in_sigframe(buf_fx, &fx_sw_user))
			return false;

		fx_only = !fx_sw_user.magic1;
		state_size = fx_sw_user.xstate_size;
		user_xfeatures = fx_sw_user.xfeatures;
	} else {
		user_xfeatures = XFEATURE_MASK_FPSSE;
	}

	if (likely(!ia32_fxstate)) {
		/*
		 * Attempt to restore the FPU registers directly from user
		 * memory. For that to succeed, the user access cannot cause page
		 * faults. If it does, fall back to the slow path below, going
		 * through the kernel buffer with the enabled pagefault handler.
		 */
		return restore_fpregs_from_user(buf_fx, user_xfeatures, fx_only,
						state_size);
	}

	/*
	 * Copy the legacy state because the FP portion of the FX frame has
	 * to be ignored for histerical raisins. The legacy state is folded
	 * in once the larger state has been copied.
	 */
	if (__copy_from_user(&env, buf, sizeof(env)))
		return false;

	/*
	 * By setting TIF_NEED_FPU_LOAD it is ensured that our xstate is
	 * not modified on context switch and that the xstate is considered
	 * to be loaded again on return to userland (overriding last_cpu avoids
	 * the optimisation).
	 */
	fpregs_lock();
	if (!test_thread_flag(TIF_NEED_FPU_LOAD)) {
		/*
		 * If supervisor states are available then save the
		 * hardware state in current's fpstate so that the
		 * supervisor state is preserved. Save the full state for
		 * simplicity. There is no point in optimizing this by only
		 * saving the supervisor states and then shuffle them to
		 * the right place in memory. It's ia32 mode. Shrug.
		 */
		if (xfeatures_mask_supervisor())
			os_xsave(&fpu->state.xsave);
		set_thread_flag(TIF_NEED_FPU_LOAD);
	}
	__fpu_invalidate_fpregs_state(fpu);
	__cpu_invalidate_fpregs_state();
	fpregs_unlock();

	if (use_xsave() && !fx_only) {
		if (copy_sigframe_from_user_to_xstate(&fpu->state.xsave, buf_fx))
			return false;
	} else {
		if (__copy_from_user(&fpu->state.fxsave, buf_fx,
				     sizeof(fpu->state.fxsave)))
			return false;

<<<<<<< HEAD
		/* Reject invalid MXCSR values. */
		if (fpu->state.fxsave.mxcsr & ~mxcsr_feature_mask)
			return false;
=======
		/* Mask out reserved MXCSR bits. */
		fpu->state.fxsave.mxcsr &= mxcsr_feature_mask;
>>>>>>> 908d969f

		/* Enforce XFEATURE_MASK_FPSSE when XSAVE is enabled */
		if (use_xsave())
			fpu->state.xsave.header.xfeatures |= XFEATURE_MASK_FPSSE;
	}

	/* Fold the legacy FP storage */
	convert_to_fxsr(&fpu->state.fxsave, &env);

	fpregs_lock();
	if (use_xsave()) {
		/*
		 * Remove all UABI feature bits not set in user_xfeatures
		 * from the memory xstate header which makes the full
		 * restore below bring them into init state. This works for
		 * fx_only mode as well because that has only FP and SSE
		 * set in user_xfeatures.
		 *
		 * Preserve supervisor states!
		 */
		u64 mask = user_xfeatures | xfeatures_mask_supervisor();

		fpu->state.xsave.header.xfeatures &= mask;
		success = !os_xrstor_safe(&fpu->state.xsave, xfeatures_mask_all);
	} else {
		success = !fxrstor_safe(&fpu->state.fxsave);
	}

	if (likely(success))
		fpregs_mark_activate();

	fpregs_unlock();
	return success;
}

static inline int xstate_sigframe_size(void)
{
	return use_xsave() ? fpu_user_xstate_size + FP_XSTATE_MAGIC2_SIZE :
			fpu_user_xstate_size;
}

/*
 * Restore FPU state from a sigframe:
 */
bool fpu__restore_sig(void __user *buf, int ia32_frame)
{
	unsigned int size = xstate_sigframe_size();
	struct fpu *fpu = &current->thread.fpu;
	void __user *buf_fx = buf;
	bool ia32_fxstate = false;
	bool success = false;

	if (unlikely(!buf)) {
		fpu__clear_user_states(fpu);
		return true;
	}

	ia32_frame &= (IS_ENABLED(CONFIG_X86_32) ||
		       IS_ENABLED(CONFIG_IA32_EMULATION));

	/*
	 * Only FXSR enabled systems need the FX state quirk.
	 * FRSTOR does not need it and can use the fast path.
	 */
	if (ia32_frame && use_fxsr()) {
		buf_fx = buf + sizeof(struct fregs_state);
		size += sizeof(struct fregs_state);
		ia32_fxstate = true;
	}

	if (!access_ok(buf, size))
		goto out;

	if (!IS_ENABLED(CONFIG_X86_64) && !cpu_feature_enabled(X86_FEATURE_FPU)) {
		success = !fpregs_soft_set(current, NULL, 0,
					   sizeof(struct user_i387_ia32_struct),
					   NULL, buf);
	} else {
		success = __fpu_restore_sig(buf, buf_fx, ia32_fxstate);
	}

out:
	if (unlikely(!success))
		fpu__clear_user_states(fpu);
	return success;
}

unsigned long
fpu__alloc_mathframe(unsigned long sp, int ia32_frame,
		     unsigned long *buf_fx, unsigned long *size)
{
	unsigned long frame_size = xstate_sigframe_size();

	*buf_fx = sp = round_down(sp - frame_size, 64);
	if (ia32_frame && use_fxsr()) {
		frame_size += sizeof(struct fregs_state);
		sp -= sizeof(struct fregs_state);
	}

	*size = frame_size;

	return sp;
}

unsigned long fpu__get_fpstate_size(void)
{
	unsigned long ret = xstate_sigframe_size();

	/*
	 * This space is needed on (most) 32-bit kernels, or when a 32-bit
	 * app is running on a 64-bit kernel. To keep things simple, just
	 * assume the worst case and always include space for 'freg_state',
	 * even for 64-bit apps on 64-bit kernels. This wastes a bit of
	 * space, but keeps the code simple.
	 */
	if ((IS_ENABLED(CONFIG_IA32_EMULATION) ||
	     IS_ENABLED(CONFIG_X86_32)) && use_fxsr())
		ret += sizeof(struct fregs_state);

	return ret;
}

/*
 * Prepare the SW reserved portion of the fxsave memory layout, indicating
 * the presence of the extended state information in the memory layout
 * pointed by the fpstate pointer in the sigcontext.
 * This will be saved when ever the FP and extended state context is
 * saved on the user stack during the signal handler delivery to the user.
 */
void fpu__init_prepare_fx_sw_frame(void)
{
	int size = fpu_user_xstate_size + FP_XSTATE_MAGIC2_SIZE;

	fx_sw_reserved.magic1 = FP_XSTATE_MAGIC1;
	fx_sw_reserved.extended_size = size;
	fx_sw_reserved.xfeatures = xfeatures_mask_uabi();
	fx_sw_reserved.xstate_size = fpu_user_xstate_size;

	if (IS_ENABLED(CONFIG_IA32_EMULATION) ||
	    IS_ENABLED(CONFIG_X86_32)) {
		int fsave_header_size = sizeof(struct fregs_state);

		fx_sw_reserved_ia32 = fx_sw_reserved;
		fx_sw_reserved_ia32.extended_size = size + fsave_header_size;
	}
}
<|MERGE_RESOLUTION|>--- conflicted
+++ resolved
@@ -384,14 +384,8 @@
 				     sizeof(fpu->state.fxsave)))
 			return false;
 
-<<<<<<< HEAD
-		/* Reject invalid MXCSR values. */
-		if (fpu->state.fxsave.mxcsr & ~mxcsr_feature_mask)
-			return false;
-=======
 		/* Mask out reserved MXCSR bits. */
 		fpu->state.fxsave.mxcsr &= mxcsr_feature_mask;
->>>>>>> 908d969f
 
 		/* Enforce XFEATURE_MASK_FPSSE when XSAVE is enabled */
 		if (use_xsave())
