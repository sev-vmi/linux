--- conflicted
+++ resolved
@@ -16,11 +16,6 @@
 #define EX_DATA_FLAG_SHIFT		12
 #define EX_DATA_IMM_SHIFT		16
 
-<<<<<<< HEAD
-#define EX_DATA_FLAG(flag)		((flag) << EX_DATA_FLAG_SHIFT)
-#define EX_DATA_IMM(imm)		((imm) << EX_DATA_IMM_SHIFT)
-
-=======
 #define EX_DATA_REG(reg)		((reg) << EX_DATA_REG_SHIFT)
 #define EX_DATA_FLAG(flag)		((flag) << EX_DATA_FLAG_SHIFT)
 #define EX_DATA_IMM(imm)		((imm) << EX_DATA_IMM_SHIFT)
@@ -31,7 +26,6 @@
 #define EX_REG_FS			EX_DATA_REG(10)
 #define EX_REG_GS			EX_DATA_REG(11)
 
->>>>>>> 94985da0
 /* flags */
 #define EX_FLAG_CLEAR_AX		EX_DATA_FLAG(1)
 #define EX_FLAG_CLEAR_DX		EX_DATA_FLAG(2)
@@ -54,13 +48,9 @@
 #define	EX_TYPE_RDMSR_IN_MCE		13
 #define	EX_TYPE_DEFAULT_MCE_SAFE	14
 #define	EX_TYPE_FAULT_MCE_SAFE		15
-<<<<<<< HEAD
-#define	EX_TYPE_POP_ZERO		16
-=======
 
 #define	EX_TYPE_POP_REG			16 /* sp += sizeof(long) */
 #define EX_TYPE_POP_ZERO		(EX_TYPE_POP_REG | EX_DATA_IMM(0))
->>>>>>> 94985da0
 
 #define	EX_TYPE_IMM_REG			17 /* reg := (long)imm */
 #define	EX_TYPE_EFAULT_REG		(EX_TYPE_IMM_REG | EX_DATA_IMM(-EFAULT))
