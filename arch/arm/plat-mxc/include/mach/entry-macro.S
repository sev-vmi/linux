--- conflicted
+++ resolved
@@ -21,13 +21,10 @@
 	.endm
 
 	.macro	get_irqnr_and_base, irqnr, irqstat, base, tmp
-<<<<<<< HEAD
-=======
 	.endm
 
 	.macro test_for_ipi, irqnr, irqstat, base, tmp
 	.endm
 
 	.macro test_for_ltirq, irqnr, irqstat, base, tmp
->>>>>>> 8bcb9765
 	.endm