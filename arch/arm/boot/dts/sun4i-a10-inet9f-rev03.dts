/*
 * Copyright 2015 Hans de Goede <hdegoede@redhat.com>
 *
 * This file is dual-licensed: you can use it either under the terms
 * of the GPL or the X11 license, at your option. Note that this dual
 * licensing only applies to this file, and not this project as a
 * whole.
 *
 *  a) This file is free software; you can redistribute it and/or
 *     modify it under the terms of the GNU General Public License as
 *     published by the Free Software Foundation; either version 2 of the
 *     License, or (at your option) any later version.
 *
 *     This file is distributed in the hope that it will be useful,
 *     but WITHOUT ANY WARRANTY; without even the implied warranty of
 *     MERCHANTABILITY or FITNESS FOR A PARTICULAR PURPOSE.  See the
 *     GNU General Public License for more details.
 *
 * Or, alternatively,
 *
 *  b) Permission is hereby granted, free of charge, to any person
 *     obtaining a copy of this software and associated documentation
 *     files (the "Software"), to deal in the Software without
 *     restriction, including without limitation the rights to use,
 *     copy, modify, merge, publish, distribute, sublicense, and/or
 *     sell copies of the Software, and to permit persons to whom the
 *     Software is furnished to do so, subject to the following
 *     conditions:
 *
 *     The above copyright notice and this permission notice shall be
 *     included in all copies or substantial portions of the Software.
 *
 *     THE SOFTWARE IS PROVIDED "AS IS", WITHOUT WARRANTY OF ANY KIND,
 *     EXPRESS OR IMPLIED, INCLUDING BUT NOT LIMITED TO THE WARRANTIES
 *     OF MERCHANTABILITY, FITNESS FOR A PARTICULAR PURPOSE AND
 *     NONINFRINGEMENT. IN NO EVENT SHALL THE AUTHORS OR COPYRIGHT
 *     HOLDERS BE LIABLE FOR ANY CLAIM, DAMAGES OR OTHER LIABILITY,
 *     WHETHER IN AN ACTION OF CONTRACT, TORT OR OTHERWISE, ARISING
 *     FROM, OUT OF OR IN CONNECTION WITH THE SOFTWARE OR THE USE OR
 *     OTHER DEALINGS IN THE SOFTWARE.
 */

/dts-v1/;
#include "sun4i-a10.dtsi"
#include "sunxi-common-regulators.dtsi"
#include <dt-bindings/gpio/gpio.h>
#include <dt-bindings/input/input.h>
#include <dt-bindings/interrupt-controller/irq.h>

/ {
	model = "iNet-9F Rev 03";
	compatible = "inet-tek,inet9f-rev03", "allwinner,sun4i-a10";

	aliases {
		serial0 = &uart0;
	};

	chosen {
		stdout-path = "serial0:115200n8";
	};

	gpio-keys {
		compatible = "gpio-keys-polled";
<<<<<<< HEAD
		pinctrl-names = "default";
		pinctrl-0 = <&key_pins_inet9f>;
=======
>>>>>>> 0ecfebd2
		poll-interval = <20>;

		left-joystick-left {
			label = "Left Joystick Left";
			linux,code = <ABS_X>;
			linux,input-type = <EV_ABS>;
			linux,input-value = <0xffffffff>; /* -1 */
			gpios = <&pio 0 6 (GPIO_ACTIVE_LOW | GPIO_PULL_UP)>; /* PA6 */
		};

		left-joystick-right {
			label = "Left Joystick Right";
			linux,code = <ABS_X>;
			linux,input-type = <EV_ABS>;
			linux,input-value = <1>;
			gpios = <&pio 0 5 (GPIO_ACTIVE_LOW | GPIO_PULL_UP)>; /* PA5 */
		};

		left-joystick-up {
			label = "Left Joystick Up";
			linux,code = <ABS_Y>;
			linux,input-type = <EV_ABS>;
			linux,input-value = <0xffffffff>; /* -1 */
			gpios = <&pio 0 8 (GPIO_ACTIVE_LOW | GPIO_PULL_UP)>; /* PA8 */
		};

		left-joystick-down {
			label = "Left Joystick Down";
			linux,code = <ABS_Y>;
			linux,input-type = <EV_ABS>;
			linux,input-value = <1>;
			gpios = <&pio 0 9 (GPIO_ACTIVE_LOW | GPIO_PULL_UP)>; /* PA9 */
		};

		right-joystick-left {
			label = "Right Joystick Left";
			linux,code = <ABS_Z>;
			linux,input-type = <EV_ABS>;
			linux,input-value = <0xffffffff>; /* -1 */
			gpios = <&pio 0 1 (GPIO_ACTIVE_LOW | GPIO_PULL_UP)>; /* PA1 */
		};

		right-joystick-right {
			label = "Right Joystick Right";
			linux,code = <ABS_Z>;
			linux,input-type = <EV_ABS>;
			linux,input-value = <1>;
			gpios = <&pio 0 0 (GPIO_ACTIVE_LOW | GPIO_PULL_UP)>; /* PA0 */
		};

		right-joystick-up {
			label = "Right Joystick Up";
			linux,code = <ABS_RZ>;
			linux,input-type = <EV_ABS>;
			linux,input-value = <0xffffffff>; /* -1 */
			gpios = <&pio 0 3 (GPIO_ACTIVE_LOW | GPIO_PULL_UP)>; /* PA3 */
		};

		right-joystick-down {
			label = "Right Joystick Down";
			linux,code = <ABS_RZ>;
			linux,input-type = <EV_ABS>;
			linux,input-value = <1>;
			gpios = <&pio 0 4 (GPIO_ACTIVE_LOW | GPIO_PULL_UP)>; /* PA4 */
		};

		dpad-left {
			label = "DPad Left";
			linux,code = <ABS_HAT0X>;
			linux,input-type = <EV_ABS>;
			linux,input-value = <0xffffffff>; /* -1 */
			gpios = <&pio 7 23 (GPIO_ACTIVE_LOW | GPIO_PULL_UP)>; /* PH23 */
		};

		dpad-right {
			label = "DPad Right";
			linux,code = <ABS_HAT0X>;
			linux,input-type = <EV_ABS>;
			linux,input-value = <1>;
			gpios = <&pio 7 24 (GPIO_ACTIVE_LOW | GPIO_PULL_UP)>; /* PH24 */
		};

		dpad-up {
			label = "DPad Up";
			linux,code = <ABS_HAT0Y>;
			linux,input-type = <EV_ABS>;
			linux,input-value = <0xffffffff>; /* -1 */
			gpios = <&pio 7 25 (GPIO_ACTIVE_LOW | GPIO_PULL_UP)>; /* PH25 */
		};

		dpad-down {
			label = "DPad Down";
			linux,code = <ABS_HAT0Y>;
			linux,input-type = <EV_ABS>;
			linux,input-value = <1>;
			gpios = <&pio 7 26 (GPIO_ACTIVE_LOW | GPIO_PULL_UP)>; /* PH26 */
		};

		x {
			label = "Button X";
			linux,code = <BTN_X>;
			gpios = <&pio 0 16 (GPIO_ACTIVE_LOW | GPIO_PULL_UP)>; /* PA16 */
		};

		y {
			label = "Button Y";
			linux,code = <BTN_Y>;
			gpios = <&pio 0 14 (GPIO_ACTIVE_LOW | GPIO_PULL_UP)>; /* PA14 */
		};

		a {
			label = "Button A";
			linux,code = <BTN_A>;
			gpios = <&pio 0 17 (GPIO_ACTIVE_LOW | GPIO_PULL_UP)>; /* PA17 */
		};

		b {
			label = "Button B";
			linux,code = <BTN_B>;
			gpios = <&pio 0 15 (GPIO_ACTIVE_LOW | GPIO_PULL_UP)>; /* PA15 */
		};

		select {
			label = "Select Button";
			linux,code = <BTN_SELECT>;
			gpios = <&pio 0 11 (GPIO_ACTIVE_LOW | GPIO_PULL_UP)>; /* PA11 */
		};

		start {
			label = "Start Button";
			linux,code = <BTN_START>;
			gpios = <&pio 0 12 (GPIO_ACTIVE_LOW | GPIO_PULL_UP)>; /* PA12 */
		};

		top-left {
			label = "Top Left Button";
			linux,code = <BTN_TL>;
			gpios = <&pio 7 22 (GPIO_ACTIVE_LOW | GPIO_PULL_UP)>; /* PH22 */
		};

		top-right {
			label = "Top Right Button";
			linux,code = <BTN_TR>;
			gpios = <&pio 0 13 (GPIO_ACTIVE_LOW | GPIO_PULL_UP)>; /* PA13 */
		};
	};
};

&cpu0 {
	cpu-supply = <&reg_dcdc2>;
};

&ehci1 {
	status = "okay";
};

&i2c0 {
	status = "okay";

	axp209: pmic@34 {
		reg = <0x34>;
		interrupts = <0>;
	};
};

#include "axp209.dtsi"

&i2c1 {
	status = "okay";

	/* Accelerometer */
	bma250@18 {
		compatible = "bosch,bma250";
		reg = <0x18>;
		interrupt-parent = <&pio>;
		interrupts = <7 0 IRQ_TYPE_EDGE_RISING>; /* PH0 / EINT0 */
	};
};

&i2c2 {
	status = "okay";

	ft5406ee8: touchscreen@38 {
		compatible = "edt,edt-ft5406";
		reg = <0x38>;
		interrupt-parent = <&pio>;
		interrupts = <7 21 IRQ_TYPE_EDGE_FALLING>;
		touchscreen-size-x = <800>;
		touchscreen-size-y = <480>;
	};
};

&lradc {
	vref-supply = <&reg_ldo2>;
	status = "okay";

	button-200 {
		label = "Menu";
		linux,code = <KEY_MENU>;
		channel = <0>;
		voltage = <200000>;
	};

	button-600 {
		label = "Volume Up";
		linux,code = <KEY_VOLUMEUP>;
		channel = <0>;
		voltage = <600000>;
	};

	button-800 {
		label = "Volume Down";
		linux,code = <KEY_VOLUMEDOWN>;
		channel = <0>;
		voltage = <800000>;
	};

	button-1000 {
		label = "Home";
		linux,code = <KEY_HOMEPAGE>;
		channel = <0>;
		voltage = <1000000>;
	};

	button-1200 {
		label = "Esc";
		linux,code = <KEY_ESC>;
		channel = <0>;
		voltage = <1200000>;
	};
};

&mmc0 {
	vmmc-supply = <&reg_vcc3v3>;
	bus-width = <4>;
	cd-gpios = <&pio 7 1 GPIO_ACTIVE_LOW>; /* PH1 */
	status = "okay";
};

&otg_sram {
	status = "okay";
};

&reg_dcdc2 {
	regulator-always-on;
	regulator-min-microvolt = <1000000>;
	regulator-max-microvolt = <1400000>;
	regulator-name = "vdd-cpu";
};

&reg_dcdc3 {
	regulator-always-on;
	regulator-min-microvolt = <1250000>;
	regulator-max-microvolt = <1250000>;
	regulator-name = "vdd-int-dll";
};

&reg_ldo1 {
	regulator-name = "vdd-rtc";
};

&reg_ldo2 {
	regulator-always-on;
	regulator-min-microvolt = <3000000>;
	regulator-max-microvolt = <3000000>;
	regulator-name = "avcc";
};

&reg_usb0_vbus {
	status = "okay";
};

&reg_usb2_vbus {
	status = "okay";
};

&uart0 {
	pinctrl-names = "default";
	pinctrl-0 = <&uart0_pb_pins>;
	status = "okay";
};

&usb_otg {
	dr_mode = "otg";
	status = "okay";
};

&usbphy {
	usb0_id_det-gpios = <&pio 7 4 (GPIO_ACTIVE_HIGH | GPIO_PULL_UP)>; /* PH4 */
	usb0_vbus_det-gpios = <&pio 7 5 (GPIO_ACTIVE_HIGH | GPIO_PULL_DOWN)>; /* PH5 */
	usb0_vbus-supply = <&reg_usb0_vbus>;
	usb2_vbus-supply = <&reg_usb2_vbus>;
	status = "okay";
};<|MERGE_RESOLUTION|>--- conflicted
+++ resolved
@@ -61,11 +61,6 @@
 
 	gpio-keys {
 		compatible = "gpio-keys-polled";
-<<<<<<< HEAD
-		pinctrl-names = "default";
-		pinctrl-0 = <&key_pins_inet9f>;
-=======
->>>>>>> 0ecfebd2
 		poll-interval = <20>;
 
 		left-joystick-left {
