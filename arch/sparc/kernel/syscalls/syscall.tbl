--- conflicted
+++ resolved
@@ -488,11 +488,7 @@
 440	common	process_madvise			sys_process_madvise
 441	common	epoll_pwait2			sys_epoll_pwait2		compat_sys_epoll_pwait2
 442	common	mount_setattr			sys_mount_setattr
-<<<<<<< HEAD
-443	common	quotactl_path			sys_quotactl_path
-=======
 # 443 reserved for quotactl_path
->>>>>>> 3b7961a3
 444	common	landlock_create_ruleset		sys_landlock_create_ruleset
 445	common	landlock_add_rule		sys_landlock_add_rule
 446	common	landlock_restrict_self		sys_landlock_restrict_self