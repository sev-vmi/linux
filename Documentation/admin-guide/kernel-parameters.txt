<<<<<<< HEAD
	accept_memory=  [MM]
			Format: { eager | lazy }
			default: lazy
			By default, unaccepted memory is accepted lazily to
			avoid prolonged boot times. The lazy option will add
			some runtime overhead until all memory is eventually
			accepted. In most cases the overhead is negligible.
			For some workloads or for debugging purposes
			accept_memory=eager can be used to accept all memory
			at once during boot.

	acpi=		[HW,ACPI,X86,ARM64,RISCV64]
=======
	acpi=		[HW,ACPI,X86,ARM64,RISCV64,EARLY]
>>>>>>> f1242ec0
			Advanced Configuration and Power Interface
			Format: { force | on | off | strict | noirq | rsdt |
				  copy_dsdt }
			force -- enable ACPI if default was off
			on -- enable ACPI but allow fallback to DT [arm64,riscv64]
			off -- disable ACPI if default was on
			noirq -- do not use ACPI for IRQ routing
			strict -- Be less tolerant of platforms that are not
				strictly ACPI specification compliant.
			rsdt -- prefer RSDT over (default) XSDT
			copy_dsdt -- copy DSDT to memory
			For ARM64 and RISCV64, ONLY "acpi=off", "acpi=on" or
			"acpi=force" are available

			See also Documentation/power/runtime_pm.rst, pci=noacpi

	acpi_apic_instance=	[ACPI,IOAPIC,EARLY]
			Format: <int>
			2: use 2nd APIC table, if available
			1,0: use 1st APIC table
			default: 0

	acpi_backlight=	[HW,ACPI]
			{ vendor | video | native | none }
			If set to vendor, prefer vendor-specific driver
			(e.g. thinkpad_acpi, sony_acpi, etc.) instead
			of the ACPI video.ko driver.
			If set to video, use the ACPI video.ko driver.
			If set to native, use the device's native backlight mode.
			If set to none, disable the ACPI backlight interface.

	acpi_force_32bit_fadt_addr [ACPI,EARLY]
			force FADT to use 32 bit addresses rather than the
			64 bit X_* addresses. Some firmware have broken 64
			bit addresses for force ACPI ignore these and use
			the older legacy 32 bit addresses.

	acpica_no_return_repair [HW, ACPI]
			Disable AML predefined validation mechanism
			This mechanism can repair the evaluation result to make
			the return objects more ACPI specification compliant.
			This option is useful for developers to identify the
			root cause of an AML interpreter issue when the issue
			has something to do with the repair mechanism.

	acpi.debug_layer=	[HW,ACPI,ACPI_DEBUG]
	acpi.debug_level=	[HW,ACPI,ACPI_DEBUG]
			Format: <int>
			CONFIG_ACPI_DEBUG must be enabled to produce any ACPI
			debug output.  Bits in debug_layer correspond to a
			_COMPONENT in an ACPI source file, e.g.,
			    #define _COMPONENT ACPI_EVENTS
			Bits in debug_level correspond to a level in
			ACPI_DEBUG_PRINT statements, e.g.,
			    ACPI_DEBUG_PRINT((ACPI_DB_INFO, ...
			The debug_level mask defaults to "info".  See
			Documentation/firmware-guide/acpi/debug.rst for more information about
			debug layers and levels.

			Enable processor driver info messages:
			    acpi.debug_layer=0x20000000
			Enable AML "Debug" output, i.e., stores to the Debug
			object while interpreting AML:
			    acpi.debug_layer=0xffffffff acpi.debug_level=0x2
			Enable all messages related to ACPI hardware:
			    acpi.debug_layer=0x2 acpi.debug_level=0xffffffff

			Some values produce so much output that the system is
			unusable.  The "log_buf_len" parameter may be useful
			if you need to capture more output.

	acpi_enforce_resources=	[ACPI]
			{ strict | lax | no }
			Check for resource conflicts between native drivers
			and ACPI OperationRegions (SystemIO and SystemMemory
			only). IO ports and memory declared in ACPI might be
			used by the ACPI subsystem in arbitrary AML code and
			can interfere with legacy drivers.
			strict (default): access to resources claimed by ACPI
			is denied; legacy drivers trying to access reserved
			resources will fail to bind to device using them.
			lax: access to resources claimed by ACPI is allowed;
			legacy drivers trying to access reserved resources
			will bind successfully but a warning message is logged.
			no: ACPI OperationRegions are not marked as reserved,
			no further checks are performed.

	acpi_force_table_verification	[HW,ACPI,EARLY]
			Enable table checksum verification during early stage.
			By default, this is disabled due to x86 early mapping
			size limitation.

	acpi_irq_balance [HW,ACPI]
			ACPI will balance active IRQs
			default in APIC mode

	acpi_irq_nobalance [HW,ACPI]
			ACPI will not move active IRQs (default)
			default in PIC mode

	acpi_irq_isa=	[HW,ACPI] If irq_balance, mark listed IRQs used by ISA
			Format: <irq>,<irq>...

	acpi_irq_pci=	[HW,ACPI] If irq_balance, clear listed IRQs for
			use by PCI
			Format: <irq>,<irq>...

	acpi_mask_gpe=	[HW,ACPI]
			Due to the existence of _Lxx/_Exx, some GPEs triggered
			by unsupported hardware/firmware features can result in
			GPE floodings that cannot be automatically disabled by
			the GPE dispatcher.
			This facility can be used to prevent such uncontrolled
			GPE floodings.
			Format: <byte> or <bitmap-list>

	acpi_no_auto_serialize	[HW,ACPI]
			Disable auto-serialization of AML methods
			AML control methods that contain the opcodes to create
			named objects will be marked as "Serialized" by the
			auto-serialization feature.
			This feature is enabled by default.
			This option allows to turn off the feature.

	acpi_no_memhotplug [ACPI] Disable memory hotplug.  Useful for kdump
			   kernels.

	acpi_no_static_ssdt	[HW,ACPI,EARLY]
			Disable installation of static SSDTs at early boot time
			By default, SSDTs contained in the RSDT/XSDT will be
			installed automatically and they will appear under
			/sys/firmware/acpi/tables.
			This option turns off this feature.
			Note that specifying this option does not affect
			dynamic table installation which will install SSDT
			tables to /sys/firmware/acpi/tables/dynamic.

	acpi_no_watchdog	[HW,ACPI,WDT]
			Ignore the ACPI-based watchdog interface (WDAT) and let
			a native driver control the watchdog device instead.

	acpi_rsdp=	[ACPI,EFI,KEXEC,EARLY]
			Pass the RSDP address to the kernel, mostly used
			on machines running EFI runtime service to boot the
			second kernel for kdump.

	acpi_os_name=	[HW,ACPI] Tell ACPI BIOS the name of the OS
			Format: To spoof as Windows 98: ="Microsoft Windows"

	acpi_rev_override [ACPI] Override the _REV object to return 5 (instead
			of 2 which is mandated by ACPI 6) as the supported ACPI
			specification revision (when using this switch, it may
			be necessary to carry out a cold reboot _twice_ in a
			row to make it take effect on the platform firmware).

	acpi_osi=	[HW,ACPI] Modify list of supported OS interface strings
			acpi_osi="string1"	# add string1
			acpi_osi="!string2"	# remove string2
			acpi_osi=!*		# remove all strings
			acpi_osi=!		# disable all built-in OS vendor
						  strings
			acpi_osi=!!		# enable all built-in OS vendor
						  strings
			acpi_osi=		# disable all strings

			'acpi_osi=!' can be used in combination with single or
			multiple 'acpi_osi="string1"' to support specific OS
			vendor string(s).  Note that such command can only
			affect the default state of the OS vendor strings, thus
			it cannot affect the default state of the feature group
			strings and the current state of the OS vendor strings,
			specifying it multiple times through kernel command line
			is meaningless.  This command is useful when one do not
			care about the state of the feature group strings which
			should be controlled by the OSPM.
			Examples:
			  1. 'acpi_osi=! acpi_osi="Windows 2000"' is equivalent
			     to 'acpi_osi="Windows 2000" acpi_osi=!', they all
			     can make '_OSI("Windows 2000")' TRUE.

			'acpi_osi=' cannot be used in combination with other
			'acpi_osi=' command lines, the _OSI method will not
			exist in the ACPI namespace.  NOTE that such command can
			only affect the _OSI support state, thus specifying it
			multiple times through kernel command line is also
			meaningless.
			Examples:
			  1. 'acpi_osi=' can make 'CondRefOf(_OSI, Local1)'
			     FALSE.

			'acpi_osi=!*' can be used in combination with single or
			multiple 'acpi_osi="string1"' to support specific
			string(s).  Note that such command can affect the
			current state of both the OS vendor strings and the
			feature group strings, thus specifying it multiple times
			through kernel command line is meaningful.  But it may
			still not able to affect the final state of a string if
			there are quirks related to this string.  This command
			is useful when one want to control the state of the
			feature group strings to debug BIOS issues related to
			the OSPM features.
			Examples:
			  1. 'acpi_osi="Module Device" acpi_osi=!*' can make
			     '_OSI("Module Device")' FALSE.
			  2. 'acpi_osi=!* acpi_osi="Module Device"' can make
			     '_OSI("Module Device")' TRUE.
			  3. 'acpi_osi=! acpi_osi=!* acpi_osi="Windows 2000"' is
			     equivalent to
			     'acpi_osi=!* acpi_osi=! acpi_osi="Windows 2000"'
			     and
			     'acpi_osi=!* acpi_osi="Windows 2000" acpi_osi=!',
			     they all will make '_OSI("Windows 2000")' TRUE.

	acpi_pm_good	[X86]
			Override the pmtimer bug detection: force the kernel
			to assume that this machine's pmtimer latches its value
			and always returns good values.

	acpi_sci=	[HW,ACPI,EARLY] ACPI System Control Interrupt trigger mode
			Format: { level | edge | high | low }

	acpi_skip_timer_override [HW,ACPI,EARLY]
			Recognize and ignore IRQ0/pin2 Interrupt Override.
			For broken nForce2 BIOS resulting in XT-PIC timer.

	acpi_sleep=	[HW,ACPI] Sleep options
			Format: { s3_bios, s3_mode, s3_beep, s4_hwsig,
				  s4_nohwsig, old_ordering, nonvs,
				  sci_force_enable, nobl }
			See Documentation/power/video.rst for information on
			s3_bios and s3_mode.
			s3_beep is for debugging; it makes the PC's speaker beep
			as soon as the kernel's real-mode entry point is called.
			s4_hwsig causes the kernel to check the ACPI hardware
			signature during resume from hibernation, and gracefully
			refuse to resume if it has changed. This complies with
			the ACPI specification but not with reality, since
			Windows does not do this and many laptops do change it
			on docking. So the default behaviour is to allow resume
			and simply warn when the signature changes, unless the
			s4_hwsig option is enabled.
			s4_nohwsig prevents ACPI hardware signature from being
			used (or even warned about) during resume.
			old_ordering causes the ACPI 1.0 ordering of the _PTS
			control method, with respect to putting devices into
			low power states, to be enforced (the ACPI 2.0 ordering
			of _PTS is used by default).
			nonvs prevents the kernel from saving/restoring the
			ACPI NVS memory during suspend/hibernation and resume.
			sci_force_enable causes the kernel to set SCI_EN directly
			on resume from S1/S3 (which is against the ACPI spec,
			but some broken systems don't work without it).
			nobl causes the internal blacklist of systems known to
			behave incorrectly in some ways with respect to system
			suspend and resume to be ignored (use wisely).

	acpi_use_timer_override [HW,ACPI,EARLY]
			Use timer override. For some broken Nvidia NF5 boards
			that require a timer override, but don't have HPET

	add_efi_memmap	[EFI,X86,EARLY] Include EFI memory map in
			kernel's map of available physical RAM.

	agp=		[AGP]
			{ off | try_unsupported }
			off: disable AGP support
			try_unsupported: try to drive unsupported chipsets
				(may crash computer or cause data corruption)

	ALSA		[HW,ALSA]
			See Documentation/sound/alsa-configuration.rst

	alignment=	[KNL,ARM]
			Allow the default userspace alignment fault handler
			behaviour to be specified.  Bit 0 enables warnings,
			bit 1 enables fixups, and bit 2 sends a segfault.

	align_va_addr=	[X86-64]
			Align virtual addresses by clearing slice [14:12] when
			allocating a VMA at process creation time. This option
			gives you up to 3% performance improvement on AMD F15h
			machines (where it is enabled by default) for a
			CPU-intensive style benchmark, and it can vary highly in
			a microbenchmark depending on workload and compiler.

			32: only for 32-bit processes
			64: only for 64-bit processes
			on: enable for both 32- and 64-bit processes
			off: disable for both 32- and 64-bit processes

	alloc_snapshot	[FTRACE]
			Allocate the ftrace snapshot buffer on boot up when the
			main buffer is allocated. This is handy if debugging
			and you need to use tracing_snapshot() on boot up, and
			do not want to use tracing_snapshot_alloc() as it needs
			to be done where GFP_KERNEL allocations are allowed.

	allow_mismatched_32bit_el0 [ARM64,EARLY]
			Allow execve() of 32-bit applications and setting of the
			PER_LINUX32 personality on systems where only a strict
			subset of the CPUs support 32-bit EL0. When this
			parameter is present, the set of CPUs supporting 32-bit
			EL0 is indicated by /sys/devices/system/cpu/aarch32_el0
			and hot-unplug operations may be restricted.

			See Documentation/arch/arm64/asymmetric-32bit.rst for more
			information.

	amd_iommu=	[HW,X86-64]
			Pass parameters to the AMD IOMMU driver in the system.
			Possible values are:
			fullflush - Deprecated, equivalent to iommu.strict=1
			off	  - do not initialize any AMD IOMMU found in
				    the system
			force_isolation - Force device isolation for all
					  devices. The IOMMU driver is not
					  allowed anymore to lift isolation
					  requirements as needed. This option
					  does not override iommu=pt
			force_enable - Force enable the IOMMU on platforms known
				       to be buggy with IOMMU enabled. Use this
				       option with care.
			pgtbl_v1     - Use v1 page table for DMA-API (Default).
			pgtbl_v2     - Use v2 page table for DMA-API.
			irtcachedis  - Disable Interrupt Remapping Table (IRT) caching.

	amd_iommu_dump=	[HW,X86-64]
			Enable AMD IOMMU driver option to dump the ACPI table
			for AMD IOMMU. With this option enabled, AMD IOMMU
			driver will print ACPI tables for AMD IOMMU during
			IOMMU initialization.

	amd_iommu_intr=	[HW,X86-64]
			Specifies one of the following AMD IOMMU interrupt
			remapping modes:
			legacy     - Use legacy interrupt remapping mode.
			vapic      - Use virtual APIC mode, which allows IOMMU
			             to inject interrupts directly into guest.
			             This mode requires kvm-amd.avic=1.
			             (Default when IOMMU HW support is present.)

	amd_pstate=	[X86,EARLY]
			disable
			  Do not enable amd_pstate as the default
			  scaling driver for the supported processors
			passive
			  Use amd_pstate with passive mode as a scaling driver.
			  In this mode autonomous selection is disabled.
			  Driver requests a desired performance level and platform
			  tries to match the same performance level if it is
			  satisfied by guaranteed performance level.
			active
			  Use amd_pstate_epp driver instance as the scaling driver,
			  driver provides a hint to the hardware if software wants
			  to bias toward performance (0x0) or energy efficiency (0xff)
			  to the CPPC firmware. then CPPC power algorithm will
			  calculate the runtime workload and adjust the realtime cores
			  frequency.
			guided
			  Activate guided autonomous mode. Driver requests minimum and
			  maximum performance level and the platform autonomously
			  selects a performance level in this range and appropriate
			  to the current workload.

	amijoy.map=	[HW,JOY] Amiga joystick support
			Map of devices attached to JOY0DAT and JOY1DAT
			Format: <a>,<b>
			See also Documentation/input/joydev/joystick.rst

	analog.map=	[HW,JOY] Analog joystick and gamepad support
			Specifies type or capabilities of an analog joystick
			connected to one of 16 gameports
			Format: <type1>,<type2>,..<type16>

	apc=		[HW,SPARC]
			Power management functions (SPARCstation-4/5 + deriv.)
			Format: noidle
			Disable APC CPU standby support. SPARCstation-Fox does
			not play well with APC CPU idle - disable it if you have
			APC and your system crashes randomly.

	apic=		[APIC,X86,EARLY] Advanced Programmable Interrupt Controller
			Change the output verbosity while booting
			Format: { quiet (default) | verbose | debug }
			Change the amount of debugging information output
			when initialising the APIC and IO-APIC components.
			For X86-32, this can also be used to specify an APIC
			driver name.
			Format: apic=driver_name
			Examples: apic=bigsmp

	apic_extnmi=	[APIC,X86,EARLY] External NMI delivery setting
			Format: { bsp (default) | all | none }
			bsp:  External NMI is delivered only to CPU 0
			all:  External NMIs are broadcast to all CPUs as a
			      backup of CPU 0
			none: External NMI is masked for all CPUs. This is
			      useful so that a dump capture kernel won't be
			      shot down by NMI

	autoconf=	[IPV6]
			See Documentation/networking/ipv6.rst.

	apm=		[APM] Advanced Power Management
			See header of arch/x86/kernel/apm_32.c.

	apparmor=	[APPARMOR] Disable or enable AppArmor at boot time
			Format: { "0" | "1" }
			See security/apparmor/Kconfig help text
			0 -- disable.
			1 -- enable.
			Default value is set via kernel config option.

	arcrimi=	[HW,NET] ARCnet - "RIM I" (entirely mem-mapped) cards
			Format: <io>,<irq>,<nodeID>

	arm64.nobti	[ARM64] Unconditionally disable Branch Target
			Identification support

	arm64.nomops	[ARM64] Unconditionally disable Memory Copy and Memory
			Set instructions support

	arm64.nomte	[ARM64] Unconditionally disable Memory Tagging Extension
			support

	arm64.nopauth	[ARM64] Unconditionally disable Pointer Authentication
			support

	arm64.nosme	[ARM64] Unconditionally disable Scalable Matrix
			Extension support

	arm64.nosve	[ARM64] Unconditionally disable Scalable Vector
			Extension support

	ataflop=	[HW,M68k]

	atarimouse=	[HW,MOUSE] Atari Mouse

	atkbd.extra=	[HW] Enable extra LEDs and keys on IBM RapidAccess,
			EzKey and similar keyboards

	atkbd.reset=	[HW] Reset keyboard during initialization

	atkbd.set=	[HW] Select keyboard code set
			Format: <int> (2 = AT (default), 3 = PS/2)

	atkbd.scroll=	[HW] Enable scroll wheel on MS Office and similar
			keyboards

	atkbd.softraw=	[HW] Choose between synthetic and real raw mode
			Format: <bool> (0 = real, 1 = synthetic (default))

	atkbd.softrepeat= [HW]
			Use software keyboard repeat

	audit=		[KNL] Enable the audit sub-system
			Format: { "0" | "1" | "off" | "on" }
			0 | off - kernel audit is disabled and can not be
			    enabled until the next reboot
			unset - kernel audit is initialized but disabled and
			    will be fully enabled by the userspace auditd.
			1 | on - kernel audit is initialized and partially
			    enabled, storing at most audit_backlog_limit
			    messages in RAM until it is fully enabled by the
			    userspace auditd.
			Default: unset

	audit_backlog_limit= [KNL] Set the audit queue size limit.
			Format: <int> (must be >=0)
			Default: 64

	bau=		[X86_UV] Enable the BAU on SGI UV.  The default
			behavior is to disable the BAU (i.e. bau=0).
			Format: { "0" | "1" }
			0 - Disable the BAU.
			1 - Enable the BAU.
			unset - Disable the BAU.

	baycom_epp=	[HW,AX25]
			Format: <io>,<mode>

	baycom_par=	[HW,AX25] BayCom Parallel Port AX.25 Modem
			Format: <io>,<mode>
			See header of drivers/net/hamradio/baycom_par.c.

	baycom_ser_fdx=	[HW,AX25]
			BayCom Serial Port AX.25 Modem (Full Duplex Mode)
			Format: <io>,<irq>,<mode>[,<baud>]
			See header of drivers/net/hamradio/baycom_ser_fdx.c.

	baycom_ser_hdx=	[HW,AX25]
			BayCom Serial Port AX.25 Modem (Half Duplex Mode)
			Format: <io>,<irq>,<mode>
			See header of drivers/net/hamradio/baycom_ser_hdx.c.

	bert_disable	[ACPI]
			Disable BERT OS support on buggy BIOSes.

	bgrt_disable	[ACPI,X86,EARLY]
			Disable BGRT to avoid flickering OEM logo.

	blkdevparts=	Manual partition parsing of block device(s) for
			embedded devices based on command line input.
			See Documentation/block/cmdline-partition.rst

	boot_delay=	[KNL,EARLY]
			Milliseconds to delay each printk during boot.
			Only works if CONFIG_BOOT_PRINTK_DELAY is enabled,
			and you may also have to specify "lpj=".  Boot_delay
			values larger than 10 seconds (10000) are assumed
			erroneous and ignored.
			Format: integer

	bootconfig	[KNL,EARLY]
			Extended command line options can be added to an initrd
			and this will cause the kernel to look for it.

			See Documentation/admin-guide/bootconfig.rst

	bttv.card=	[HW,V4L] bttv (bt848 + bt878 based grabber cards)
	bttv.radio=	Most important insmod options are available as
			kernel args too.
	bttv.pll=	See Documentation/admin-guide/media/bttv.rst
	bttv.tuner=

	bulk_remove=off	[PPC]  This parameter disables the use of the pSeries
			firmware feature for flushing multiple hpte entries
			at a time.

	c101=		[NET] Moxa C101 synchronous serial card

	cachesize=	[BUGS=X86-32] Override level 2 CPU cache size detection.
			Sometimes CPU hardware bugs make them report the cache
			size incorrectly. The kernel will attempt work arounds
			to fix known problems, but for some CPUs it is not
			possible to determine what the correct size should be.
			This option provides an override for these situations.

	carrier_timeout=
			[NET] Specifies amount of time (in seconds) that
			the kernel should wait for a network carrier. By default
			it waits 120 seconds.

	ca_keys=	[KEYS] This parameter identifies a specific key(s) on
			the system trusted keyring to be used for certificate
			trust validation.
			format: { id:<keyid> | builtin }

	cca=		[MIPS,EARLY] Override the kernel pages' cache coherency
			algorithm.  Accepted values range from 0 to 7
			inclusive. See arch/mips/include/asm/pgtable-bits.h
			for platform specific values (SB1, Loongson3 and
			others).

	ccw_timeout_log	[S390]
			See Documentation/arch/s390/common_io.rst for details.

	cgroup_disable=	[KNL] Disable a particular controller or optional feature
			Format: {name of the controller(s) or feature(s) to disable}
			The effects of cgroup_disable=foo are:
			- foo isn't auto-mounted if you mount all cgroups in
			  a single hierarchy
			- foo isn't visible as an individually mountable
			  subsystem
			- if foo is an optional feature then the feature is
			  disabled and corresponding cgroup files are not
			  created
			{Currently only "memory" controller deal with this and
			cut the overhead, others just disable the usage. So
			only cgroup_disable=memory is actually worthy}
			Specifying "pressure" disables per-cgroup pressure
			stall information accounting feature

	cgroup_no_v1=	[KNL] Disable cgroup controllers and named hierarchies in v1
			Format: { { controller | "all" | "named" }
			          [,{ controller | "all" | "named" }...] }
			Like cgroup_disable, but only applies to cgroup v1;
			the blacklisted controllers remain available in cgroup2.
			"all" blacklists all controllers and "named" disables
			named mounts. Specifying both "all" and "named" disables
			all v1 hierarchies.

	cgroup_favordynmods= [KNL] Enable or Disable favordynmods.
			Format: { "true" | "false" }
			Defaults to the value of CONFIG_CGROUP_FAVOR_DYNMODS.

	cgroup.memory=	[KNL] Pass options to the cgroup memory controller.
			Format: <string>
			nosocket -- Disable socket memory accounting.
			nokmem -- Disable kernel memory accounting.
			nobpf -- Disable BPF memory accounting.

	checkreqprot=	[SELINUX] Set initial checkreqprot flag value.
			Format: { "0" | "1" }
			See security/selinux/Kconfig help text.
			0 -- check protection applied by kernel (includes
				any implied execute protection).
			1 -- check protection requested by application.
			Default value is set via a kernel config option.
			Value can be changed at runtime via
				/sys/fs/selinux/checkreqprot.
			Setting checkreqprot to 1 is deprecated.

	cio_ignore=	[S390]
			See Documentation/arch/s390/common_io.rst for details.

	clearcpuid=X[,X...] [X86]
			Disable CPUID feature X for the kernel. See
			arch/x86/include/asm/cpufeatures.h for the valid bit
			numbers X. Note the Linux-specific bits are not necessarily
			stable over kernel options, but the vendor-specific
			ones should be.
			X can also be a string as appearing in the flags: line
			in /proc/cpuinfo which does not have the above
			instability issue. However, not all features have names
			in /proc/cpuinfo.
			Note that using this option will taint your kernel.
			Also note that user programs calling CPUID directly
			or using the feature without checking anything
			will still see it. This just prevents it from
			being used by the kernel or shown in /proc/cpuinfo.
			Also note the kernel might malfunction if you disable
			some critical bits.

	clk_ignore_unused
			[CLK]
			Prevents the clock framework from automatically gating
			clocks that have not been explicitly enabled by a Linux
			device driver but are enabled in hardware at reset or
			by the bootloader/firmware. Note that this does not
			force such clocks to be always-on nor does it reserve
			those clocks in any way. This parameter is useful for
			debug and development, but should not be needed on a
			platform with proper driver support.  For more
			information, see Documentation/driver-api/clk.rst.

	clock=		[BUGS=X86-32, HW] gettimeofday clocksource override.
			[Deprecated]
			Forces specified clocksource (if available) to be used
			when calculating gettimeofday(). If specified
			clocksource is not available, it defaults to PIT.
			Format: { pit | tsc | cyclone | pmtmr }

	clocksource=	Override the default clocksource
			Format: <string>
			Override the default clocksource and use the clocksource
			with the name specified.
			Some clocksource names to choose from, depending on
			the platform:
			[all] jiffies (this is the base, fallback clocksource)
			[ACPI] acpi_pm
			[ARM] imx_timer1,OSTS,netx_timer,mpu_timer2,
				pxa_timer,timer3,32k_counter,timer0_1
			[X86-32] pit,hpet,tsc;
				scx200_hrt on Geode; cyclone on IBM x440
			[MIPS] MIPS
			[PARISC] cr16
			[S390] tod
			[SH] SuperH
			[SPARC64] tick
			[X86-64] hpet,tsc

	clocksource.arm_arch_timer.evtstrm=
			[ARM,ARM64,EARLY]
			Format: <bool>
			Enable/disable the eventstream feature of the ARM
			architected timer so that code using WFE-based polling
			loops can be debugged more effectively on production
			systems.

	clocksource.max_cswd_read_retries= [KNL]
			Number of clocksource_watchdog() retries due to
			external delays before the clock will be marked
			unstable.  Defaults to two retries, that is,
			three attempts to read the clock under test.

	clocksource.verify_n_cpus= [KNL]
			Limit the number of CPUs checked for clocksources
			marked with CLOCK_SOURCE_VERIFY_PERCPU that
			are marked unstable due to excessive skew.
			A negative value says to check all CPUs, while
			zero says not to check any.  Values larger than
			nr_cpu_ids are silently truncated to nr_cpu_ids.
			The actual CPUs are chosen randomly, with
			no replacement if the same CPU is chosen twice.

	clocksource-wdtest.holdoff= [KNL]
			Set the time in seconds that the clocksource
			watchdog test waits before commencing its tests.
			Defaults to zero when built as a module and to
			10 seconds when built into the kernel.

	cma=nn[MG]@[start[MG][-end[MG]]]
			[KNL,CMA,EARLY]
			Sets the size of kernel global memory area for
			contiguous memory allocations and optionally the
			placement constraint by the physical address range of
			memory allocations. A value of 0 disables CMA
			altogether. For more information, see
			kernel/dma/contiguous.c

	cma_pernuma=nn[MG]
			[KNL,CMA,EARLY]
			Sets the size of kernel per-numa memory area for
			contiguous memory allocations. A value of 0 disables
			per-numa CMA altogether. And If this option is not
			specified, the default value is 0.
			With per-numa CMA enabled, DMA users on node nid will
			first try to allocate buffer from the pernuma area
			which is located in node nid, if the allocation fails,
			they will fallback to the global default memory area.

	numa_cma=<node>:nn[MG][,<node>:nn[MG]]
			[KNL,CMA,EARLY]
			Sets the size of kernel numa memory area for
			contiguous memory allocations. It will reserve CMA
			area for the specified node.

			With numa CMA enabled, DMA users on node nid will
			first try to allocate buffer from the numa area
			which is located in node nid, if the allocation fails,
			they will fallback to the global default memory area.

	cmo_free_hint=	[PPC] Format: { yes | no }
			Specify whether pages are marked as being inactive
			when they are freed.  This is used in CMO environments
			to determine OS memory pressure for page stealing by
			a hypervisor.
			Default: yes

	coherent_pool=nn[KMG]	[ARM,KNL,EARLY]
			Sets the size of memory pool for coherent, atomic dma
			allocations, by default set to 256K.

	com20020=	[HW,NET] ARCnet - COM20020 chipset
			Format:
			<io>[,<irq>[,<nodeID>[,<backplane>[,<ckp>[,<timeout>]]]]]

	com90io=	[HW,NET] ARCnet - COM90xx chipset (IO-mapped buffers)
			Format: <io>[,<irq>]

	com90xx=	[HW,NET]
			ARCnet - COM90xx chipset (memory-mapped buffers)
			Format: <io>[,<irq>[,<memstart>]]

	condev=		[HW,S390] console device
	conmode=

	con3215_drop=	[S390,EARLY] 3215 console drop mode.
			Format: y|n|Y|N|1|0
			When set to true, drop data on the 3215 console when
			the console buffer is full. In this case the
			operator using a 3270 terminal emulator (for example
			x3270) does not have to enter the clear key for the
			console output to advance and the kernel to continue.
			This leads to a much faster boot time when a 3270
			terminal emulator is active. If no 3270 terminal
			emulator is used, this parameter has no effect.

	console=	[KNL] Output console device and options.

		tty<n>	Use the virtual console device <n>.

		ttyS<n>[,options]
		ttyUSB0[,options]
			Use the specified serial port.  The options are of
			the form "bbbbpnf", where "bbbb" is the baud rate,
			"p" is parity ("n", "o", or "e"), "n" is number of
			bits, and "f" is flow control ("r" for RTS or
			omit it).  Default is "9600n8".

			See Documentation/admin-guide/serial-console.rst for more
			information.  See
			Documentation/networking/netconsole.rst for an
			alternative.

		uart[8250],io,<addr>[,options]
		uart[8250],mmio,<addr>[,options]
		uart[8250],mmio16,<addr>[,options]
		uart[8250],mmio32,<addr>[,options]
		uart[8250],0x<addr>[,options]
			Start an early, polled-mode console on the 8250/16550
			UART at the specified I/O port or MMIO address,
			switching to the matching ttyS device later.
			MMIO inter-register address stride is either 8-bit
			(mmio), 16-bit (mmio16), or 32-bit (mmio32).
			If none of [io|mmio|mmio16|mmio32], <addr> is assumed
			to be equivalent to 'mmio'. 'options' are specified in
			the same format described for ttyS above; if unspecified,
			the h/w is not re-initialized.

		hvc<n>	Use the hypervisor console device <n>. This is for
			both Xen and PowerPC hypervisors.

		{ null | "" }
			Use to disable console output, i.e., to have kernel
			console messages discarded.
			This must be the only console= parameter used on the
			kernel command line.

		If the device connected to the port is not a TTY but a braille
		device, prepend "brl," before the device type, for instance
			console=brl,ttyS0
		For now, only VisioBraille is supported.

	console_msg_format=
			[KNL] Change console messages format
		default
			By default we print messages on consoles in
			"[time stamp] text\n" format (time stamp may not be
			printed, depending on CONFIG_PRINTK_TIME or
			`printk_time' param).
		syslog
			Switch to syslog format: "<%u>[time stamp] text\n"
			IOW, each message will have a facility and loglevel
			prefix. The format is similar to one used by syslog()
			syscall, or to executing "dmesg -S --raw" or to reading
			from /proc/kmsg.

	consoleblank=	[KNL] The console blank (screen saver) timeout in
			seconds. A value of 0 disables the blank timer.
			Defaults to 0.

	coredump_filter=
			[KNL] Change the default value for
			/proc/<pid>/coredump_filter.
			See also Documentation/filesystems/proc.rst.

	coresight_cpu_debug.enable
			[ARM,ARM64]
			Format: <bool>
			Enable/disable the CPU sampling based debugging.
			0: default value, disable debugging
			1: enable debugging at boot time

	cpcihp_generic=	[HW,PCI] Generic port I/O CompactPCI driver
			Format:
			<first_slot>,<last_slot>,<port>,<enum_bit>[,<debug>]

	cpuidle.off=1	[CPU_IDLE]
			disable the cpuidle sub-system

	cpuidle.governor=
			[CPU_IDLE] Name of the cpuidle governor to use.

	cpufreq.off=1	[CPU_FREQ]
			disable the cpufreq sub-system

	cpufreq.default_governor=
			[CPU_FREQ] Name of the default cpufreq governor or
			policy to use. This governor must be registered in the
			kernel before the cpufreq driver probes.

	cpu_init_udelay=N
			[X86,EARLY] Delay for N microsec between assert and de-assert
			of APIC INIT to start processors.  This delay occurs
			on every CPU online, such as boot, and resume from suspend.
			Default: 10000

	cpuhp.parallel=
			[SMP] Enable/disable parallel bringup of secondary CPUs
			Format: <bool>
			Default is enabled if CONFIG_HOTPLUG_PARALLEL=y. Otherwise
			the parameter has no effect.

	crash_kexec_post_notifiers
			Run kdump after running panic-notifiers and dumping
			kmsg. This only for the users who doubt kdump always
			succeeds in any situation.
			Note that this also increases risks of kdump failure,
			because some panic notifiers can make the crashed
			kernel more unstable.

	crashkernel=size[KMG][@offset[KMG]]
			[KNL,EARLY] Using kexec, Linux can switch to a 'crash kernel'
			upon panic. This parameter reserves the physical
			memory region [offset, offset + size] for that kernel
			image. If '@offset' is omitted, then a suitable offset
			is selected automatically.
			[KNL, X86-64, ARM64, RISCV] Select a region under 4G first, and
			fall back to reserve region above 4G when '@offset'
			hasn't been specified.
			See Documentation/admin-guide/kdump/kdump.rst for further details.

	crashkernel=range1:size1[,range2:size2,...][@offset]
			[KNL] Same as above, but depends on the memory
			in the running system. The syntax of range is
			start-[end] where start and end are both
			a memory unit (amount[KMG]). See also
			Documentation/admin-guide/kdump/kdump.rst for an example.

	crashkernel=size[KMG],high
			[KNL, X86-64, ARM64, RISCV] range could be above 4G.
			Allow kernel to allocate physical memory region from top,
			so could be above 4G if system have more than 4G ram
			installed. Otherwise memory region will be allocated
			below 4G, if available.
			It will be ignored if crashkernel=X is specified.
	crashkernel=size[KMG],low
			[KNL, X86-64, ARM64, RISCV] range under 4G. When crashkernel=X,high
			is passed, kernel could allocate physical memory region
			above 4G, that cause second kernel crash on system
			that require some amount of low memory, e.g. swiotlb
			requires at least 64M+32K low memory, also enough extra
			low memory is needed to make sure DMA buffers for 32-bit
			devices won't run out. Kernel would try to allocate
			default	size of memory below 4G automatically. The default
			size is	platform dependent.
			  --> x86: max(swiotlb_size_or_default() + 8MiB, 256MiB)
			  --> arm64: 128MiB
			  --> riscv: 128MiB
			This one lets the user specify own low range under 4G
			for second kernel instead.
			0: to disable low allocation.
			It will be ignored when crashkernel=X,high is not used
			or memory reserved is below 4G.

	cryptomgr.notests
			[KNL] Disable crypto self-tests

	cs89x0_dma=	[HW,NET]
			Format: <dma>

	cs89x0_media=	[HW,NET]
			Format: { rj45 | aui | bnc }

	csdlock_debug=	[KNL] Enable or disable debug add-ons of cross-CPU
			function call handling. When switched on,
			additional debug data is printed to the console
			in case a hanging CPU is detected, and that
			CPU is pinged again in order to try to resolve
			the hang situation.  The default value of this
			option depends on the CSD_LOCK_WAIT_DEBUG_DEFAULT
			Kconfig option.

	dasd=		[HW,NET]
			See header of drivers/s390/block/dasd_devmap.c.

	db9.dev[2|3]=	[HW,JOY] Multisystem joystick support via parallel port
			(one device per port)
			Format: <port#>,<type>
			See also Documentation/input/devices/joystick-parport.rst

	debug		[KNL,EARLY] Enable kernel debugging (events log level).

	debug_boot_weak_hash
			[KNL,EARLY] Enable printing [hashed] pointers early in the
			boot sequence.  If enabled, we use a weak hash instead
			of siphash to hash pointers.  Use this option if you are
			seeing instances of '(___ptrval___)') and need to see a
			value (hashed pointer) instead. Cryptographically
			insecure, please do not use on production kernels.

	debug_locks_verbose=
			[KNL] verbose locking self-tests
			Format: <int>
			Print debugging info while doing the locking API
			self-tests.
			Bitmask for the various LOCKTYPE_ tests. Defaults to 0
			(no extra messages), setting it to -1 (all bits set)
			will print _a_lot_ more information - normally only
			useful to lockdep developers.

	debug_objects	[KNL,EARLY] Enable object debugging

	debug_guardpage_minorder=
			[KNL,EARLY] When CONFIG_DEBUG_PAGEALLOC is set, this
			parameter allows control of the order of pages that will
			be intentionally kept free (and hence protected) by the
			buddy allocator. Bigger value increase the probability
			of catching random memory corruption, but reduce the
			amount of memory for normal system use. The maximum
			possible value is MAX_ORDER/2.  Setting this parameter
			to 1 or 2 should be enough to identify most random
			memory corruption problems caused by bugs in kernel or
			driver code when a CPU writes to (or reads from) a
			random memory location. Note that there exists a class
			of memory corruptions problems caused by buggy H/W or
			F/W or by drivers badly programming DMA (basically when
			memory is written at bus level and the CPU MMU is
			bypassed) which are not detectable by
			CONFIG_DEBUG_PAGEALLOC, hence this option will not help
			tracking down these problems.

	debug_pagealloc=
			[KNL,EARLY] When CONFIG_DEBUG_PAGEALLOC is set, this parameter
			enables the feature at boot time. By default, it is
			disabled and the system will work mostly the same as a
			kernel built without CONFIG_DEBUG_PAGEALLOC.
			Note: to get most of debug_pagealloc error reports, it's
			useful to also enable the page_owner functionality.
			on: enable the feature

	debugfs=    	[KNL,EARLY] This parameter enables what is exposed to
			userspace and debugfs internal clients.
			Format: { on, no-mount, off }
			on: 	All functions are enabled.
			no-mount:
				Filesystem is not registered but kernel clients can
			        access APIs and a crashkernel can be used to read
				its content. There is nothing to mount.
			off: 	Filesystem is not registered and clients
			        get a -EPERM as result when trying to register files
				or directories within debugfs.
				This is equivalent of the runtime functionality if
				debugfs was not enabled in the kernel at all.
			Default value is set in build-time with a kernel configuration.

	debugpat	[X86] Enable PAT debugging

	default_hugepagesz=
			[HW] The size of the default HugeTLB page. This is
			the size represented by the legacy /proc/ hugepages
			APIs.  In addition, this is the default hugetlb size
			used for shmget(), mmap() and mounting hugetlbfs
			filesystems.  If not specified, defaults to the
			architecture's default huge page size.  Huge page
			sizes are architecture dependent.  See also
			Documentation/admin-guide/mm/hugetlbpage.rst.
			Format: size[KMG]

	deferred_probe_timeout=
			[KNL] Debugging option to set a timeout in seconds for
			deferred probe to give up waiting on dependencies to
			probe. Only specific dependencies (subsystems or
			drivers) that have opted in will be ignored. A timeout
			of 0 will timeout at the end of initcalls. If the time
			out hasn't expired, it'll be restarted by each
			successful driver registration. This option will also
			dump out devices still on the deferred probe list after
			retrying.

	delayacct	[KNL] Enable per-task delay accounting

	dell_smm_hwmon.ignore_dmi=
			[HW] Continue probing hardware even if DMI data
			indicates that the driver is running on unsupported
			hardware.

	dell_smm_hwmon.force=
			[HW] Activate driver even if SMM BIOS signature does
			not match list of supported models and enable otherwise
			blacklisted features.

	dell_smm_hwmon.power_status=
			[HW] Report power status in /proc/i8k
			(disabled by default).

	dell_smm_hwmon.restricted=
			[HW] Allow controlling fans only if SYS_ADMIN
			capability is set.

	dell_smm_hwmon.fan_mult=
			[HW] Factor to multiply fan speed with.

	dell_smm_hwmon.fan_max=
			[HW] Maximum configurable fan speed.

	dfltcc=		[HW,S390]
			Format: { on | off | def_only | inf_only | always }
			on:       s390 zlib hardware support for compression on
			          level 1 and decompression (default)
			off:      No s390 zlib hardware support
			def_only: s390 zlib hardware support for deflate
			          only (compression on level 1)
			inf_only: s390 zlib hardware support for inflate
			          only (decompression)
			always:   Same as 'on' but ignores the selected compression
			          level always using hardware support (used for debugging)

	dhash_entries=	[KNL]
			Set number of hash buckets for dentry cache.

	disable_1tb_segments [PPC,EARLY]
			Disables the use of 1TB hash page table segments. This
			causes the kernel to fall back to 256MB segments which
			can be useful when debugging issues that require an SLB
			miss to occur.

	disable=	[IPV6]
			See Documentation/networking/ipv6.rst.

	disable_radix	[PPC,EARLY]
			Disable RADIX MMU mode on POWER9

	disable_tlbie	[PPC]
			Disable TLBIE instruction. Currently does not work
			with KVM, with HASH MMU, or with coherent accelerators.

	disable_cpu_apicid= [X86,APIC,SMP]
			Format: <int>
			The number of initial APIC ID for the
			corresponding CPU to be disabled at boot,
			mostly used for the kdump 2nd kernel to
			disable BSP to wake up multiple CPUs without
			causing system reset or hang due to sending
			INIT from AP to BSP.

	disable_ddw	[PPC/PSERIES,EARLY]
			Disable Dynamic DMA Window support. Use this
			to workaround buggy firmware.

	disable_ipv6=	[IPV6]
			See Documentation/networking/ipv6.rst.

	disable_mtrr_cleanup [X86,EARLY]
			The kernel tries to adjust MTRR layout from continuous
			to discrete, to make X server driver able to add WB
			entry later. This parameter disables that.

	disable_mtrr_trim [X86, Intel and AMD only,EARLY]
			By default the kernel will trim any uncacheable
			memory out of your available memory pool based on
			MTRR settings.  This parameter disables that behavior,
			possibly causing your machine to run very slowly.

	disable_timer_pin_1 [X86,EARLY]
			Disable PIN 1 of APIC timer
			Can be useful to work around chipset bugs.

	dis_ucode_ldr	[X86] Disable the microcode loader.

	dma_debug=off	If the kernel is compiled with DMA_API_DEBUG support,
			this option disables the debugging code at boot.

	dma_debug_entries=<number>
			This option allows to tune the number of preallocated
			entries for DMA-API debugging code. One entry is
			required per DMA-API allocation. Use this if the
			DMA-API debugging code disables itself because the
			architectural default is too low.

	dma_debug_driver=<driver_name>
			With this option the DMA-API debugging driver
			filter feature can be enabled at boot time. Just
			pass the driver to filter for as the parameter.
			The filter can be disabled or changed to another
			driver later using sysfs.

	driver_async_probe=  [KNL]
			List of driver names to be probed asynchronously. *
			matches with all driver names. If * is specified, the
			rest of the listed driver names are those that will NOT
			match the *.
			Format: <driver_name1>,<driver_name2>...

	drm.edid_firmware=[<connector>:]<file>[,[<connector>:]<file>]
			Broken monitors, graphic adapters, KVMs and EDIDless
			panels may send no or incorrect EDID data sets.
			This parameter allows to specify an EDID data sets
			in the /lib/firmware directory that are used instead.
			Generic built-in EDID data sets are used, if one of
			edid/1024x768.bin, edid/1280x1024.bin,
			edid/1680x1050.bin, or edid/1920x1080.bin is given
			and no file with the same name exists. Details and
			instructions how to build your own EDID data are
			available in Documentation/admin-guide/edid.rst. An EDID
			data set will only be used for a particular connector,
			if its name and a colon are prepended to the EDID
			name. Each connector may use a unique EDID data
			set by separating the files with a comma.  An EDID
			data set with no connector name will be used for
			any connectors not explicitly specified.

	dscc4.setup=	[NET]

	dt_cpu_ftrs=	[PPC,EARLY]
			Format: {"off" | "known"}
			Control how the dt_cpu_ftrs device-tree binding is
			used for CPU feature discovery and setup (if it
			exists).
			off: Do not use it, fall back to legacy cpu table.
			known: Do not pass through unknown features to guests
			or userspace, only those that the kernel is aware of.

	dump_apple_properties	[X86]
			Dump name and content of EFI device properties on
			x86 Macs.  Useful for driver authors to determine
			what data is available or for reverse-engineering.

	dyndbg[="val"]		[KNL,DYNAMIC_DEBUG]
	<module>.dyndbg[="val"]
			Enable debug messages at boot time.  See
			Documentation/admin-guide/dynamic-debug-howto.rst
			for details.

	early_ioremap_debug [KNL,EARLY]
			Enable debug messages in early_ioremap support. This
			is useful for tracking down temporary early mappings
			which are not unmapped.

	earlycon=	[KNL,EARLY] Output early console device and options.

			When used with no options, the early console is
			determined by stdout-path property in device tree's
			chosen node or the ACPI SPCR table if supported by
			the platform.

		cdns,<addr>[,options]
			Start an early, polled-mode console on a Cadence
			(xuartps) serial port at the specified address. Only
			supported option is baud rate. If baud rate is not
			specified, the serial port must already be setup and
			configured.

		uart[8250],io,<addr>[,options[,uartclk]]
		uart[8250],mmio,<addr>[,options[,uartclk]]
		uart[8250],mmio32,<addr>[,options[,uartclk]]
		uart[8250],mmio32be,<addr>[,options[,uartclk]]
		uart[8250],0x<addr>[,options]
			Start an early, polled-mode console on the 8250/16550
			UART at the specified I/O port or MMIO address.
			MMIO inter-register address stride is either 8-bit
			(mmio) or 32-bit (mmio32 or mmio32be).
			If none of [io|mmio|mmio32|mmio32be], <addr> is assumed
			to be equivalent to 'mmio'. 'options' are specified
			in the same format described for "console=ttyS<n>"; if
			unspecified, the h/w is not initialized. 'uartclk' is
			the uart clock frequency; if unspecified, it is set
			to 'BASE_BAUD' * 16.

		pl011,<addr>
		pl011,mmio32,<addr>
			Start an early, polled-mode console on a pl011 serial
			port at the specified address. The pl011 serial port
			must already be setup and configured. Options are not
			yet supported.  If 'mmio32' is specified, then only
			the driver will use only 32-bit accessors to read/write
			the device registers.

		liteuart,<addr>
			Start an early console on a litex serial port at the
			specified address. The serial port must already be
			setup and configured. Options are not yet supported.

		meson,<addr>
			Start an early, polled-mode console on a meson serial
			port at the specified address. The serial port must
			already be setup and configured. Options are not yet
			supported.

		msm_serial,<addr>
			Start an early, polled-mode console on an msm serial
			port at the specified address. The serial port
			must already be setup and configured. Options are not
			yet supported.

		msm_serial_dm,<addr>
			Start an early, polled-mode console on an msm serial
			dm port at the specified address. The serial port
			must already be setup and configured. Options are not
			yet supported.

		owl,<addr>
			Start an early, polled-mode console on a serial port
			of an Actions Semi SoC, such as S500 or S900, at the
			specified address. The serial port must already be
			setup and configured. Options are not yet supported.

		rda,<addr>
			Start an early, polled-mode console on a serial port
			of an RDA Micro SoC, such as RDA8810PL, at the
			specified address. The serial port must already be
			setup and configured. Options are not yet supported.

		sbi
			Use RISC-V SBI (Supervisor Binary Interface) for early
			console.

		smh	Use ARM semihosting calls for early console.

		s3c2410,<addr>
		s3c2412,<addr>
		s3c2440,<addr>
		s3c6400,<addr>
		s5pv210,<addr>
		exynos4210,<addr>
			Use early console provided by serial driver available
			on Samsung SoCs, requires selecting proper type and
			a correct base address of the selected UART port. The
			serial port must already be setup and configured.
			Options are not yet supported.

		lantiq,<addr>
			Start an early, polled-mode console on a lantiq serial
			(lqasc) port at the specified address. The serial port
			must already be setup and configured. Options are not
			yet supported.

		lpuart,<addr>
		lpuart32,<addr>
			Use early console provided by Freescale LP UART driver
			found on Freescale Vybrid and QorIQ LS1021A processors.
			A valid base address must be provided, and the serial
			port must already be setup and configured.

		ec_imx21,<addr>
		ec_imx6q,<addr>
			Start an early, polled-mode, output-only console on the
			Freescale i.MX UART at the specified address. The UART
			must already be setup and configured.

		ar3700_uart,<addr>
			Start an early, polled-mode console on the
			Armada 3700 serial port at the specified
			address. The serial port must already be setup
			and configured. Options are not yet supported.

		qcom_geni,<addr>
			Start an early, polled-mode console on a Qualcomm
			Generic Interface (GENI) based serial port at the
			specified address. The serial port must already be
			setup and configured. Options are not yet supported.

		efifb,[options]
			Start an early, unaccelerated console on the EFI
			memory mapped framebuffer (if available). On cache
			coherent non-x86 systems that use system memory for
			the framebuffer, pass the 'ram' option so that it is
			mapped with the correct attributes.

		linflex,<addr>
			Use early console provided by Freescale LINFlexD UART
			serial driver for NXP S32V234 SoCs. A valid base
			address must be provided, and the serial port must
			already be setup and configured.

	earlyprintk=	[X86,SH,ARM,M68k,S390,UM,EARLY]
			earlyprintk=vga
			earlyprintk=sclp
			earlyprintk=xen
			earlyprintk=serial[,ttySn[,baudrate]]
			earlyprintk=serial[,0x...[,baudrate]]
			earlyprintk=ttySn[,baudrate]
			earlyprintk=dbgp[debugController#]
			earlyprintk=pciserial[,force],bus:device.function[,baudrate]
			earlyprintk=xdbc[xhciController#]
			earlyprintk=bios

			earlyprintk is useful when the kernel crashes before
			the normal console is initialized. It is not enabled by
			default because it has some cosmetic problems.

			Append ",keep" to not disable it when the real console
			takes over.

			Only one of vga, serial, or usb debug port can
			be used at a time.

			Currently only ttyS0 and ttyS1 may be specified by
			name.  Other I/O ports may be explicitly specified
			on some architectures (x86 and arm at least) by
			replacing ttySn with an I/O port address, like this:
				earlyprintk=serial,0x1008,115200
			You can find the port for a given device in
			/proc/tty/driver/serial:
				2: uart:ST16650V2 port:00001008 irq:18 ...

			Interaction with the standard serial driver is not
			very good.

			The VGA output is eventually overwritten by
			the real console.

			The xen option can only be used in Xen domains.

			The sclp output can only be used on s390.

			The bios output can only be used on SuperH.

			The optional "force" to "pciserial" enables use of a
			PCI device even when its classcode is not of the
			UART class.

	edac_report=	[HW,EDAC] Control how to report EDAC event
			Format: {"on" | "off" | "force"}
			on: enable EDAC to report H/W event. May be overridden
			by other higher priority error reporting module.
			off: disable H/W event reporting through EDAC.
			force: enforce the use of EDAC to report H/W event.
			default: on.

	edd=		[EDD]
			Format: {"off" | "on" | "skip[mbr]"}

	efi=		[EFI,EARLY]
			Format: { "debug", "disable_early_pci_dma",
				  "nochunk", "noruntime", "nosoftreserve",
				  "novamap", "no_disable_early_pci_dma" }
			debug: enable misc debug output.
			disable_early_pci_dma: disable the busmaster bit on all
			PCI bridges while in the EFI boot stub.
			nochunk: disable reading files in "chunks" in the EFI
			boot stub, as chunking can cause problems with some
			firmware implementations.
			noruntime : disable EFI runtime services support
			nosoftreserve: The EFI_MEMORY_SP (Specific Purpose)
			attribute may cause the kernel to reserve the
			memory range for a memory mapping driver to
			claim. Specify efi=nosoftreserve to disable this
			reservation and treat the memory by its base type
			(i.e. EFI_CONVENTIONAL_MEMORY / "System RAM").
			novamap: do not call SetVirtualAddressMap().
			no_disable_early_pci_dma: Leave the busmaster bit set
			on all PCI bridges while in the EFI boot stub

	efi_no_storage_paranoia [EFI,X86,EARLY]
			Using this parameter you can use more than 50% of
			your efi variable storage. Use this parameter only if
			you are really sure that your UEFI does sane gc and
			fulfills the spec otherwise your board may brick.

	efi_fake_mem=	nn[KMG]@ss[KMG]:aa[,nn[KMG]@ss[KMG]:aa,..] [EFI,X86,EARLY]
			Add arbitrary attribute to specific memory range by
			updating original EFI memory map.
			Region of memory which aa attribute is added to is
			from ss to ss+nn.

			If efi_fake_mem=2G@4G:0x10000,2G@0x10a0000000:0x10000
			is specified, EFI_MEMORY_MORE_RELIABLE(0x10000)
			attribute is added to range 0x100000000-0x180000000 and
			0x10a0000000-0x1120000000.

			If efi_fake_mem=8G@9G:0x40000 is specified, the
			EFI_MEMORY_SP(0x40000) attribute is added to
			range 0x240000000-0x43fffffff.

			Using this parameter you can do debugging of EFI memmap
			related features. For example, you can do debugging of
			Address Range Mirroring feature even if your box
			doesn't support it, or mark specific memory as
			"soft reserved".

	efivar_ssdt=	[EFI; X86] Name of an EFI variable that contains an SSDT
			that is to be dynamically loaded by Linux. If there are
			multiple variables with the same name but with different
			vendor GUIDs, all of them will be loaded. See
			Documentation/admin-guide/acpi/ssdt-overlays.rst for details.


	eisa_irq_edge=	[PARISC,HW]
			See header of drivers/parisc/eisa.c.

	ekgdboc=	[X86,KGDB,EARLY] Allow early kernel console debugging
			Format: ekgdboc=kbd

			This is designed to be used in conjunction with
			the boot argument: earlyprintk=vga

			This parameter works in place of the kgdboc parameter
			but can only be used if the backing tty is available
			very early in the boot process. For early debugging
			via a serial port see kgdboc_earlycon instead.

	elanfreq=	[X86-32]
			See comment before function elanfreq_setup() in
			arch/x86/kernel/cpu/cpufreq/elanfreq.c.

	elfcorehdr=[size[KMG]@]offset[KMG] [PPC,SH,X86,S390,EARLY]
			Specifies physical address of start of kernel core
			image elf header and optionally the size. Generally
			kexec loader will pass this option to capture kernel.
			See Documentation/admin-guide/kdump/kdump.rst for details.

	enable_mtrr_cleanup [X86,EARLY]
			The kernel tries to adjust MTRR layout from continuous
			to discrete, to make X server driver able to add WB
			entry later. This parameter enables that.

	enable_timer_pin_1 [X86]
			Enable PIN 1 of APIC timer
			Can be useful to work around chipset bugs
			(in particular on some ATI chipsets).
			The kernel tries to set a reasonable default.

	enforcing=	[SELINUX] Set initial enforcing status.
			Format: {"0" | "1"}
			See security/selinux/Kconfig help text.
			0 -- permissive (log only, no denials).
			1 -- enforcing (deny and log).
			Default value is 0.
			Value can be changed at runtime via
			/sys/fs/selinux/enforce.

	erst_disable	[ACPI]
			Disable Error Record Serialization Table (ERST)
			support.

	ether=		[HW,NET] Ethernet cards parameters
			This option is obsoleted by the "netdev=" option, which
			has equivalent usage. See its documentation for details.

	evm=		[EVM]
			Format: { "fix" }
			Permit 'security.evm' to be updated regardless of
			current integrity status.

	early_page_ext [KNL,EARLY] Enforces page_ext initialization to earlier
			stages so cover more early boot allocations.
			Please note that as side effect some optimizations
			might be disabled to achieve that (e.g. parallelized
			memory initialization is disabled) so the boot process
			might take longer, especially on systems with a lot of
			memory. Available with CONFIG_PAGE_EXTENSION=y.

	failslab=
	fail_usercopy=
	fail_page_alloc=
	fail_make_request=[KNL]
			General fault injection mechanism.
			Format: <interval>,<probability>,<space>,<times>
			See also Documentation/fault-injection/.

	fb_tunnels=	[NET]
			Format: { initns | none }
			See Documentation/admin-guide/sysctl/net.rst for
			fb_tunnels_only_for_init_ns

	floppy=		[HW]
			See Documentation/admin-guide/blockdev/floppy.rst.

	forcepae	[X86-32]
			Forcefully enable Physical Address Extension (PAE).
			Many Pentium M systems disable PAE but may have a
			functionally usable PAE implementation.
			Warning: use of this parameter will taint the kernel
			and may cause unknown problems.

	ftrace=[tracer]
			[FTRACE] will set and start the specified tracer
			as early as possible in order to facilitate early
			boot debugging.

	ftrace_boot_snapshot
			[FTRACE] On boot up, a snapshot will be taken of the
			ftrace ring buffer that can be read at:
			/sys/kernel/tracing/snapshot.
			This is useful if you need tracing information from kernel
			boot up that is likely to be overridden by user space
			start up functionality.

			Optionally, the snapshot can also be defined for a tracing
			instance that was created by the trace_instance= command
			line parameter.

			trace_instance=foo,sched_switch ftrace_boot_snapshot=foo

			The above will cause the "foo" tracing instance to trigger
			a snapshot at the end of boot up.

	ftrace_dump_on_oops[=orig_cpu]
			[FTRACE] will dump the trace buffers on oops.
			If no parameter is passed, ftrace will dump
			buffers of all CPUs, but if you pass orig_cpu, it will
			dump only the buffer of the CPU that triggered the
			oops.

	ftrace_filter=[function-list]
			[FTRACE] Limit the functions traced by the function
			tracer at boot up. function-list is a comma-separated
			list of functions. This list can be changed at run
			time by the set_ftrace_filter file in the debugfs
			tracing directory.

	ftrace_notrace=[function-list]
			[FTRACE] Do not trace the functions specified in
			function-list. This list can be changed at run time
			by the set_ftrace_notrace file in the debugfs
			tracing directory.

	ftrace_graph_filter=[function-list]
			[FTRACE] Limit the top level callers functions traced
			by the function graph tracer at boot up.
			function-list is a comma-separated list of functions
			that can be changed at run time by the
			set_graph_function file in the debugfs tracing directory.

	ftrace_graph_notrace=[function-list]
			[FTRACE] Do not trace from the functions specified in
			function-list.  This list is a comma-separated list of
			functions that can be changed at run time by the
			set_graph_notrace file in the debugfs tracing directory.

	ftrace_graph_max_depth=<uint>
			[FTRACE] Used with the function graph tracer. This is
			the max depth it will trace into a function. This value
			can be changed at run time by the max_graph_depth file
			in the tracefs tracing directory. default: 0 (no limit)

	fw_devlink=	[KNL,EARLY] Create device links between consumer and supplier
			devices by scanning the firmware to infer the
			consumer/supplier relationships. This feature is
			especially useful when drivers are loaded as modules as
			it ensures proper ordering of tasks like device probing
			(suppliers first, then consumers), supplier boot state
			clean up (only after all consumers have probed),
			suspend/resume & runtime PM (consumers first, then
			suppliers).
			Format: { off | permissive | on | rpm }
			off --	Don't create device links from firmware info.
			permissive -- Create device links from firmware info
				but use it only for ordering boot state clean
				up (sync_state() calls).
			on -- 	Create device links from firmware info and use it
				to enforce probe and suspend/resume ordering.
			rpm --	Like "on", but also use to order runtime PM.

	fw_devlink.strict=<bool>
			[KNL,EARLY] Treat all inferred dependencies as mandatory
			dependencies. This only applies for fw_devlink=on|rpm.
			Format: <bool>

	fw_devlink.sync_state =
			[KNL,EARLY] When all devices that could probe have finished
			probing, this parameter controls what to do with
			devices that haven't yet received their sync_state()
			calls.
			Format: { strict | timeout }
			strict -- Default. Continue waiting on consumers to
				probe successfully.
			timeout -- Give up waiting on consumers and call
				sync_state() on any devices that haven't yet
				received their sync_state() calls after
				deferred_probe_timeout has expired or by
				late_initcall() if !CONFIG_MODULES.

	gamecon.map[2|3]=
			[HW,JOY] Multisystem joystick and NES/SNES/PSX pad
			support via parallel port (up to 5 devices per port)
			Format: <port#>,<pad1>,<pad2>,<pad3>,<pad4>,<pad5>
			See also Documentation/input/devices/joystick-parport.rst

	gamma=		[HW,DRM]

	gart_fix_e820=	[X86-64,EARLY] disable the fix e820 for K8 GART
			Format: off | on
			default: on

	gather_data_sampling=
			[X86,INTEL,EARLY] Control the Gather Data Sampling (GDS)
			mitigation.

			Gather Data Sampling is a hardware vulnerability which
			allows unprivileged speculative access to data which was
			previously stored in vector registers.

			This issue is mitigated by default in updated microcode.
			The mitigation may have a performance impact but can be
			disabled. On systems without the microcode mitigation
			disabling AVX serves as a mitigation.

			force:	Disable AVX to mitigate systems without
				microcode mitigation. No effect if the microcode
				mitigation is present. Known to cause crashes in
				userspace with buggy AVX enumeration.

			off:	Disable GDS mitigation.

	gcov_persist=	[GCOV] When non-zero (default), profiling data for
			kernel modules is saved and remains accessible via
			debugfs, even when the module is unloaded/reloaded.
			When zero, profiling data is discarded and associated
			debugfs files are removed at module unload time.

	goldfish	[X86] Enable the goldfish android emulator platform.
			Don't use this when you are not running on the
			android emulator

	gpio-mockup.gpio_mockup_ranges
			[HW] Sets the ranges of gpiochip of for this device.
			Format: <start1>,<end1>,<start2>,<end2>...
	gpio-mockup.gpio_mockup_named_lines
			[HW] Let the driver know GPIO lines should be named.

	gpt		[EFI] Forces disk with valid GPT signature but
			invalid Protective MBR to be treated as GPT. If the
			primary GPT is corrupted, it enables the backup/alternate
			GPT to be used instead.

	grcan.enable0=	[HW] Configuration of physical interface 0. Determines
			the "Enable 0" bit of the configuration register.
			Format: 0 | 1
			Default: 0
	grcan.enable1=	[HW] Configuration of physical interface 1. Determines
			the "Enable 0" bit of the configuration register.
			Format: 0 | 1
			Default: 0
	grcan.select=	[HW] Select which physical interface to use.
			Format: 0 | 1
			Default: 0
	grcan.txsize=	[HW] Sets the size of the tx buffer.
			Format: <unsigned int> such that (txsize & ~0x1fffc0) == 0.
			Default: 1024
	grcan.rxsize=	[HW] Sets the size of the rx buffer.
			Format: <unsigned int> such that (rxsize & ~0x1fffc0) == 0.
			Default: 1024

	hardened_usercopy=
			[KNL] Under CONFIG_HARDENED_USERCOPY, whether
			hardening is enabled for this boot. Hardened
			usercopy checking is used to protect the kernel
			from reading or writing beyond known memory
			allocation boundaries as a proactive defense
			against bounds-checking flaws in the kernel's
			copy_to_user()/copy_from_user() interface.
		on	Perform hardened usercopy checks (default).
		off	Disable hardened usercopy checks.

	hardlockup_all_cpu_backtrace=
			[KNL] Should the hard-lockup detector generate
			backtraces on all cpus.
			Format: 0 | 1

	hashdist=	[KNL,NUMA] Large hashes allocated during boot
			are distributed across NUMA nodes.  Defaults on
			for 64-bit NUMA, off otherwise.
			Format: 0 | 1 (for off | on)

	hcl=		[IA-64] SGI's Hardware Graph compatibility layer

	hd=		[EIDE] (E)IDE hard drive subsystem geometry
			Format: <cyl>,<head>,<sect>

	hest_disable	[ACPI]
			Disable Hardware Error Source Table (HEST) support;
			corresponding firmware-first mode error processing
			logic will be disabled.

	hibernate=	[HIBERNATION]
		noresume	Don't check if there's a hibernation image
				present during boot.
		nocompress	Don't compress/decompress hibernation images.
		no		Disable hibernation and resume.
		protect_image	Turn on image protection during restoration
				(that will set all pages holding image data
				during restoration read-only).

	highmem=nn[KMG]	[KNL,BOOT,EARLY] forces the highmem zone to have an exact
			size of <nn>. This works even on boxes that have no
			highmem otherwise. This also works to reduce highmem
			size on bigger boxes.

	highres=	[KNL] Enable/disable high resolution timer mode.
			Valid parameters: "on", "off"
			Default: "on"

	hlt		[BUGS=ARM,SH]

	hostname=	[KNL,EARLY] Set the hostname (aka UTS nodename).
			Format: <string>
			This allows setting the system's hostname during early
			startup. This sets the name returned by gethostname.
			Using this parameter to set the hostname makes it
			possible to ensure the hostname is correctly set before
			any userspace processes run, avoiding the possibility
			that a process may call gethostname before the hostname
			has been explicitly set, resulting in the calling
			process getting an incorrect result. The string must
			not exceed the maximum allowed hostname length (usually
			64 characters) and will be truncated otherwise.

	hpet=		[X86-32,HPET] option to control HPET usage
			Format: { enable (default) | disable | force |
				verbose }
			disable: disable HPET and use PIT instead
			force: allow force enabled of undocumented chips (ICH4,
				VIA, nVidia)
			verbose: show contents of HPET registers during setup

	hpet_mmap=	[X86, HPET_MMAP] Allow userspace to mmap HPET
			registers.  Default set by CONFIG_HPET_MMAP_DEFAULT.

	hugepages=	[HW] Number of HugeTLB pages to allocate at boot.
			If this follows hugepagesz (below), it specifies
			the number of pages of hugepagesz to be allocated.
			If this is the first HugeTLB parameter on the command
			line, it specifies the number of pages to allocate for
			the default huge page size. If using node format, the
			number of pages to allocate per-node can be specified.
			See also Documentation/admin-guide/mm/hugetlbpage.rst.
			Format: <integer> or (node format)
				<node>:<integer>[,<node>:<integer>]

	hugepagesz=
			[HW] The size of the HugeTLB pages.  This is used in
			conjunction with hugepages (above) to allocate huge
			pages of a specific size at boot.  The pair
			hugepagesz=X hugepages=Y can be specified once for
			each supported huge page size. Huge page sizes are
			architecture dependent.  See also
			Documentation/admin-guide/mm/hugetlbpage.rst.
			Format: size[KMG]

	hugetlb_cma=	[HW,CMA,EARLY] The size of a CMA area used for allocation
			of gigantic hugepages. Or using node format, the size
			of a CMA area per node can be specified.
			Format: nn[KMGTPE] or (node format)
				<node>:nn[KMGTPE][,<node>:nn[KMGTPE]]

			Reserve a CMA area of given size and allocate gigantic
			hugepages using the CMA allocator. If enabled, the
			boot-time allocation of gigantic hugepages is skipped.

	hugetlb_free_vmemmap=
			[KNL] Requires CONFIG_HUGETLB_PAGE_OPTIMIZE_VMEMMAP
			enabled.
			Control if HugeTLB Vmemmap Optimization (HVO) is enabled.
			Allows heavy hugetlb users to free up some more
			memory (7 * PAGE_SIZE for each 2MB hugetlb page).
			Format: { on | off (default) }

			on: enable HVO
			off: disable HVO

			Built with CONFIG_HUGETLB_PAGE_OPTIMIZE_VMEMMAP_DEFAULT_ON=y,
			the default is on.

			Note that the vmemmap pages may be allocated from the added
			memory block itself when memory_hotplug.memmap_on_memory is
			enabled, those vmemmap pages cannot be optimized even if this
			feature is enabled.  Other vmemmap pages not allocated from
			the added memory block itself do not be affected.

	hung_task_panic=
			[KNL] Should the hung task detector generate panics.
			Format: 0 | 1

			A value of 1 instructs the kernel to panic when a
			hung task is detected. The default value is controlled
			by the CONFIG_BOOTPARAM_HUNG_TASK_PANIC build-time
			option. The value selected by this boot parameter can
			be changed later by the kernel.hung_task_panic sysctl.

	hvc_iucv=	[S390]	Number of z/VM IUCV hypervisor console (HVC)
				terminal devices. Valid values: 0..8
	hvc_iucv_allow=	[S390]	Comma-separated list of z/VM user IDs.
				If specified, z/VM IUCV HVC accepts connections
				from listed z/VM user IDs only.

	hv_nopvspin	[X86,HYPER_V,EARLY]
			Disables the paravirt spinlock optimizations
			which allow the hypervisor to 'idle' the guest
			on lock contention.

	i2c_bus=	[HW]	Override the default board specific I2C bus speed
				or register an additional I2C bus that is not
				registered from board initialization code.
				Format:
				<bus_id>,<clkrate>

	i8042.debug	[HW] Toggle i8042 debug mode
	i8042.unmask_kbd_data
			[HW] Enable printing of interrupt data from the KBD port
			     (disabled by default, and as a pre-condition
			     requires that i8042.debug=1 be enabled)
	i8042.direct	[HW] Put keyboard port into non-translated mode
	i8042.dumbkbd	[HW] Pretend that controller can only read data from
			     keyboard and cannot control its state
			     (Don't attempt to blink the leds)
	i8042.noaux	[HW] Don't check for auxiliary (== mouse) port
	i8042.nokbd	[HW] Don't check/create keyboard port
	i8042.noloop	[HW] Disable the AUX Loopback command while probing
			     for the AUX port
	i8042.nomux	[HW] Don't check presence of an active multiplexing
			     controller
	i8042.nopnp	[HW] Don't use ACPIPnP / PnPBIOS to discover KBD/AUX
			     controllers
	i8042.notimeout	[HW] Ignore timeout condition signalled by controller
	i8042.reset	[HW] Reset the controller during init, cleanup and
			     suspend-to-ram transitions, only during s2r
			     transitions, or never reset
			Format: { 1 | Y | y | 0 | N | n }
			1, Y, y: always reset controller
			0, N, n: don't ever reset controller
			Default: only on s2r transitions on x86; most other
			architectures force reset to be always executed
	i8042.unlock	[HW] Unlock (ignore) the keylock
	i8042.kbdreset	[HW] Reset device connected to KBD port
	i8042.probe_defer
			[HW] Allow deferred probing upon i8042 probe errors

	i810=		[HW,DRM]

	i915.invert_brightness=
			[DRM] Invert the sense of the variable that is used to
			set the brightness of the panel backlight. Normally a
			brightness value of 0 indicates backlight switched off,
			and the maximum of the brightness value sets the backlight
			to maximum brightness. If this parameter is set to 0
			(default) and the machine requires it, or this parameter
			is set to 1, a brightness value of 0 sets the backlight
			to maximum brightness, and the maximum of the brightness
			value switches the backlight off.
			-1 -- never invert brightness
			 0 -- machine default
			 1 -- force brightness inversion

	ia32_emulation=	[X86-64]
			Format: <bool>
			When true, allows loading 32-bit programs and executing 32-bit
			syscalls, essentially overriding IA32_EMULATION_DEFAULT_DISABLED at
			boot time. When false, unconditionally disables IA32 emulation.

	icn=		[HW,ISDN]
			Format: <io>[,<membase>[,<icn_id>[,<icn_id2>]]]


	idle=		[X86,EARLY]
			Format: idle=poll, idle=halt, idle=nomwait
			Poll forces a polling idle loop that can slightly
			improve the performance of waking up a idle CPU, but
			will use a lot of power and make the system run hot.
			Not recommended.
			idle=halt: Halt is forced to be used for CPU idle.
			In such case C2/C3 won't be used again.
			idle=nomwait: Disable mwait for CPU C-states

	idxd.sva=	[HW]
			Format: <bool>
			Allow force disabling of Shared Virtual Memory (SVA)
			support for the idxd driver. By default it is set to
			true (1).

	idxd.tc_override= [HW]
			Format: <bool>
			Allow override of default traffic class configuration
			for the device. By default it is set to false (0).

	ieee754=	[MIPS] Select IEEE Std 754 conformance mode
			Format: { strict | legacy | 2008 | relaxed }
			Default: strict

			Choose which programs will be accepted for execution
			based on the IEEE 754 NaN encoding(s) supported by
			the FPU and the NaN encoding requested with the value
			of an ELF file header flag individually set by each
			binary.  Hardware implementations are permitted to
			support either or both of the legacy and the 2008 NaN
			encoding mode.

			Available settings are as follows:
			strict	accept binaries that request a NaN encoding
				supported by the FPU
			legacy	only accept legacy-NaN binaries, if supported
				by the FPU
			2008	only accept 2008-NaN binaries, if supported
				by the FPU
			relaxed	accept any binaries regardless of whether
				supported by the FPU

			The FPU emulator is always able to support both NaN
			encodings, so if no FPU hardware is present or it has
			been disabled with 'nofpu', then the settings of
			'legacy' and '2008' strap the emulator accordingly,
			'relaxed' straps the emulator for both legacy-NaN and
			2008-NaN, whereas 'strict' enables legacy-NaN only on
			legacy processors and both NaN encodings on MIPS32 or
			MIPS64 CPUs.

			The setting for ABS.fmt/NEG.fmt instruction execution
			mode generally follows that for the NaN encoding,
			except where unsupported by hardware.

	ignore_loglevel	[KNL,EARLY]
			Ignore loglevel setting - this will print /all/
			kernel messages to the console. Useful for debugging.
			We also add it as printk module parameter, so users
			could change it dynamically, usually by
			/sys/module/printk/parameters/ignore_loglevel.

	ignore_rlimit_data
			Ignore RLIMIT_DATA setting for data mappings,
			print warning at first misuse.  Can be changed via
			/sys/module/kernel/parameters/ignore_rlimit_data.

	ihash_entries=	[KNL]
			Set number of hash buckets for inode cache.

	ima_appraise=	[IMA] appraise integrity measurements
			Format: { "off" | "enforce" | "fix" | "log" }
			default: "enforce"

	ima_appraise_tcb [IMA] Deprecated.  Use ima_policy= instead.
			The builtin appraise policy appraises all files
			owned by uid=0.

	ima_canonical_fmt [IMA]
			Use the canonical format for the binary runtime
			measurements, instead of host native format.

	ima_hash=	[IMA]
			Format: { md5 | sha1 | rmd160 | sha256 | sha384
				   | sha512 | ... }
			default: "sha1"

			The list of supported hash algorithms is defined
			in crypto/hash_info.h.

	ima_policy=	[IMA]
			The builtin policies to load during IMA setup.
			Format: "tcb | appraise_tcb | secure_boot |
				 fail_securely | critical_data"

			The "tcb" policy measures all programs exec'd, files
			mmap'd for exec, and all files opened with the read
			mode bit set by either the effective uid (euid=0) or
			uid=0.

			The "appraise_tcb" policy appraises the integrity of
			all files owned by root.

			The "secure_boot" policy appraises the integrity
			of files (eg. kexec kernel image, kernel modules,
			firmware, policy, etc) based on file signatures.

			The "fail_securely" policy forces file signature
			verification failure also on privileged mounted
			filesystems with the SB_I_UNVERIFIABLE_SIGNATURE
			flag.

			The "critical_data" policy measures kernel integrity
			critical data.

	ima_tcb		[IMA] Deprecated.  Use ima_policy= instead.
			Load a policy which meets the needs of the Trusted
			Computing Base.  This means IMA will measure all
			programs exec'd, files mmap'd for exec, and all files
			opened for read by uid=0.

	ima_template=	[IMA]
			Select one of defined IMA measurements template formats.
			Formats: { "ima" | "ima-ng" | "ima-ngv2" | "ima-sig" |
				   "ima-sigv2" }
			Default: "ima-ng"

	ima_template_fmt=
			[IMA] Define a custom template format.
			Format: { "field1|...|fieldN" }

	ima.ahash_minsize= [IMA] Minimum file size for asynchronous hash usage
			Format: <min_file_size>
			Set the minimal file size for using asynchronous hash.
			If left unspecified, ahash usage is disabled.

			ahash performance varies for different data sizes on
			different crypto accelerators. This option can be used
			to achieve the best performance for a particular HW.

	ima.ahash_bufsize= [IMA] Asynchronous hash buffer size
			Format: <bufsize>
			Set hashing buffer size. Default: 4k.

			ahash performance varies for different chunk sizes on
			different crypto accelerators. This option can be used
			to achieve best performance for particular HW.

	init=		[KNL]
			Format: <full_path>
			Run specified binary instead of /sbin/init as init
			process.

	initcall_debug	[KNL] Trace initcalls as they are executed.  Useful
			for working out where the kernel is dying during
			startup.

	initcall_blacklist=  [KNL] Do not execute a comma-separated list of
			initcall functions.  Useful for debugging built-in
			modules and initcalls.

	initramfs_async= [KNL]
			Format: <bool>
			Default: 1
			This parameter controls whether the initramfs
			image is unpacked asynchronously, concurrently
			with devices being probed and
			initialized. This should normally just work,
			but as a debugging aid, one can get the
			historical behaviour of the initramfs
			unpacking being completed before device_ and
			late_ initcalls.

	initrd=		[BOOT,EARLY] Specify the location of the initial ramdisk

	initrdmem=	[KNL,EARLY] Specify a physical address and size from which to
			load the initrd. If an initrd is compiled in or
			specified in the bootparams, it takes priority over this
			setting.
			Format: ss[KMG],nn[KMG]
			Default is 0, 0

	init_on_alloc=	[MM,EARLY] Fill newly allocated pages and heap objects with
			zeroes.
			Format: 0 | 1
			Default set by CONFIG_INIT_ON_ALLOC_DEFAULT_ON.

	init_on_free=	[MM,EARLY] Fill freed pages and heap objects with zeroes.
			Format: 0 | 1
			Default set by CONFIG_INIT_ON_FREE_DEFAULT_ON.

	init_pkru=	[X86] Specify the default memory protection keys rights
			register contents for all processes.  0x55555554 by
			default (disallow access to all but pkey 0).  Can
			override in debugfs after boot.

	inport.irq=	[HW] Inport (ATI XL and Microsoft) busmouse driver
			Format: <irq>

	int_pln_enable	[X86] Enable power limit notification interrupt

	integrity_audit=[IMA]
			Format: { "0" | "1" }
			0 -- basic integrity auditing messages. (Default)
			1 -- additional integrity auditing messages.

	intel_iommu=	[DMAR] Intel IOMMU driver (DMAR) option
		on
			Enable intel iommu driver.
		off
			Disable intel iommu driver.
		igfx_off [Default Off]
			By default, gfx is mapped as normal device. If a gfx
			device has a dedicated DMAR unit, the DMAR unit is
			bypassed by not enabling DMAR with this option. In
			this case, gfx device will use physical address for
			DMA.
		strict [Default Off]
			Deprecated, equivalent to iommu.strict=1.
		sp_off [Default Off]
			By default, super page will be supported if Intel IOMMU
			has the capability. With this option, super page will
			not be supported.
		sm_on
			Enable the Intel IOMMU scalable mode if the hardware
			advertises that it has support for the scalable mode
			translation.
		sm_off
			Disallow use of the Intel IOMMU scalable mode.
		tboot_noforce [Default Off]
			Do not force the Intel IOMMU enabled under tboot.
			By default, tboot will force Intel IOMMU on, which
			could harm performance of some high-throughput
			devices like 40GBit network cards, even if identity
			mapping is enabled.
			Note that using this option lowers the security
			provided by tboot because it makes the system
			vulnerable to DMA attacks.

	intel_idle.max_cstate=	[KNL,HW,ACPI,X86]
			0	disables intel_idle and fall back on acpi_idle.
			1 to 9	specify maximum depth of C-state.

	intel_pstate=	[X86,EARLY]
			disable
			  Do not enable intel_pstate as the default
			  scaling driver for the supported processors
                        active
                          Use intel_pstate driver to bypass the scaling
                          governors layer of cpufreq and provides it own
                          algorithms for p-state selection. There are two
                          P-state selection algorithms provided by
                          intel_pstate in the active mode: powersave and
                          performance.  The way they both operate depends
                          on whether or not the hardware managed P-states
                          (HWP) feature has been enabled in the processor
                          and possibly on the processor model.
			passive
			  Use intel_pstate as a scaling driver, but configure it
			  to work with generic cpufreq governors (instead of
			  enabling its internal governor).  This mode cannot be
			  used along with the hardware-managed P-states (HWP)
			  feature.
			force
			  Enable intel_pstate on systems that prohibit it by default
			  in favor of acpi-cpufreq. Forcing the intel_pstate driver
			  instead of acpi-cpufreq may disable platform features, such
			  as thermal controls and power capping, that rely on ACPI
			  P-States information being indicated to OSPM and therefore
			  should be used with caution. This option does not work with
			  processors that aren't supported by the intel_pstate driver
			  or on platforms that use pcc-cpufreq instead of acpi-cpufreq.
			no_hwp
			  Do not enable hardware P state control (HWP)
			  if available.
			hwp_only
			  Only load intel_pstate on systems which support
			  hardware P state control (HWP) if available.
			support_acpi_ppc
			  Enforce ACPI _PPC performance limits. If the Fixed ACPI
			  Description Table, specifies preferred power management
			  profile as "Enterprise Server" or "Performance Server",
			  then this feature is turned on by default.
			per_cpu_perf_limits
			  Allow per-logical-CPU P-State performance control limits using
			  cpufreq sysfs interface

	intremap=	[X86-64,Intel-IOMMU,EARLY]
			on	enable Interrupt Remapping (default)
			off	disable Interrupt Remapping
			nosid	disable Source ID checking
			no_x2apic_optout
				BIOS x2APIC opt-out request will be ignored
			nopost	disable Interrupt Posting

	iomem=		Disable strict checking of access to MMIO memory
		strict	regions from userspace.
		relaxed

	iommu=		[X86,EARLY]
		off
		force
		noforce
		biomerge
		panic
		nopanic
		merge
		nomerge
		soft
		pt		[X86]
		nopt		[X86]
		nobypass	[PPC/POWERNV]
			Disable IOMMU bypass, using IOMMU for PCI devices.

	iommu.forcedac=	[ARM64,X86,EARLY] Control IOVA allocation for PCI devices.
			Format: { "0" | "1" }
			0 - Try to allocate a 32-bit DMA address first, before
			  falling back to the full range if needed.
			1 - Allocate directly from the full usable range,
			  forcing Dual Address Cycle for PCI cards supporting
			  greater than 32-bit addressing.

	iommu.strict=	[ARM64,X86,S390,EARLY] Configure TLB invalidation behaviour
			Format: { "0" | "1" }
			0 - Lazy mode.
			  Request that DMA unmap operations use deferred
			  invalidation of hardware TLBs, for increased
			  throughput at the cost of reduced device isolation.
			  Will fall back to strict mode if not supported by
			  the relevant IOMMU driver.
			1 - Strict mode.
			  DMA unmap operations invalidate IOMMU hardware TLBs
			  synchronously.
			unset - Use value of CONFIG_IOMMU_DEFAULT_DMA_{LAZY,STRICT}.
			Note: on x86, strict mode specified via one of the
			legacy driver-specific options takes precedence.

	iommu.passthrough=
			[ARM64,X86,EARLY] Configure DMA to bypass the IOMMU by default.
			Format: { "0" | "1" }
			0 - Use IOMMU translation for DMA.
			1 - Bypass the IOMMU for DMA.
			unset - Use value of CONFIG_IOMMU_DEFAULT_PASSTHROUGH.

	io7=		[HW] IO7 for Marvel-based Alpha systems
			See comment before marvel_specify_io7 in
			arch/alpha/kernel/core_marvel.c.

	io_delay=	[X86,EARLY] I/O delay method
		0x80
			Standard port 0x80 based delay
		0xed
			Alternate port 0xed based delay (needed on some systems)
		udelay
			Simple two microseconds delay
		none
			No delay

	ip=		[IP_PNP]
			See Documentation/admin-guide/nfs/nfsroot.rst.

	ipcmni_extend	[KNL,EARLY] Extend the maximum number of unique System V
			IPC identifiers from 32,768 to 16,777,216.

	irqaffinity=	[SMP] Set the default irq affinity mask
			The argument is a cpu list, as described above.

	irqchip.gicv2_force_probe=
			[ARM,ARM64,EARLY]
			Format: <bool>
			Force the kernel to look for the second 4kB page
			of a GICv2 controller even if the memory range
			exposed by the device tree is too small.

	irqchip.gicv3_nolpi=
			[ARM,ARM64,EARLY]
			Force the kernel to ignore the availability of
			LPIs (and by consequence ITSs). Intended for system
			that use the kernel as a bootloader, and thus want
			to let secondary kernels in charge of setting up
			LPIs.

	irqchip.gicv3_pseudo_nmi= [ARM64,EARLY]
			Enables support for pseudo-NMIs in the kernel. This
			requires the kernel to be built with
			CONFIG_ARM64_PSEUDO_NMI.

	irqfixup	[HW]
			When an interrupt is not handled search all handlers
			for it. Intended to get systems with badly broken
			firmware running.

	irqpoll		[HW]
			When an interrupt is not handled search all handlers
			for it. Also check all handlers each timer
			interrupt. Intended to get systems with badly broken
			firmware running.

	isapnp=		[ISAPNP]
			Format: <RDP>,<reset>,<pci_scan>,<verbosity>

	isolcpus=	[KNL,SMP,ISOL] Isolate a given set of CPUs from disturbance.
			[Deprecated - use cpusets instead]
			Format: [flag-list,]<cpu-list>

			Specify one or more CPUs to isolate from disturbances
			specified in the flag list (default: domain):

			nohz
			  Disable the tick when a single task runs.

			  A residual 1Hz tick is offloaded to workqueues, which you
			  need to affine to housekeeping through the global
			  workqueue's affinity configured via the
			  /sys/devices/virtual/workqueue/cpumask sysfs file, or
			  by using the 'domain' flag described below.

			  NOTE: by default the global workqueue runs on all CPUs,
			  so to protect individual CPUs the 'cpumask' file has to
			  be configured manually after bootup.

			domain
			  Isolate from the general SMP balancing and scheduling
			  algorithms. Note that performing domain isolation this way
			  is irreversible: it's not possible to bring back a CPU to
			  the domains once isolated through isolcpus. It's strongly
			  advised to use cpusets instead to disable scheduler load
			  balancing through the "cpuset.sched_load_balance" file.
			  It offers a much more flexible interface where CPUs can
			  move in and out of an isolated set anytime.

			  You can move a process onto or off an "isolated" CPU via
			  the CPU affinity syscalls or cpuset.
			  <cpu number> begins at 0 and the maximum value is
			  "number of CPUs in system - 1".

			managed_irq

			  Isolate from being targeted by managed interrupts
			  which have an interrupt mask containing isolated
			  CPUs. The affinity of managed interrupts is
			  handled by the kernel and cannot be changed via
			  the /proc/irq/* interfaces.

			  This isolation is best effort and only effective
			  if the automatically assigned interrupt mask of a
			  device queue contains isolated and housekeeping
			  CPUs. If housekeeping CPUs are online then such
			  interrupts are directed to the housekeeping CPU
			  so that IO submitted on the housekeeping CPU
			  cannot disturb the isolated CPU.

			  If a queue's affinity mask contains only isolated
			  CPUs then this parameter has no effect on the
			  interrupt routing decision, though interrupts are
			  only delivered when tasks running on those
			  isolated CPUs submit IO. IO submitted on
			  housekeeping CPUs has no influence on those
			  queues.

			The format of <cpu-list> is described above.

	iucv=		[HW,NET]

	ivrs_ioapic	[HW,X86-64]
			Provide an override to the IOAPIC-ID<->DEVICE-ID
			mapping provided in the IVRS ACPI table.
			By default, PCI segment is 0, and can be omitted.

			For example, to map IOAPIC-ID decimal 10 to
			PCI segment 0x1 and PCI device 00:14.0,
			write the parameter as:
				ivrs_ioapic=10@0001:00:14.0

			Deprecated formats:
			* To map IOAPIC-ID decimal 10 to PCI device 00:14.0
			  write the parameter as:
				ivrs_ioapic[10]=00:14.0
			* To map IOAPIC-ID decimal 10 to PCI segment 0x1 and
			  PCI device 00:14.0 write the parameter as:
				ivrs_ioapic[10]=0001:00:14.0

	ivrs_hpet	[HW,X86-64]
			Provide an override to the HPET-ID<->DEVICE-ID
			mapping provided in the IVRS ACPI table.
			By default, PCI segment is 0, and can be omitted.

			For example, to map HPET-ID decimal 10 to
			PCI segment 0x1 and PCI device 00:14.0,
			write the parameter as:
				ivrs_hpet=10@0001:00:14.0

			Deprecated formats:
			* To map HPET-ID decimal 0 to PCI device 00:14.0
			  write the parameter as:
				ivrs_hpet[0]=00:14.0
			* To map HPET-ID decimal 10 to PCI segment 0x1 and
			  PCI device 00:14.0 write the parameter as:
				ivrs_ioapic[10]=0001:00:14.0

	ivrs_acpihid	[HW,X86-64]
			Provide an override to the ACPI-HID:UID<->DEVICE-ID
			mapping provided in the IVRS ACPI table.
			By default, PCI segment is 0, and can be omitted.

			For example, to map UART-HID:UID AMD0020:0 to
			PCI segment 0x1 and PCI device ID 00:14.5,
			write the parameter as:
				ivrs_acpihid=AMD0020:0@0001:00:14.5

			Deprecated formats:
			* To map UART-HID:UID AMD0020:0 to PCI segment is 0,
			  PCI device ID 00:14.5, write the parameter as:
				ivrs_acpihid[00:14.5]=AMD0020:0
			* To map UART-HID:UID AMD0020:0 to PCI segment 0x1 and
			  PCI device ID 00:14.5, write the parameter as:
				ivrs_acpihid[0001:00:14.5]=AMD0020:0

	js=		[HW,JOY] Analog joystick
			See Documentation/input/joydev/joystick.rst.

	kasan_multi_shot
			[KNL] Enforce KASAN (Kernel Address Sanitizer) to print
			report on every invalid memory access. Without this
			parameter KASAN will print report only for the first
			invalid access.

	keep_bootcon	[KNL,EARLY]
			Do not unregister boot console at start. This is only
			useful for debugging when something happens in the window
			between unregistering the boot console and initializing
			the real console.

	keepinitrd	[HW,ARM]

	kernelcore=	[KNL,X86,IA-64,PPC,EARLY]
			Format: nn[KMGTPE] | nn% | "mirror"
			This parameter specifies the amount of memory usable by
			the kernel for non-movable allocations.  The requested
			amount is spread evenly throughout all nodes in the
			system as ZONE_NORMAL.  The remaining memory is used for
			movable memory in its own zone, ZONE_MOVABLE.  In the
			event, a node is too small to have both ZONE_NORMAL and
			ZONE_MOVABLE, kernelcore memory will take priority and
			other nodes will have a larger ZONE_MOVABLE.

			ZONE_MOVABLE is used for the allocation of pages that
			may be reclaimed or moved by the page migration
			subsystem.  Note that allocations like PTEs-from-HighMem
			still use the HighMem zone if it exists, and the Normal
			zone if it does not.

			It is possible to specify the exact amount of memory in
			the form of "nn[KMGTPE]", a percentage of total system
			memory in the form of "nn%", or "mirror".  If "mirror"
			option is specified, mirrored (reliable) memory is used
			for non-movable allocations and remaining memory is used
			for Movable pages.  "nn[KMGTPE]", "nn%", and "mirror"
			are exclusive, so you cannot specify multiple forms.

	kgdbdbgp=	[KGDB,HW,EARLY] kgdb over EHCI usb debug port.
			Format: <Controller#>[,poll interval]
			The controller # is the number of the ehci usb debug
			port as it is probed via PCI.  The poll interval is
			optional and is the number seconds in between
			each poll cycle to the debug port in case you need
			the functionality for interrupting the kernel with
			gdb or control-c on the dbgp connection.  When
			not using this parameter you use sysrq-g to break into
			the kernel debugger.

	kgdboc=		[KGDB,HW] kgdb over consoles.
			Requires a tty driver that supports console polling,
			or a supported polling keyboard driver (non-usb).
			 Serial only format: <serial_device>[,baud]
			 keyboard only format: kbd
			 keyboard and serial format: kbd,<serial_device>[,baud]
			Optional Kernel mode setting:
			 kms, kbd format: kms,kbd
			 kms, kbd and serial format: kms,kbd,<ser_dev>[,baud]

	kgdboc_earlycon=	[KGDB,HW,EARLY]
			If the boot console provides the ability to read
			characters and can work in polling mode, you can use
			this parameter to tell kgdb to use it as a backend
			until the normal console is registered. Intended to
			be used together with the kgdboc parameter which
			specifies the normal console to transition to.

			The name of the early console should be specified
			as the value of this parameter. Note that the name of
			the early console might be different than the tty
			name passed to kgdboc. It's OK to leave the value
			blank and the first boot console that implements
			read() will be picked.

	kgdbwait	[KGDB,EARLY] Stop kernel execution and enter the
			kernel debugger at the earliest opportunity.

	kmac=		[MIPS] Korina ethernet MAC address.
			Configure the RouterBoard 532 series on-chip
			Ethernet adapter MAC address.

	kmemleak=	[KNL,EARLY] Boot-time kmemleak enable/disable
			Valid arguments: on, off
			Default: on
			Built with CONFIG_DEBUG_KMEMLEAK_DEFAULT_OFF=y,
			the default is off.

	kprobe_event=[probe-list]
			[FTRACE] Add kprobe events and enable at boot time.
			The probe-list is a semicolon delimited list of probe
			definitions. Each definition is same as kprobe_events
			interface, but the parameters are comma delimited.
			For example, to add a kprobe event on vfs_read with
			arg1 and arg2, add to the command line;

			      kprobe_event=p,vfs_read,$arg1,$arg2

			See also Documentation/trace/kprobetrace.rst "Kernel
			Boot Parameter" section.

	kpti=		[ARM64,EARLY] Control page table isolation of
			user and kernel address spaces.
			Default: enabled on cores which need mitigation.
			0: force disabled
			1: force enabled

	kunit.enable=	[KUNIT] Enable executing KUnit tests. Requires
			CONFIG_KUNIT to be set to be fully enabled. The
			default value can be overridden via
			KUNIT_DEFAULT_ENABLED.
			Default is 1 (enabled)

	kvm.ignore_msrs=[KVM] Ignore guest accesses to unhandled MSRs.
			Default is 0 (don't ignore, but inject #GP)

	kvm.eager_page_split=
			[KVM,X86] Controls whether or not KVM will try to
			proactively split all huge pages during dirty logging.
			Eager page splitting reduces interruptions to vCPU
			execution by eliminating the write-protection faults
			and MMU lock contention that would otherwise be
			required to split huge pages lazily.

			VM workloads that rarely perform writes or that write
			only to a small region of VM memory may benefit from
			disabling eager page splitting to allow huge pages to
			still be used for reads.

			The behavior of eager page splitting depends on whether
			KVM_DIRTY_LOG_INITIALLY_SET is enabled or disabled. If
			disabled, all huge pages in a memslot will be eagerly
			split when dirty logging is enabled on that memslot. If
			enabled, eager page splitting will be performed during
			the KVM_CLEAR_DIRTY ioctl, and only for the pages being
			cleared.

			Eager page splitting is only supported when kvm.tdp_mmu=Y.

			Default is Y (on).

	kvm.enable_vmware_backdoor=[KVM] Support VMware backdoor PV interface.
				   Default is false (don't support).

	kvm.nx_huge_pages=
			[KVM] Controls the software workaround for the
			X86_BUG_ITLB_MULTIHIT bug.
			force	: Always deploy workaround.
			off	: Never deploy workaround.
			auto    : Deploy workaround based on the presence of
				  X86_BUG_ITLB_MULTIHIT.

			Default is 'auto'.

			If the software workaround is enabled for the host,
			guests do need not to enable it for nested guests.

	kvm.nx_huge_pages_recovery_ratio=
			[KVM] Controls how many 4KiB pages are periodically zapped
			back to huge pages.  0 disables the recovery, otherwise if
			the value is N KVM will zap 1/Nth of the 4KiB pages every
			period (see below).  The default is 60.

	kvm.nx_huge_pages_recovery_period_ms=
			[KVM] Controls the time period at which KVM zaps 4KiB pages
			back to huge pages. If the value is a non-zero N, KVM will
			zap a portion (see ratio above) of the pages every N msecs.
			If the value is 0 (the default), KVM will pick a period based
			on the ratio, such that a page is zapped after 1 hour on average.

	kvm-amd.nested=	[KVM,AMD] Control nested virtualization feature in
			KVM/SVM. Default is 1 (enabled).

	kvm-amd.npt=	[KVM,AMD] Control KVM's use of Nested Page Tables,
			a.k.a. Two-Dimensional Page Tables. Default is 1
			(enabled). Disable by KVM if hardware lacks support
			for NPT.

	kvm-arm.mode=
			[KVM,ARM,EARLY] Select one of KVM/arm64's modes of
			operation.

			none: Forcefully disable KVM.

			nvhe: Standard nVHE-based mode, without support for
			      protected guests.

			protected: nVHE-based mode with support for guests whose
				   state is kept private from the host.

			nested: VHE-based mode with support for nested
				virtualization. Requires at least ARMv8.3
				hardware.

			Defaults to VHE/nVHE based on hardware support. Setting
			mode to "protected" will disable kexec and hibernation
			for the host. "nested" is experimental and should be
			used with extreme caution.

	kvm-arm.vgic_v3_group0_trap=
			[KVM,ARM,EARLY] Trap guest accesses to GICv3 group-0
			system registers

	kvm-arm.vgic_v3_group1_trap=
			[KVM,ARM,EARLY] Trap guest accesses to GICv3 group-1
			system registers

	kvm-arm.vgic_v3_common_trap=
			[KVM,ARM,EARLY] Trap guest accesses to GICv3 common
			system registers

	kvm-arm.vgic_v4_enable=
			[KVM,ARM,EARLY] Allow use of GICv4 for direct
			injection of LPIs.

	kvm_cma_resv_ratio=n [PPC,EARLY]
			Reserves given percentage from system memory area for
			contiguous memory allocation for KVM hash pagetable
			allocation.
			By default it reserves 5% of total system memory.
			Format: <integer>
			Default: 5

	kvm-intel.ept=	[KVM,Intel] Control KVM's use of Extended Page Tables,
			a.k.a. Two-Dimensional Page Tables.  Default is 1
			(enabled). Disable by KVM if hardware lacks support
			for EPT.

	kvm-intel.emulate_invalid_guest_state=
			[KVM,Intel] Control whether to emulate invalid guest
			state. Ignored if kvm-intel.enable_unrestricted_guest=1,
			as guest state is never invalid for unrestricted
			guests. This param doesn't apply to nested guests (L2),
			as KVM never emulates invalid L2 guest state.
			Default is 1 (enabled).

	kvm-intel.flexpriority=
			[KVM,Intel] Control KVM's use of FlexPriority feature
			(TPR shadow). Default is 1 (enabled). Disable by KVM if
			hardware lacks support for it.

	kvm-intel.nested=
			[KVM,Intel] Control nested virtualization feature in
			KVM/VMX. Default is 1 (enabled).

	kvm-intel.unrestricted_guest=
			[KVM,Intel] Control KVM's use of unrestricted guest
			feature (virtualized real and unpaged mode). Default
			is 1 (enabled). Disable by KVM if EPT is disabled or
			hardware lacks support for it.

	kvm-intel.vmentry_l1d_flush=[KVM,Intel] Mitigation for L1 Terminal Fault
			CVE-2018-3620.

			Valid arguments: never, cond, always

			always: L1D cache flush on every VMENTER.
			cond:	Flush L1D on VMENTER only when the code between
				VMEXIT and VMENTER can leak host memory.
			never:	Disables the mitigation

			Default is cond (do L1 cache flush in specific instances)

	kvm-intel.vpid=	[KVM,Intel] Control KVM's use of Virtual Processor
			Identification feature (tagged TLBs). Default is 1
			(enabled). Disable by KVM if hardware lacks support
			for it.

	l1d_flush=	[X86,INTEL,EARLY]
			Control mitigation for L1D based snooping vulnerability.

			Certain CPUs are vulnerable to an exploit against CPU
			internal buffers which can forward information to a
			disclosure gadget under certain conditions.

			In vulnerable processors, the speculatively
			forwarded data can be used in a cache side channel
			attack, to access data to which the attacker does
			not have direct access.

			This parameter controls the mitigation. The
			options are:

			on         - enable the interface for the mitigation

	l1tf=           [X86,EARLY] Control mitigation of the L1TF vulnerability on
			      affected CPUs

			The kernel PTE inversion protection is unconditionally
			enabled and cannot be disabled.

			full
				Provides all available mitigations for the
				L1TF vulnerability. Disables SMT and
				enables all mitigations in the
				hypervisors, i.e. unconditional L1D flush.

				SMT control and L1D flush control via the
				sysfs interface is still possible after
				boot.  Hypervisors will issue a warning
				when the first VM is started in a
				potentially insecure configuration,
				i.e. SMT enabled or L1D flush disabled.

			full,force
				Same as 'full', but disables SMT and L1D
				flush runtime control. Implies the
				'nosmt=force' command line option.
				(i.e. sysfs control of SMT is disabled.)

			flush
				Leaves SMT enabled and enables the default
				hypervisor mitigation, i.e. conditional
				L1D flush.

				SMT control and L1D flush control via the
				sysfs interface is still possible after
				boot.  Hypervisors will issue a warning
				when the first VM is started in a
				potentially insecure configuration,
				i.e. SMT enabled or L1D flush disabled.

			flush,nosmt

				Disables SMT and enables the default
				hypervisor mitigation.

				SMT control and L1D flush control via the
				sysfs interface is still possible after
				boot.  Hypervisors will issue a warning
				when the first VM is started in a
				potentially insecure configuration,
				i.e. SMT enabled or L1D flush disabled.

			flush,nowarn
				Same as 'flush', but hypervisors will not
				warn when a VM is started in a potentially
				insecure configuration.

			off
				Disables hypervisor mitigations and doesn't
				emit any warnings.
				It also drops the swap size and available
				RAM limit restriction on both hypervisor and
				bare metal.

			Default is 'flush'.

			For details see: Documentation/admin-guide/hw-vuln/l1tf.rst

	l2cr=		[PPC]

	l3cr=		[PPC]

	lapic		[X86-32,APIC,EARLY] Enable the local APIC even if BIOS
			disabled it.

	lapic=		[X86,APIC] Do not use TSC deadline
			value for LAPIC timer one-shot implementation. Default
			back to the programmable timer unit in the LAPIC.
			Format: notscdeadline

	lapic_timer_c2_ok	[X86,APIC,EARLY] trust the local apic timer
			in C2 power state.

	libata.dma=	[LIBATA] DMA control
			libata.dma=0	  Disable all PATA and SATA DMA
			libata.dma=1	  PATA and SATA Disk DMA only
			libata.dma=2	  ATAPI (CDROM) DMA only
			libata.dma=4	  Compact Flash DMA only
			Combinations also work, so libata.dma=3 enables DMA
			for disks and CDROMs, but not CFs.

	libata.ignore_hpa=	[LIBATA] Ignore HPA limit
			libata.ignore_hpa=0	  keep BIOS limits (default)
			libata.ignore_hpa=1	  ignore limits, using full disk

	libata.noacpi	[LIBATA] Disables use of ACPI in libata suspend/resume
			when set.
			Format: <int>

	libata.force=	[LIBATA] Force configurations.  The format is a comma-
			separated list of "[ID:]VAL" where ID is PORT[.DEVICE].
			PORT and DEVICE are decimal numbers matching port, link
			or device.  Basically, it matches the ATA ID string
			printed on console by libata.  If the whole ID part is
			omitted, the last PORT and DEVICE values are used.  If
			ID hasn't been specified yet, the configuration applies
			to all ports, links and devices.

			If only DEVICE is omitted, the parameter applies to
			the port and all links and devices behind it.  DEVICE
			number of 0 either selects the first device or the
			first fan-out link behind PMP device.  It does not
			select the host link.  DEVICE number of 15 selects the
			host link and device attached to it.

			The VAL specifies the configuration to force.  As long
			as there is no ambiguity, shortcut notation is allowed.
			For example, both 1.5 and 1.5G would work for 1.5Gbps.
			The following configurations can be forced.

			* Cable type: 40c, 80c, short40c, unk, ign or sata.
			  Any ID with matching PORT is used.

			* SATA link speed limit: 1.5Gbps or 3.0Gbps.

			* Transfer mode: pio[0-7], mwdma[0-4] and udma[0-7].
			  udma[/][16,25,33,44,66,100,133] notation is also
			  allowed.

			* nohrst, nosrst, norst: suppress hard, soft and both
			  resets.

			* rstonce: only attempt one reset during hot-unplug
			  link recovery.

			* [no]dbdelay: Enable or disable the extra 200ms delay
			  before debouncing a link PHY and device presence
			  detection.

			* [no]ncq: Turn on or off NCQ.

			* [no]ncqtrim: Enable or disable queued DSM TRIM.

			* [no]ncqati: Enable or disable NCQ trim on ATI chipset.

			* [no]trim: Enable or disable (unqueued) TRIM.

			* trim_zero: Indicate that TRIM command zeroes data.

			* max_trim_128m: Set 128M maximum trim size limit.

			* [no]dma: Turn on or off DMA transfers.

			* atapi_dmadir: Enable ATAPI DMADIR bridge support.

			* atapi_mod16_dma: Enable the use of ATAPI DMA for
			  commands that are not a multiple of 16 bytes.

			* [no]dmalog: Enable or disable the use of the
			  READ LOG DMA EXT command to access logs.

			* [no]iddevlog: Enable or disable access to the
			  identify device data log.

			* [no]logdir: Enable or disable access to the general
			  purpose log directory.

			* max_sec_128: Set transfer size limit to 128 sectors.

			* max_sec_1024: Set or clear transfer size limit to
			  1024 sectors.

			* max_sec_lba48: Set or clear transfer size limit to
			  65535 sectors.

			* [no]lpm: Enable or disable link power management.

			* [no]setxfer: Indicate if transfer speed mode setting
			  should be skipped.

			* [no]fua: Disable or enable FUA (Force Unit Access)
			  support for devices supporting this feature.

			* dump_id: Dump IDENTIFY data.

			* disable: Disable this device.

			If there are multiple matching configurations changing
			the same attribute, the last one is used.

	load_ramdisk=	[RAM] [Deprecated]

	lockd.nlm_grace_period=P  [NFS] Assign grace period.
			Format: <integer>

	lockd.nlm_tcpport=N	[NFS] Assign TCP port.
			Format: <integer>

	lockd.nlm_timeout=T	[NFS] Assign timeout value.
			Format: <integer>

	lockd.nlm_udpport=M	[NFS] Assign UDP port.
			Format: <integer>

	lockdown=	[SECURITY,EARLY]
			{ integrity | confidentiality }
			Enable the kernel lockdown feature. If set to
			integrity, kernel features that allow userland to
			modify the running kernel are disabled. If set to
			confidentiality, kernel features that allow userland
			to extract confidential information from the kernel
			are also disabled.

	locktorture.acq_writer_lim= [KNL]
			Set the time limit in jiffies for a lock
			acquisition.  Acquisitions exceeding this limit
			will result in a splat once they do complete.

	locktorture.bind_readers= [KNL]
			Specify the list of CPUs to which the readers are
			to be bound.

	locktorture.bind_writers= [KNL]
			Specify the list of CPUs to which the writers are
			to be bound.

	locktorture.call_rcu_chains= [KNL]
			Specify the number of self-propagating call_rcu()
			chains to set up.  These are used to ensure that
			there is a high probability of an RCU grace period
			in progress at any given time.	Defaults to 0,
			which disables these call_rcu() chains.

	locktorture.long_hold= [KNL]
			Specify the duration in milliseconds for the
			occasional long-duration lock hold time.  Defaults
			to 100 milliseconds.  Select 0 to disable.

	locktorture.nested_locks= [KNL]
			Specify the maximum lock nesting depth that
			locktorture is to exercise, up to a limit of 8
			(MAX_NESTED_LOCKS).  Specify zero to disable.
			Note that this parameter is ineffective on types
			of locks that do not support nested acquisition.

	locktorture.nreaders_stress= [KNL]
			Set the number of locking read-acquisition kthreads.
			Defaults to being automatically set based on the
			number of online CPUs.

	locktorture.nwriters_stress= [KNL]
			Set the number of locking write-acquisition kthreads.

	locktorture.onoff_holdoff= [KNL]
			Set time (s) after boot for CPU-hotplug testing.

	locktorture.onoff_interval= [KNL]
			Set time (s) between CPU-hotplug operations, or
			zero to disable CPU-hotplug testing.

	locktorture.rt_boost= [KNL]
			Do periodic testing of real-time lock priority
			boosting.  Select 0 to disable, 1 to boost
			only rt_mutex, and 2 to boost unconditionally.
			Defaults to 2, which might seem to be an
			odd choice, but which should be harmless for
			non-real-time spinlocks, due to their disabling
			of preemption.	Note that non-realtime mutexes
			disable boosting.

	locktorture.rt_boost_factor= [KNL]
			Number that determines how often and for how
			long priority boosting is exercised.  This is
			scaled down by the number of writers, so that the
			number of boosts per unit time remains roughly
			constant as the number of writers increases.
			On the other hand, the duration of each boost
			increases with the number of writers.

	locktorture.shuffle_interval= [KNL]
			Set task-shuffle interval (jiffies).  Shuffling
			tasks allows some CPUs to go into dyntick-idle
			mode during the locktorture test.

	locktorture.shutdown_secs= [KNL]
			Set time (s) after boot system shutdown.  This
			is useful for hands-off automated testing.

	locktorture.stat_interval= [KNL]
			Time (s) between statistics printk()s.

	locktorture.stutter= [KNL]
			Time (s) to stutter testing, for example,
			specifying five seconds causes the test to run for
			five seconds, wait for five seconds, and so on.
			This tests the locking primitive's ability to
			transition abruptly to and from idle.

	locktorture.torture_type= [KNL]
			Specify the locking implementation to test.

	locktorture.verbose= [KNL]
			Enable additional printk() statements.

	locktorture.writer_fifo= [KNL]
			Run the write-side locktorture kthreads at
			sched_set_fifo() real-time priority.

	logibm.irq=	[HW,MOUSE] Logitech Bus Mouse Driver
			Format: <irq>

	loglevel=	[KNL,EARLY]
			All Kernel Messages with a loglevel smaller than the
			console loglevel will be printed to the console. It can
			also be changed with klogd or other programs. The
			loglevels are defined as follows:

			0 (KERN_EMERG)		system is unusable
			1 (KERN_ALERT)		action must be taken immediately
			2 (KERN_CRIT)		critical conditions
			3 (KERN_ERR)		error conditions
			4 (KERN_WARNING)	warning conditions
			5 (KERN_NOTICE)		normal but significant condition
			6 (KERN_INFO)		informational
			7 (KERN_DEBUG)		debug-level messages

	log_buf_len=n[KMG] [KNL,EARLY]
			Sets the size of the printk ring buffer, in bytes.
			n must be a power of two and greater than the
			minimal size. The minimal size is defined by
			LOG_BUF_SHIFT kernel config parameter. There
			is also CONFIG_LOG_CPU_MAX_BUF_SHIFT config
			parameter that allows to increase the default size
			depending on the number of CPUs. See init/Kconfig
			for more details.

	logo.nologo	[FB] Disables display of the built-in Linux logo.
			This may be used to provide more screen space for
			kernel log messages and is useful when debugging
			kernel boot problems.

	lp=0		[LP]	Specify parallel ports to use, e.g,
	lp=port[,port...]	lp=none,parport0 (lp0 not configured, lp1 uses
	lp=reset		first parallel port). 'lp=0' disables the
	lp=auto			printer driver. 'lp=reset' (which can be
				specified in addition to the ports) causes
				attached printers to be reset. Using
				lp=port1,port2,... specifies the parallel ports
				to associate lp devices with, starting with
				lp0. A port specification may be 'none' to skip
				that lp device, or a parport name such as
				'parport0'. Specifying 'lp=auto' instead of a
				port specification list means that device IDs
				from each port should be examined, to see if
				an IEEE 1284-compliant printer is attached; if
				so, the driver will manage that printer.
				See also header of drivers/char/lp.c.

	lpj=n		[KNL]
			Sets loops_per_jiffy to given constant, thus avoiding
			time-consuming boot-time autodetection (up to 250 ms per
			CPU). 0 enables autodetection (default). To determine
			the correct value for your kernel, boot with normal
			autodetection and see what value is printed. Note that
			on SMP systems the preset will be applied to all CPUs,
			which is likely to cause problems if your CPUs need
			significantly divergent settings. An incorrect value
			will cause delays in the kernel to be wrong, leading to
			unpredictable I/O errors and other breakage. Although
			unlikely, in the extreme case this might damage your
			hardware.

	ltpc=		[NET]
			Format: <io>,<irq>,<dma>

	lsm.debug	[SECURITY] Enable LSM initialization debugging output.

	lsm=lsm1,...,lsmN
			[SECURITY] Choose order of LSM initialization. This
			overrides CONFIG_LSM, and the "security=" parameter.

	machvec=	[IA-64] Force the use of a particular machine-vector
			(machvec) in a generic kernel.
			Example: machvec=hpzx1

	machtype=	[Loongson] Share the same kernel image file between
			different yeeloong laptops.
			Example: machtype=lemote-yeeloong-2f-7inch

	max_addr=nn[KMG]	[KNL,BOOT,IA-64] All physical memory greater
			than or equal to this physical address is ignored.

	maxcpus=	[SMP,EARLY] Maximum number of processors that an SMP kernel
			will bring up during bootup.  maxcpus=n : n >= 0 limits
			the kernel to bring up 'n' processors. Surely after
			bootup you can bring up the other plugged cpu by executing
			"echo 1 > /sys/devices/system/cpu/cpuX/online". So maxcpus
			only takes effect during system bootup.
			While n=0 is a special case, it is equivalent to "nosmp",
			which also disables the IO APIC.

	max_loop=	[LOOP] The number of loop block devices that get
	(loop.max_loop)	unconditionally pre-created at init time. The default
			number is configured by BLK_DEV_LOOP_MIN_COUNT. Instead
			of statically allocating a predefined number, loop
			devices can be requested on-demand with the
			/dev/loop-control interface.

	mce		[X86-32] Machine Check Exception

	mce=option	[X86-64] See Documentation/arch/x86/x86_64/boot-options.rst

	md=		[HW] RAID subsystems devices and level
			See Documentation/admin-guide/md.rst.

	mdacon=		[MDA]
			Format: <first>,<last>
			Specifies range of consoles to be captured by the MDA.

	mds=		[X86,INTEL,EARLY]
			Control mitigation for the Micro-architectural Data
			Sampling (MDS) vulnerability.

			Certain CPUs are vulnerable to an exploit against CPU
			internal buffers which can forward information to a
			disclosure gadget under certain conditions.

			In vulnerable processors, the speculatively
			forwarded data can be used in a cache side channel
			attack, to access data to which the attacker does
			not have direct access.

			This parameter controls the MDS mitigation. The
			options are:

			full       - Enable MDS mitigation on vulnerable CPUs
			full,nosmt - Enable MDS mitigation and disable
				     SMT on vulnerable CPUs
			off        - Unconditionally disable MDS mitigation

			On TAA-affected machines, mds=off can be prevented by
			an active TAA mitigation as both vulnerabilities are
			mitigated with the same mechanism so in order to disable
			this mitigation, you need to specify tsx_async_abort=off
			too.

			Not specifying this option is equivalent to
			mds=full.

			For details see: Documentation/admin-guide/hw-vuln/mds.rst

	mem=nn[KMG]	[HEXAGON,EARLY] Set the memory size.
			Must be specified, otherwise memory size will be 0.

	mem=nn[KMG]	[KNL,BOOT,EARLY] Force usage of a specific amount
			of memory Amount of memory to be used in cases
			as follows:

			1 for test;
			2 when the kernel is not able to see the whole system memory;
			3 memory that lies after 'mem=' boundary is excluded from
			 the hypervisor, then assigned to KVM guests.
			4 to limit the memory available for kdump kernel.

			[ARC,MICROBLAZE] - the limit applies only to low memory,
			high memory is not affected.

			[ARM64] - only limits memory covered by the linear
			mapping. The NOMAP regions are not affected.

			[X86] Work as limiting max address. Use together
			with memmap= to avoid physical address space collisions.
			Without memmap= PCI devices could be placed at addresses
			belonging to unused RAM.

			Note that this only takes effects during boot time since
			in above case 3, memory may need be hot added after boot
			if system memory of hypervisor is not sufficient.

	mem=nn[KMG]@ss[KMG]
			[ARM,MIPS,EARLY] - override the memory layout
			reported by firmware.
			Define a memory region of size nn[KMG] starting at
			ss[KMG].
			Multiple different regions can be specified with
			multiple mem= parameters on the command line.

	mem=nopentium	[BUGS=X86-32] Disable usage of 4MB pages for kernel
			memory.

	memblock=debug	[KNL,EARLY] Enable memblock debug messages.

	memchunk=nn[KMG]
			[KNL,SH] Allow user to override the default size for
			per-device physically contiguous DMA buffers.

	memhp_default_state=online/offline/online_kernel/online_movable
			[KNL] Set the initial state for the memory hotplug
			onlining policy. If not specified, the default value is
			set according to the
			CONFIG_MEMORY_HOTPLUG_DEFAULT_ONLINE kernel config
			option.
			See Documentation/admin-guide/mm/memory-hotplug.rst.

	memmap=exactmap	[KNL,X86,EARLY] Enable setting of an exact
			E820 memory map, as specified by the user.
			Such memmap=exactmap lines can be constructed based on
			BIOS output or other requirements. See the memmap=nn@ss
			option description.

	memmap=nn[KMG]@ss[KMG]
			[KNL, X86,MIPS,XTENSA,EARLY] Force usage of a specific region of memory.
			Region of memory to be used is from ss to ss+nn.
			If @ss[KMG] is omitted, it is equivalent to mem=nn[KMG],
			which limits max address to nn[KMG].
			Multiple different regions can be specified,
			comma delimited.
			Example:
				memmap=100M@2G,100M#3G,1G!1024G

	memmap=nn[KMG]#ss[KMG]
			[KNL,ACPI,EARLY] Mark specific memory as ACPI data.
			Region of memory to be marked is from ss to ss+nn.

	memmap=nn[KMG]$ss[KMG]
			[KNL,ACPI,EARLY] Mark specific memory as reserved.
			Region of memory to be reserved is from ss to ss+nn.
			Example: Exclude memory from 0x18690000-0x1869ffff
			         memmap=64K$0x18690000
			         or
			         memmap=0x10000$0x18690000
			Some bootloaders may need an escape character before '$',
			like Grub2, otherwise '$' and the following number
			will be eaten.

	memmap=nn[KMG]!ss[KMG,EARLY]
			[KNL,X86] Mark specific memory as protected.
			Region of memory to be used, from ss to ss+nn.
			The memory region may be marked as e820 type 12 (0xc)
			and is NVDIMM or ADR memory.

	memmap=<size>%<offset>-<oldtype>+<newtype>
			[KNL,ACPI,EARLY] Convert memory within the specified region
			from <oldtype> to <newtype>. If "-<oldtype>" is left
			out, the whole region will be marked as <newtype>,
			even if previously unavailable. If "+<newtype>" is left
			out, matching memory will be removed. Types are
			specified as e820 types, e.g., 1 = RAM, 2 = reserved,
			3 = ACPI, 12 = PRAM.

	memory_corruption_check=0/1 [X86,EARLY]
			Some BIOSes seem to corrupt the first 64k of
			memory when doing things like suspend/resume.
			Setting this option will scan the memory
			looking for corruption.  Enabling this will
			both detect corruption and prevent the kernel
			from using the memory being corrupted.
			However, its intended as a diagnostic tool; if
			repeatable BIOS-originated corruption always
			affects the same memory, you can use memmap=
			to prevent the kernel from using that memory.

	memory_corruption_check_size=size [X86,EARLY]
			By default it checks for corruption in the low
			64k, making this memory unavailable for normal
			use.  Use this parameter to scan for
			corruption in more or less memory.

	memory_corruption_check_period=seconds [X86,EARLY]
			By default it checks for corruption every 60
			seconds.  Use this parameter to check at some
			other rate.  0 disables periodic checking.

	memory_hotplug.memmap_on_memory
			[KNL,X86,ARM] Boolean flag to enable this feature.
			Format: {on | off (default)}
			When enabled, runtime hotplugged memory will
			allocate its internal metadata (struct pages,
			those vmemmap pages cannot be optimized even
			if hugetlb_free_vmemmap is enabled) from the
			hotadded memory which will allow to hotadd a
			lot of memory without requiring additional
			memory to do so.
			This feature is disabled by default because it
			has some implication on large (e.g. GB)
			allocations in some configurations (e.g. small
			memory blocks).
			The state of the flag can be read in
			/sys/module/memory_hotplug/parameters/memmap_on_memory.
			Note that even when enabled, there are a few cases where
			the feature is not effective.

	memtest=	[KNL,X86,ARM,M68K,PPC,RISCV,EARLY] Enable memtest
			Format: <integer>
			default : 0 <disable>
			Specifies the number of memtest passes to be
			performed. Each pass selects another test
			pattern from a given set of patterns. Memtest
			fills the memory with this pattern, validates
			memory contents and reserves bad memory
			regions that are detected.

	mem_encrypt=	[X86-64] AMD Secure Memory Encryption (SME) control
			Valid arguments: on, off
			Default (depends on kernel configuration option):
			  on  (CONFIG_AMD_MEM_ENCRYPT_ACTIVE_BY_DEFAULT=y)
			  off (CONFIG_AMD_MEM_ENCRYPT_ACTIVE_BY_DEFAULT=n)
			mem_encrypt=on:		Activate SME
			mem_encrypt=off:	Do not activate SME

			Refer to Documentation/virt/kvm/x86/amd-memory-encryption.rst
			for details on when memory encryption can be activated.

	mem_sleep_default=	[SUSPEND] Default system suspend mode:
			s2idle  - Suspend-To-Idle
			shallow - Power-On Suspend or equivalent (if supported)
			deep    - Suspend-To-RAM or equivalent (if supported)
			See Documentation/admin-guide/pm/sleep-states.rst.

	mfgpt_irq=	[IA-32] Specify the IRQ to use for the
			Multi-Function General Purpose Timers on AMD Geode
			platforms.

	mfgptfix	[X86-32] Fix MFGPT timers on AMD Geode platforms when
			the BIOS has incorrectly applied a workaround. TinyBIOS
			version 0.98 is known to be affected, 0.99 fixes the
			problem by letting the user disable the workaround.

	mga=		[HW,DRM]

	microcode.force_minrev=	[X86]
			Format: <bool>
			Enable or disable the microcode minimal revision
			enforcement for the runtime microcode loader.

	min_addr=nn[KMG]	[KNL,BOOT,IA-64] All physical memory below this
			physical address is ignored.

	mini2440=	[ARM,HW,KNL]
			Format:[0..2][b][c][t]
			Default: "0tb"
			MINI2440 configuration specification:
			0 - The attached screen is the 3.5" TFT
			1 - The attached screen is the 7" TFT
			2 - The VGA Shield is attached (1024x768)
			Leaving out the screen size parameter will not load
			the TFT driver, and the framebuffer will be left
			unconfigured.
			b - Enable backlight. The TFT backlight pin will be
			linked to the kernel VESA blanking code and a GPIO
			LED. This parameter is not necessary when using the
			VGA shield.
			c - Enable the s3c camera interface.
			t - Reserved for enabling touchscreen support. The
			touchscreen support is not enabled in the mainstream
			kernel as of 2.6.30, a preliminary port can be found
			in the "bleeding edge" mini2440 support kernel at
			https://repo.or.cz/w/linux-2.6/mini2440.git

	mitigations=
			[X86,PPC,S390,ARM64,EARLY] Control optional mitigations for
			CPU vulnerabilities.  This is a set of curated,
			arch-independent options, each of which is an
			aggregation of existing arch-specific options.

			off
				Disable all optional CPU mitigations.  This
				improves system performance, but it may also
				expose users to several CPU vulnerabilities.
				Equivalent to: if nokaslr then kpti=0 [ARM64]
					       gather_data_sampling=off [X86]
					       kvm.nx_huge_pages=off [X86]
					       l1tf=off [X86]
					       mds=off [X86]
					       mmio_stale_data=off [X86]
					       no_entry_flush [PPC]
					       no_uaccess_flush [PPC]
					       nobp=0 [S390]
					       nopti [X86,PPC]
					       nospectre_bhb [ARM64]
					       nospectre_v1 [X86,PPC]
					       nospectre_v2 [X86,PPC,S390,ARM64]
					       retbleed=off [X86]
					       spec_store_bypass_disable=off [X86,PPC]
					       spectre_v2_user=off [X86]
					       srbds=off [X86,INTEL]
					       ssbd=force-off [ARM64]
					       tsx_async_abort=off [X86]

				Exceptions:
					       This does not have any effect on
					       kvm.nx_huge_pages when
					       kvm.nx_huge_pages=force.

			auto (default)
				Mitigate all CPU vulnerabilities, but leave SMT
				enabled, even if it's vulnerable.  This is for
				users who don't want to be surprised by SMT
				getting disabled across kernel upgrades, or who
				have other ways of avoiding SMT-based attacks.
				Equivalent to: (default behavior)

			auto,nosmt
				Mitigate all CPU vulnerabilities, disabling SMT
				if needed.  This is for users who always want to
				be fully mitigated, even if it means losing SMT.
				Equivalent to: l1tf=flush,nosmt [X86]
					       mds=full,nosmt [X86]
					       tsx_async_abort=full,nosmt [X86]
					       mmio_stale_data=full,nosmt [X86]
					       retbleed=auto,nosmt [X86]

	mminit_loglevel=
			[KNL,EARLY] When CONFIG_DEBUG_MEMORY_INIT is set, this
			parameter allows control of the logging verbosity for
			the additional memory initialisation checks. A value
			of 0 disables mminit logging and a level of 4 will
			log everything. Information is printed at KERN_DEBUG
			so loglevel=8 may also need to be specified.

	mmio_stale_data=
			[X86,INTEL,EARLY] Control mitigation for the Processor
			MMIO Stale Data vulnerabilities.

			Processor MMIO Stale Data is a class of
			vulnerabilities that may expose data after an MMIO
			operation. Exposed data could originate or end in
			the same CPU buffers as affected by MDS and TAA.
			Therefore, similar to MDS and TAA, the mitigation
			is to clear the affected CPU buffers.

			This parameter controls the mitigation. The
			options are:

			full       - Enable mitigation on vulnerable CPUs

			full,nosmt - Enable mitigation and disable SMT on
				     vulnerable CPUs.

			off        - Unconditionally disable mitigation

			On MDS or TAA affected machines,
			mmio_stale_data=off can be prevented by an active
			MDS or TAA mitigation as these vulnerabilities are
			mitigated with the same mechanism so in order to
			disable this mitigation, you need to specify
			mds=off and tsx_async_abort=off too.

			Not specifying this option is equivalent to
			mmio_stale_data=full.

			For details see:
			Documentation/admin-guide/hw-vuln/processor_mmio_stale_data.rst

	<module>.async_probe[=<bool>] [KNL]
			If no <bool> value is specified or if the value
			specified is not a valid <bool>, enable asynchronous
			probe on this module.  Otherwise, enable/disable
			asynchronous probe on this module as indicated by the
			<bool> value. See also: module.async_probe

	module.async_probe=<bool>
			[KNL] When set to true, modules will use async probing
			by default. To enable/disable async probing for a
			specific module, use the module specific control that
			is documented under <module>.async_probe. When both
			module.async_probe and <module>.async_probe are
			specified, <module>.async_probe takes precedence for
			the specific module.

	module.enable_dups_trace
			[KNL] When CONFIG_MODULE_DEBUG_AUTOLOAD_DUPS is set,
			this means that duplicate request_module() calls will
			trigger a WARN_ON() instead of a pr_warn(). Note that
			if MODULE_DEBUG_AUTOLOAD_DUPS_TRACE is set, WARN_ON()s
			will always be issued and this option does nothing.
	module.sig_enforce
			[KNL] When CONFIG_MODULE_SIG is set, this means that
			modules without (valid) signatures will fail to load.
			Note that if CONFIG_MODULE_SIG_FORCE is set, that
			is always true, so this option does nothing.

	module_blacklist=  [KNL] Do not load a comma-separated list of
			modules.  Useful for debugging problem modules.

	mousedev.tap_time=
			[MOUSE] Maximum time between finger touching and
			leaving touchpad surface for touch to be considered
			a tap and be reported as a left button click (for
			touchpads working in absolute mode only).
			Format: <msecs>
	mousedev.xres=	[MOUSE] Horizontal screen resolution, used for devices
			reporting absolute coordinates, such as tablets
	mousedev.yres=	[MOUSE] Vertical screen resolution, used for devices
			reporting absolute coordinates, such as tablets

	movablecore=	[KNL,X86,IA-64,PPC,EARLY]
			Format: nn[KMGTPE] | nn%
			This parameter is the complement to kernelcore=, it
			specifies the amount of memory used for migratable
			allocations.  If both kernelcore and movablecore is
			specified, then kernelcore will be at *least* the
			specified value but may be more.  If movablecore on its
			own is specified, the administrator must be careful
			that the amount of memory usable for all allocations
			is not too small.

	movable_node	[KNL,EARLY] Boot-time switch to make hotplugable memory
			NUMA nodes to be movable. This means that the memory
			of such nodes will be usable only for movable
			allocations which rules out almost all kernel
			allocations. Use with caution!

	MTD_Partition=	[MTD]
			Format: <name>,<region-number>,<size>,<offset>

	MTD_Region=	[MTD] Format:
			<name>,<region-number>[,<base>,<size>,<buswidth>,<altbuswidth>]

	mtdparts=	[MTD]
			See drivers/mtd/parsers/cmdlinepart.c

	mtdset=		[ARM]
			ARM/S3C2412 JIVE boot control

			See arch/arm/mach-s3c/mach-jive.c

	mtouchusb.raw_coordinates=
			[HW] Make the MicroTouch USB driver use raw coordinates
			('y', default) or cooked coordinates ('n')

	mtrr=debug	[X86,EARLY]
			Enable printing debug information related to MTRR
			registers at boot time.

	mtrr_chunk_size=nn[KMG,X86,EARLY]
			used for mtrr cleanup. It is largest continuous chunk
			that could hold holes aka. UC entries.

	mtrr_gran_size=nn[KMG,X86,EARLY]
			Used for mtrr cleanup. It is granularity of mtrr block.
			Default is 1.
			Large value could prevent small alignment from
			using up MTRRs.

	mtrr_spare_reg_nr=n [X86,EARLY]
			Format: <integer>
			Range: 0,7 : spare reg number
			Default : 1
			Used for mtrr cleanup. It is spare mtrr entries number.
			Set to 2 or more if your graphical card needs more.

	multitce=off	[PPC]  This parameter disables the use of the pSeries
			firmware feature for updating multiple TCE entries
			at a time.

	n2=		[NET] SDL Inc. RISCom/N2 synchronous serial card

	netdev=		[NET] Network devices parameters
			Format: <irq>,<io>,<mem_start>,<mem_end>,<name>
			Note that mem_start is often overloaded to mean
			something different and driver-specific.
			This usage is only documented in each driver source
			file if at all.

	netpoll.carrier_timeout=
			[NET] Specifies amount of time (in seconds) that
			netpoll should wait for a carrier. By default netpoll
			waits 4 seconds.

	nf_conntrack.acct=
			[NETFILTER] Enable connection tracking flow accounting
			0 to disable accounting
			1 to enable accounting
			Default value is 0.

	nfs.cache_getent=
			[NFS] sets the pathname to the program which is used
			to update the NFS client cache entries.

	nfs.cache_getent_timeout=
			[NFS] sets the timeout after which an attempt to
			update a cache entry is deemed to have failed.

	nfs.callback_nr_threads=
			[NFSv4] set the total number of threads that the
			NFS client will assign to service NFSv4 callback
			requests.

	nfs.callback_tcpport=
			[NFS] set the TCP port on which the NFSv4 callback
			channel should listen.

	nfs.delay_retrans=
			[NFS] specifies the number of times the NFSv4 client
			retries the request before returning an EAGAIN error,
			after a reply of NFS4ERR_DELAY from the server.
			Only applies if the softerr mount option is enabled,
			and the specified value is >= 0.

	nfs.enable_ino64=
			[NFS] enable 64-bit inode numbers.
			If zero, the NFS client will fake up a 32-bit inode
			number for the readdir() and stat() syscalls instead
			of returning the full 64-bit number.
			The default is to return 64-bit inode numbers.

	nfs.idmap_cache_timeout=
			[NFS] set the maximum lifetime for idmapper cache
			entries.

	nfs.max_session_cb_slots=
			[NFSv4.1] Sets the maximum number of session
			slots the client will assign to the callback
			channel. This determines the maximum number of
			callbacks the client will process in parallel for
			a particular server.

	nfs.max_session_slots=
			[NFSv4.1] Sets the maximum number of session slots
			the client will attempt to negotiate with the server.
			This limits the number of simultaneous RPC requests
			that the client can send to the NFSv4.1 server.
			Note that there is little point in setting this
			value higher than the max_tcp_slot_table_limit.

	nfs.nfs4_disable_idmapping=
			[NFSv4] When set to the default of '1', this option
			ensures that both the RPC level authentication
			scheme and the NFS level operations agree to use
			numeric uids/gids if the mount is using the
			'sec=sys' security flavour. In effect it is
			disabling idmapping, which can make migration from
			legacy NFSv2/v3 systems to NFSv4 easier.
			Servers that do not support this mode of operation
			will be autodetected by the client, and it will fall
			back to using the idmapper.
			To turn off this behaviour, set the value to '0'.

	nfs.nfs4_unique_id=
			[NFS4] Specify an additional fixed unique ident-
			ification string that NFSv4 clients can insert into
			their nfs_client_id4 string.  This is typically a
			UUID that is generated at system install time.

	nfs.recover_lost_locks=
			[NFSv4] Attempt to recover locks that were lost due
			to a lease timeout on the server. Please note that
			doing this risks data corruption, since there are
			no guarantees that the file will remain unchanged
			after the locks are lost.
			If you want to enable the kernel legacy behaviour of
			attempting to recover these locks, then set this
			parameter to '1'.
			The default parameter value of '0' causes the kernel
			not to attempt recovery of lost locks.

	nfs.send_implementation_id=
			[NFSv4.1] Send client implementation identification
			information in exchange_id requests.
			If zero, no implementation identification information
			will be sent.
			The default is to send the implementation identification
			information.

	nfs4.layoutstats_timer=
			[NFSv4.2] Change the rate at which the kernel sends
			layoutstats to the pNFS metadata server.

			Setting this to value to 0 causes the kernel to use
			whatever value is the default set by the layout
			driver. A non-zero value sets the minimum interval
			in seconds between layoutstats transmissions.

	nfsd.inter_copy_offload_enable=
			[NFSv4.2] When set to 1, the server will support
			server-to-server copies for which this server is
			the destination of the copy.

	nfsd.nfs4_disable_idmapping=
			[NFSv4] When set to the default of '1', the NFSv4
			server will return only numeric uids and gids to
			clients using auth_sys, and will accept numeric uids
			and gids from such clients.  This is intended to ease
			migration from NFSv2/v3.

	nfsd.nfsd4_ssc_umount_timeout=
			[NFSv4.2] When used as the destination of a
			server-to-server copy, knfsd temporarily mounts
			the source server.  It caches the mount in case
			it will be needed again, and discards it if not
			used for the number of milliseconds specified by
			this parameter.

	nfsaddrs=	[NFS] Deprecated.  Use ip= instead.
			See Documentation/admin-guide/nfs/nfsroot.rst.

	nfsroot=	[NFS] nfs root filesystem for disk-less boxes.
			See Documentation/admin-guide/nfs/nfsroot.rst.

	nfsrootdebug	[NFS] enable nfsroot debugging messages.
			See Documentation/admin-guide/nfs/nfsroot.rst.

	nmi_backtrace.backtrace_idle [KNL]
			Dump stacks even of idle CPUs in response to an
			NMI stack-backtrace request.

	nmi_debug=	[KNL,SH] Specify one or more actions to take
			when a NMI is triggered.
			Format: [state][,regs][,debounce][,die]

	nmi_watchdog=	[KNL,BUGS=X86] Debugging features for SMP kernels
			Format: [panic,][nopanic,][num]
			Valid num: 0 or 1
			0 - turn hardlockup detector in nmi_watchdog off
			1 - turn hardlockup detector in nmi_watchdog on
			When panic is specified, panic when an NMI watchdog
			timeout occurs (or 'nopanic' to not panic on an NMI
			watchdog, if CONFIG_BOOTPARAM_HARDLOCKUP_PANIC is set)
			To disable both hard and soft lockup detectors,
			please see 'nowatchdog'.
			This is useful when you use a panic=... timeout and
			need the box quickly up again.

			These settings can be accessed at runtime via
			the nmi_watchdog and hardlockup_panic sysctls.

	no387		[BUGS=X86-32] Tells the kernel to use the 387 maths
			emulation library even if a 387 maths coprocessor
			is present.

	no4lvl		[RISCV,EARLY] Disable 4-level and 5-level paging modes.
			Forces kernel to use 3-level paging instead.

	no5lvl		[X86-64,RISCV,EARLY] Disable 5-level paging mode. Forces
			kernel to use 4-level paging instead.

	noaliencache	[MM, NUMA, SLAB] Disables the allocation of alien
			caches in the slab allocator.  Saves per-node memory,
			but will impact performance.

	noalign		[KNL,ARM]

	noaltinstr	[S390,EARLY] Disables alternative instructions
			patching (CPU alternatives feature).

	noapic		[SMP,APIC,EARLY] Tells the kernel to not make use of any
			IOAPICs that may be present in the system.

	noautogroup	Disable scheduler automatic task group creation.

	nocache		[ARM,EARLY]

	no_console_suspend
			[HW] Never suspend the console
			Disable suspending of consoles during suspend and
			hibernate operations.  Once disabled, debugging
			messages can reach various consoles while the rest
			of the system is being put to sleep (ie, while
			debugging driver suspend/resume hooks).  This may
			not work reliably with all consoles, but is known
			to work with serial and VGA consoles.
			To facilitate more flexible debugging, we also add
			console_suspend, a printk module parameter to control
			it. Users could use console_suspend (usually
			/sys/module/printk/parameters/console_suspend) to
			turn on/off it dynamically.

	no_debug_objects
			[KNL,EARLY] Disable object debugging

	nodsp		[SH] Disable hardware DSP at boot time.

	noefi		[EFI,EARLY] Disable EFI runtime services support.

	no_entry_flush  [PPC,EARLY] Don't flush the L1-D cache when entering the kernel.

	noexec		[IA-64]

	noexec32	[X86-64]
			This affects only 32-bit executables.
			noexec32=on: enable non-executable mappings (default)
				read doesn't imply executable mappings
			noexec32=off: disable non-executable mappings
				read implies executable mappings

	no_file_caps	Tells the kernel not to honor file capabilities.  The
			only way then for a file to be executed with privilege
			is to be setuid root or executed by root.

	nofpu		[MIPS,SH] Disable hardware FPU at boot time.

	nofsgsbase	[X86] Disables FSGSBASE instructions.

	nofxsr		[BUGS=X86-32] Disables x86 floating point extended
			register save and restore. The kernel will only save
			legacy floating-point registers on task switch.

	nohalt		[IA-64] Tells the kernel not to use the power saving
			function PAL_HALT_LIGHT when idle. This increases
			power-consumption. On the positive side, it reduces
			interrupt wake-up latency, which may improve performance
			in certain environments such as networked servers or
			real-time systems.

	no_hash_pointers
			[KNL,EARLY]
			Force pointers printed to the console or buffers to be
			unhashed.  By default, when a pointer is printed via %p
			format string, that pointer is "hashed", i.e. obscured
			by hashing the pointer value.  This is a security feature
			that hides actual kernel addresses from unprivileged
			users, but it also makes debugging the kernel more
			difficult since unequal pointers can no longer be
			compared.  However, if this command-line option is
			specified, then all normal pointers will have their true
			value printed. This option should only be specified when
			debugging the kernel.  Please do not use on production
			kernels.

	nohibernate	[HIBERNATION] Disable hibernation and resume.

	nohlt		[ARM,ARM64,MICROBLAZE,MIPS,PPC,SH] Forces the kernel to
			busy wait in do_idle() and not use the arch_cpu_idle()
			implementation; requires CONFIG_GENERIC_IDLE_POLL_SETUP
			to be effective. This is useful on platforms where the
			sleep(SH) or wfi(ARM,ARM64) instructions do not work
			correctly or when doing power measurements to evaluate
			the impact of the sleep instructions. This is also
			useful when using JTAG debugger.

	nohugeiomap	[KNL,X86,PPC,ARM64,EARLY] Disable kernel huge I/O mappings.

	nohugevmalloc	[KNL,X86,PPC,ARM64,EARLY] Disable kernel huge vmalloc mappings.

	nohz=		[KNL] Boottime enable/disable dynamic ticks
			Valid arguments: on, off
			Default: on

	nohz_full=	[KNL,BOOT,SMP,ISOL]
			The argument is a cpu list, as described above.
			In kernels built with CONFIG_NO_HZ_FULL=y, set
			the specified list of CPUs whose tick will be stopped
			whenever possible. The boot CPU will be forced outside
			the range to maintain the timekeeping.  Any CPUs
			in this list will have their RCU callbacks offloaded,
			just as if they had also been called out in the
			rcu_nocbs= boot parameter.

			Note that this argument takes precedence over
			the CONFIG_RCU_NOCB_CPU_DEFAULT_ALL option.

	noinitrd	[RAM] Tells the kernel not to load any configured
			initial RAM disk.

	nointremap	[X86-64,Intel-IOMMU,EARLY] Do not enable interrupt
			remapping.
			[Deprecated - use intremap=off]

	nointroute	[IA-64]

	noinvpcid	[X86,EARLY] Disable the INVPCID cpu feature.

	noiotrap	[SH] Disables trapped I/O port accesses.

	noirqdebug	[X86-32] Disables the code which attempts to detect and
			disable unhandled interrupt sources.

	noisapnp	[ISAPNP] Disables ISA PnP code.

	nojitter	[IA-64] Disables jitter checking for ITC timers.

	nokaslr		[KNL,EARLY]
			When CONFIG_RANDOMIZE_BASE is set, this disables
			kernel and module base offset ASLR (Address Space
			Layout Randomization).

	no-kvmapf	[X86,KVM,EARLY] Disable paravirtualized asynchronous page
			fault handling.

	no-kvmclock	[X86,KVM,EARLY] Disable paravirtualized KVM clock driver

	nolapic		[X86-32,APIC,EARLY] Do not enable or use the local APIC.

	nolapic_timer	[X86-32,APIC,EARLY] Do not use the local APIC timer.

	nomca		[IA-64] Disable machine check abort handling

	nomce		[X86-32] Disable Machine Check Exception

	nomfgpt		[X86-32] Disable Multi-Function General Purpose
			Timer usage (for AMD Geode machines).

	nomodeset	Disable kernel modesetting. Most systems' firmware
			sets up a display mode and provides framebuffer memory
			for output. With nomodeset, DRM and fbdev drivers will
			not load if they could possibly displace the pre-
			initialized output. Only the system framebuffer will
			be available for use. The respective drivers will not
			perform display-mode changes or accelerated rendering.

			Useful as error fallback, or for testing and debugging.

	nomodule	Disable module load

	nonmi_ipi	[X86] Disable using NMI IPIs during panic/reboot to
			shutdown the other cpus.  Instead use the REBOOT_VECTOR
			irq.

	nopat		[X86,EARLY] Disable PAT (page attribute table extension of
			pagetables) support.

	nopcid		[X86-64,EARLY] Disable the PCID cpu feature.

	nopku		[X86] Disable Memory Protection Keys CPU feature found
			in some Intel CPUs.

	nopti		[X86-64,EARLY]
			Equivalent to pti=off

	nopv=		[X86,XEN,KVM,HYPER_V,VMWARE,EARLY]
			Disables the PV optimizations forcing the guest to run
			as generic guest with no PV drivers. Currently support
			XEN HVM, KVM, HYPER_V and VMWARE guest.

	nopvspin	[X86,XEN,KVM,EARLY]
			Disables the qspinlock slow path using PV optimizations
			which allow the hypervisor to 'idle' the guest on lock
			contention.

	norandmaps	Don't use address space randomization.  Equivalent to
			echo 0 > /proc/sys/kernel/randomize_va_space

	noreplace-smp	[X86-32,SMP] Don't replace SMP instructions
			with UP alternatives

	noresume	[SWSUSP] Disables resume and restores original swap
			space.

	nosbagart	[IA-64]

	no-scroll	[VGA] Disables scrollback.
			This is required for the Braillex ib80-piezo Braille
			reader made by F.H. Papenmeier (Germany).

	nosgx		[X86-64,SGX,EARLY] Disables Intel SGX kernel support.

	nosmap		[PPC,EARLY]
			Disable SMAP (Supervisor Mode Access Prevention)
			even if it is supported by processor.

	nosmep		[PPC64s,EARLY]
			Disable SMEP (Supervisor Mode Execution Prevention)
			even if it is supported by processor.

	nosmp		[SMP,EARLY] Tells an SMP kernel to act as a UP kernel,
			and disable the IO APIC.  legacy for "maxcpus=0".

	nosmt		[KNL,MIPS,PPC,S390,EARLY] Disable symmetric multithreading (SMT).
			Equivalent to smt=1.

			[KNL,X86,PPC] Disable symmetric multithreading (SMT).
			nosmt=force: Force disable SMT, cannot be undone
				     via the sysfs control file.

	nosoftlockup	[KNL] Disable the soft-lockup detector.

	nospec_store_bypass_disable
			[HW,EARLY] Disable all mitigations for the Speculative
			Store Bypass vulnerability

	nospectre_bhb	[ARM64,EARLY] Disable all mitigations for Spectre-BHB (branch
			history injection) vulnerability. System may allow data leaks
			with this option.

	nospectre_v1	[X86,PPC,EARLY] Disable mitigations for Spectre Variant 1
			(bounds check bypass). With this option data leaks are
			possible in the system.

	nospectre_v2	[X86,PPC_E500,ARM64,EARLY] Disable all mitigations
			for the Spectre variant 2 (indirect branch
			prediction) vulnerability. System may allow data
			leaks with this option.

	no-steal-acc	[X86,PV_OPS,ARM64,PPC/PSERIES,EARLY] Disable
			paravirtualized steal time accounting. steal
			time is computed, but won't influence scheduler
			behaviour

	nosync		[HW,M68K] Disables sync negotiation for all devices.

	no_timer_check	[X86,APIC] Disables the code which tests for
			broken timer IRQ sources.

	no_uaccess_flush
	                [PPC,EARLY] Don't flush the L1-D cache after accessing user data.

	novmcoredd	[KNL,KDUMP]
			Disable device dump. Device dump allows drivers to
			append dump data to vmcore so you can collect driver
			specified debug info.  Drivers can append the data
			without any limit and this data is stored in memory,
			so this may cause significant memory stress.  Disabling
			device dump can help save memory but the driver debug
			data will be no longer available.  This parameter
			is only available when CONFIG_PROC_VMCORE_DEVICE_DUMP
			is set.

	no-vmw-sched-clock
			[X86,PV_OPS,EARLY] Disable paravirtualized VMware
			scheduler clock and use the default one.

	nowatchdog	[KNL] Disable both lockup detectors, i.e.
			soft-lockup and NMI watchdog (hard-lockup).

	nowb		[ARM,EARLY]

	nox2apic	[X86-64,APIC,EARLY] Do not enable x2APIC mode.

			NOTE: this parameter will be ignored on systems with the
			LEGACY_XAPIC_DISABLED bit set in the
			IA32_XAPIC_DISABLE_STATUS MSR.

	noxsave		[BUGS=X86] Disables x86 extended register state save
			and restore using xsave. The kernel will fallback to
			enabling legacy floating-point and sse state.

	noxsaveopt	[X86] Disables xsaveopt used in saving x86 extended
			register states. The kernel will fall back to use
			xsave to save the states. By using this parameter,
			performance of saving the states is degraded because
			xsave doesn't support modified optimization while
			xsaveopt supports it on xsaveopt enabled systems.

	noxsaves	[X86] Disables xsaves and xrstors used in saving and
			restoring x86 extended register state in compacted
			form of xsave area. The kernel will fall back to use
			xsaveopt and xrstor to save and restore the states
			in standard form of xsave area. By using this
			parameter, xsave area per process might occupy more
			memory on xsaves enabled systems.

	nps_mtm_hs_ctr=	[KNL,ARC]
			This parameter sets the maximum duration, in
			cycles, each HW thread of the CTOP can run
			without interruptions, before HW switches it.
			The actual maximum duration is 16 times this
			parameter's value.
			Format: integer between 1 and 255
			Default: 255

	nptcg=		[IA-64] Override max number of concurrent global TLB
			purges which is reported from either PAL_VM_SUMMARY or
			SAL PALO.

	nr_cpus=	[SMP,EARLY] Maximum number of processors that an SMP kernel
			could support.  nr_cpus=n : n >= 1 limits the kernel to
			support 'n' processors. It could be larger than the
			number of already plugged CPU during bootup, later in
			runtime you can physically add extra cpu until it reaches
			n. So during boot up some boot time memory for per-cpu
			variables need be pre-allocated for later physical cpu
			hot plugging.

	nr_uarts=	[SERIAL] maximum number of UARTs to be registered.

	numa=off 	[KNL, ARM64, PPC, RISCV, SPARC, X86, EARLY]
			Disable NUMA, Only set up a single NUMA node
			spanning all memory.

	numa_balancing=	[KNL,ARM64,PPC,RISCV,S390,X86] Enable or disable automatic
			NUMA balancing.
			Allowed values are enable and disable

	numa_zonelist_order= [KNL, BOOT] Select zonelist order for NUMA.
			'node', 'default' can be specified
			This can be set from sysctl after boot.
			See Documentation/admin-guide/sysctl/vm.rst for details.

	ohci1394_dma=early	[HW,EARLY] enable debugging via the ohci1394 driver.
			See Documentation/core-api/debugging-via-ohci1394.rst for more
			info.

	olpc_ec_timeout= [OLPC] ms delay when issuing EC commands
			Rather than timing out after 20 ms if an EC
			command is not properly ACKed, override the length
			of the timeout.  We have interrupts disabled while
			waiting for the ACK, so if this is set too high
			interrupts *may* be lost!

	omap_mux=	[OMAP] Override bootloader pin multiplexing.
			Format: <mux_mode0.mode_name=value>...
			For example, to override I2C bus2:
			omap_mux=i2c2_scl.i2c2_scl=0x100,i2c2_sda.i2c2_sda=0x100

	onenand.bdry=	[HW,MTD] Flex-OneNAND Boundary Configuration

			Format: [die0_boundary][,die0_lock][,die1_boundary][,die1_lock]

			boundary - index of last SLC block on Flex-OneNAND.
				   The remaining blocks are configured as MLC blocks.
			lock	 - Configure if Flex-OneNAND boundary should be locked.
				   Once locked, the boundary cannot be changed.
				   1 indicates lock status, 0 indicates unlock status.

	oops=panic	[KNL,EARLY]
			Always panic on oopses. Default is to just kill the
			process, but there is a small probability of
			deadlocking the machine.
			This will also cause panics on machine check exceptions.
			Useful together with panic=30 to trigger a reboot.

	page_alloc.shuffle=
			[KNL] Boolean flag to control whether the page allocator
			should randomize its free lists. The randomization may
			be automatically enabled if the kernel detects it is
			running on a platform with a direct-mapped memory-side
			cache, and this parameter can be used to
			override/disable that behavior. The state of the flag
			can be read from sysfs at:
			/sys/module/page_alloc/parameters/shuffle.

	page_owner=	[KNL,EARLY] Boot-time page_owner enabling option.
			Storage of the information about who allocated
			each page is disabled in default. With this switch,
			we can turn it on.
			on: enable the feature

	page_poison=	[KNL,EARLY] Boot-time parameter changing the state of
			poisoning on the buddy allocator, available with
			CONFIG_PAGE_POISONING=y.
			off: turn off poisoning (default)
			on: turn on poisoning

	page_reporting.page_reporting_order=
			[KNL] Minimal page reporting order
			Format: <integer>
			Adjust the minimal page reporting order. The page
			reporting is disabled when it exceeds MAX_ORDER.

	panic=		[KNL] Kernel behaviour on panic: delay <timeout>
			timeout > 0: seconds before rebooting
			timeout = 0: wait forever
			timeout < 0: reboot immediately
			Format: <timeout>

	panic_on_taint=	[KNL,EARLY]
			Bitmask for conditionally calling panic() in add_taint()
			Format: <hex>[,nousertaint]
			Hexadecimal bitmask representing the set of TAINT flags
			that will cause the kernel to panic when add_taint() is
			called with any of the flags in this set.
			The optional switch "nousertaint" can be utilized to
			prevent userspace forced crashes by writing to sysctl
			/proc/sys/kernel/tainted any flagset matching with the
			bitmask set on panic_on_taint.
			See Documentation/admin-guide/tainted-kernels.rst for
			extra details on the taint flags that users can pick
			to compose the bitmask to assign to panic_on_taint.

	panic_on_warn=1	panic() instead of WARN().  Useful to cause kdump
			on a WARN().

	panic_print=	Bitmask for printing system info when panic happens.
			User can chose combination of the following bits:
			bit 0: print all tasks info
			bit 1: print system memory info
			bit 2: print timer info
			bit 3: print locks info if CONFIG_LOCKDEP is on
			bit 4: print ftrace buffer
			bit 5: print all printk messages in buffer
			bit 6: print all CPUs backtrace (if available in the arch)
			*Be aware* that this option may print a _lot_ of lines,
			so there are risks of losing older messages in the log.
			Use this option carefully, maybe worth to setup a
			bigger log buffer with "log_buf_len" along with this.

	parkbd.port=	[HW] Parallel port number the keyboard adapter is
			connected to, default is 0.
			Format: <parport#>
	parkbd.mode=	[HW] Parallel port keyboard adapter mode of operation,
			0 for XT, 1 for AT (default is AT).
			Format: <mode>

	parport=	[HW,PPT] Specify parallel ports. 0 disables.
			Format: { 0 | auto | 0xBBB[,IRQ[,DMA]] }
			Use 'auto' to force the driver to use any
			IRQ/DMA settings detected (the default is to
			ignore detected IRQ/DMA settings because of
			possible conflicts). You can specify the base
			address, IRQ, and DMA settings; IRQ and DMA
			should be numbers, or 'auto' (for using detected
			settings on that particular port), or 'nofifo'
			(to avoid using a FIFO even if it is detected).
			Parallel ports are assigned in the order they
			are specified on the command line, starting
			with parport0.

	parport_init_mode=	[HW,PPT]
			Configure VIA parallel port to operate in
			a specific mode. This is necessary on Pegasos
			computer where firmware has no options for setting
			up parallel port mode and sets it to spp.
			Currently this function knows 686a and 8231 chips.
			Format: [spp|ps2|epp|ecp|ecpepp]

	pata_legacy.all=	[HW,LIBATA]
			Format: <int>
			Set to non-zero to probe primary and secondary ISA
			port ranges on PCI systems where no PCI PATA device
			has been found at either range.  Disabled by default.

	pata_legacy.autospeed=	[HW,LIBATA]
			Format: <int>
			Set to non-zero if a chip is present that snoops speed
			changes.  Disabled by default.

	pata_legacy.ht6560a=	[HW,LIBATA]
			Format: <int>
			Set to 1, 2, or 3 for HT 6560A on the primary channel,
			the secondary channel, or both channels respectively.
			Disabled by default.

	pata_legacy.ht6560b=	[HW,LIBATA]
			Format: <int>
			Set to 1, 2, or 3 for HT 6560B on the primary channel,
			the secondary channel, or both channels respectively.
			Disabled by default.

	pata_legacy.iordy_mask=	[HW,LIBATA]
			Format: <int>
			IORDY enable mask.  Set individual bits to allow IORDY
			for the respective channel.  Bit 0 is for the first
			legacy channel handled by this driver, bit 1 is for
			the second channel, and so on.  The sequence will often
			correspond to the primary legacy channel, the secondary
			legacy channel, and so on, but the handling of a PCI
			bus and the use of other driver options may interfere
			with the sequence.  By default IORDY is allowed across
			all channels.

	pata_legacy.opti82c46x=	[HW,LIBATA]
			Format: <int>
			Set to 1, 2, or 3 for Opti 82c611A on the primary
			channel, the secondary channel, or both channels
			respectively.  Disabled by default.

	pata_legacy.opti82c611a=	[HW,LIBATA]
			Format: <int>
			Set to 1, 2, or 3 for Opti 82c465MV on the primary
			channel, the secondary channel, or both channels
			respectively.  Disabled by default.

	pata_legacy.pio_mask=	[HW,LIBATA]
			Format: <int>
			PIO mode mask for autospeed devices.  Set individual
			bits to allow the use of the respective PIO modes.
			Bit 0 is for mode 0, bit 1 is for mode 1, and so on.
			All modes allowed by default.

	pata_legacy.probe_all=	[HW,LIBATA]
			Format: <int>
			Set to non-zero to probe tertiary and further ISA
			port ranges on PCI systems.  Disabled by default.

	pata_legacy.probe_mask=	[HW,LIBATA]
			Format: <int>
			Probe mask for legacy ISA PATA ports.  Depending on
			platform configuration and the use of other driver
			options up to 6 legacy ports are supported: 0x1f0,
			0x170, 0x1e8, 0x168, 0x1e0, 0x160, however probing
			of individual ports can be disabled by setting the
			corresponding bits in the mask to 1.  Bit 0 is for
			the first port in the list above (0x1f0), and so on.
			By default all supported ports are probed.

	pata_legacy.qdi=	[HW,LIBATA]
			Format: <int>
			Set to non-zero to probe QDI controllers.  By default
			set to 1 if CONFIG_PATA_QDI_MODULE, 0 otherwise.

	pata_legacy.winbond=	[HW,LIBATA]
			Format: <int>
			Set to non-zero to probe Winbond controllers.  Use
			the standard I/O port (0x130) if 1, otherwise the
			value given is the I/O port to use (typically 0x1b0).
			By default set to 1 if CONFIG_PATA_WINBOND_VLB_MODULE,
			0 otherwise.

	pata_platform.pio_mask=	[HW,LIBATA]
			Format: <int>
			Supported PIO mode mask.  Set individual bits to allow
			the use of the respective PIO modes.  Bit 0 is for
			mode 0, bit 1 is for mode 1, and so on.  Mode 0 only
			allowed by default.

	pause_on_oops=<int>
			Halt all CPUs after the first oops has been printed for
			the specified number of seconds.  This is to be used if
			your oopses keep scrolling off the screen.

	pcbit=		[HW,ISDN]

	pci=option[,option...]	[PCI,EARLY] various PCI subsystem options.

				Some options herein operate on a specific device
				or a set of devices (<pci_dev>). These are
				specified in one of the following formats:

				[<domain>:]<bus>:<dev>.<func>[/<dev>.<func>]*
				pci:<vendor>:<device>[:<subvendor>:<subdevice>]

				Note: the first format specifies a PCI
				bus/device/function address which may change
				if new hardware is inserted, if motherboard
				firmware changes, or due to changes caused
				by other kernel parameters. If the
				domain is left unspecified, it is
				taken to be zero. Optionally, a path
				to a device through multiple device/function
				addresses can be specified after the base
				address (this is more robust against
				renumbering issues).  The second format
				selects devices using IDs from the
				configuration space which may match multiple
				devices in the system.

		earlydump	dump PCI config space before the kernel
				changes anything
		off		[X86] don't probe for the PCI bus
		bios		[X86-32] force use of PCI BIOS, don't access
				the hardware directly. Use this if your machine
				has a non-standard PCI host bridge.
		nobios		[X86-32] disallow use of PCI BIOS, only direct
				hardware access methods are allowed. Use this
				if you experience crashes upon bootup and you
				suspect they are caused by the BIOS.
		conf1		[X86] Force use of PCI Configuration Access
				Mechanism 1 (config address in IO port 0xCF8,
				data in IO port 0xCFC, both 32-bit).
		conf2		[X86] Force use of PCI Configuration Access
				Mechanism 2 (IO port 0xCF8 is an 8-bit port for
				the function, IO port 0xCFA, also 8-bit, sets
				bus number. The config space is then accessed
				through ports 0xC000-0xCFFF).
				See http://wiki.osdev.org/PCI for more info
				on the configuration access mechanisms.
		noaer		[PCIE] If the PCIEAER kernel config parameter is
				enabled, this kernel boot option can be used to
				disable the use of PCIE advanced error reporting.
		nodomains	[PCI] Disable support for multiple PCI
				root domains (aka PCI segments, in ACPI-speak).
		nommconf	[X86] Disable use of MMCONFIG for PCI
				Configuration
		check_enable_amd_mmconf [X86] check for and enable
				properly configured MMIO access to PCI
				config space on AMD family 10h CPU
		nomsi		[MSI] If the PCI_MSI kernel config parameter is
				enabled, this kernel boot option can be used to
				disable the use of MSI interrupts system-wide.
		noioapicquirk	[APIC] Disable all boot interrupt quirks.
				Safety option to keep boot IRQs enabled. This
				should never be necessary.
		ioapicreroute	[APIC] Enable rerouting of boot IRQs to the
				primary IO-APIC for bridges that cannot disable
				boot IRQs. This fixes a source of spurious IRQs
				when the system masks IRQs.
		noioapicreroute	[APIC] Disable workaround that uses the
				boot IRQ equivalent of an IRQ that connects to
				a chipset where boot IRQs cannot be disabled.
				The opposite of ioapicreroute.
		biosirq		[X86-32] Use PCI BIOS calls to get the interrupt
				routing table. These calls are known to be buggy
				on several machines and they hang the machine
				when used, but on other computers it's the only
				way to get the interrupt routing table. Try
				this option if the kernel is unable to allocate
				IRQs or discover secondary PCI buses on your
				motherboard.
		rom		[X86] Assign address space to expansion ROMs.
				Use with caution as certain devices share
				address decoders between ROMs and other
				resources.
		norom		[X86] Do not assign address space to
				expansion ROMs that do not already have
				BIOS assigned address ranges.
		nobar		[X86] Do not assign address space to the
				BARs that weren't assigned by the BIOS.
		irqmask=0xMMMM	[X86] Set a bit mask of IRQs allowed to be
				assigned automatically to PCI devices. You can
				make the kernel exclude IRQs of your ISA cards
				this way.
		pirqaddr=0xAAAAA	[X86] Specify the physical address
				of the PIRQ table (normally generated
				by the BIOS) if it is outside the
				F0000h-100000h range.
		lastbus=N	[X86] Scan all buses thru bus #N. Can be
				useful if the kernel is unable to find your
				secondary buses and you want to tell it
				explicitly which ones they are.
		assign-busses	[X86] Always assign all PCI bus
				numbers ourselves, overriding
				whatever the firmware may have done.
		usepirqmask	[X86] Honor the possible IRQ mask stored
				in the BIOS $PIR table. This is needed on
				some systems with broken BIOSes, notably
				some HP Pavilion N5400 and Omnibook XE3
				notebooks. This will have no effect if ACPI
				IRQ routing is enabled.
		noacpi		[X86] Do not use ACPI for IRQ routing
				or for PCI scanning.
		use_crs		[X86] Use PCI host bridge window information
				from ACPI.  On BIOSes from 2008 or later, this
				is enabled by default.  If you need to use this,
				please report a bug.
		nocrs		[X86] Ignore PCI host bridge windows from ACPI.
				If you need to use this, please report a bug.
		use_e820	[X86] Use E820 reservations to exclude parts of
				PCI host bridge windows. This is a workaround
				for BIOS defects in host bridge _CRS methods.
				If you need to use this, please report a bug to
				<linux-pci@vger.kernel.org>.
		no_e820		[X86] Ignore E820 reservations for PCI host
				bridge windows. This is the default on modern
				hardware. If you need to use this, please report
				a bug to <linux-pci@vger.kernel.org>.
		routeirq	Do IRQ routing for all PCI devices.
				This is normally done in pci_enable_device(),
				so this option is a temporary workaround
				for broken drivers that don't call it.
		skip_isa_align	[X86] do not align io start addr, so can
				handle more pci cards
		noearly		[X86] Don't do any early type 1 scanning.
				This might help on some broken boards which
				machine check when some devices' config space
				is read. But various workarounds are disabled
				and some IOMMU drivers will not work.
		bfsort		Sort PCI devices into breadth-first order.
				This sorting is done to get a device
				order compatible with older (<= 2.4) kernels.
		nobfsort	Don't sort PCI devices into breadth-first order.
		pcie_bus_tune_off	Disable PCIe MPS (Max Payload Size)
				tuning and use the BIOS-configured MPS defaults.
		pcie_bus_safe	Set every device's MPS to the largest value
				supported by all devices below the root complex.
		pcie_bus_perf	Set device MPS to the largest allowable MPS
				based on its parent bus. Also set MRRS (Max
				Read Request Size) to the largest supported
				value (no larger than the MPS that the device
				or bus can support) for best performance.
		pcie_bus_peer2peer	Set every device's MPS to 128B, which
				every device is guaranteed to support. This
				configuration allows peer-to-peer DMA between
				any pair of devices, possibly at the cost of
				reduced performance.  This also guarantees
				that hot-added devices will work.
		cbiosize=nn[KMG]	The fixed amount of bus space which is
				reserved for the CardBus bridge's IO window.
				The default value is 256 bytes.
		cbmemsize=nn[KMG]	The fixed amount of bus space which is
				reserved for the CardBus bridge's memory
				window. The default value is 64 megabytes.
		resource_alignment=
				Format:
				[<order of align>@]<pci_dev>[; ...]
				Specifies alignment and device to reassign
				aligned memory resources. How to
				specify the device is described above.
				If <order of align> is not specified,
				PAGE_SIZE is used as alignment.
				A PCI-PCI bridge can be specified if resource
				windows need to be expanded.
				To specify the alignment for several
				instances of a device, the PCI vendor,
				device, subvendor, and subdevice may be
				specified, e.g., 12@pci:8086:9c22:103c:198f
				for 4096-byte alignment.
		ecrc=		Enable/disable PCIe ECRC (transaction layer
				end-to-end CRC checking). Only effective if
				OS has native AER control (either granted by
				ACPI _OSC or forced via "pcie_ports=native")
				bios: Use BIOS/firmware settings. This is the
				the default.
				off: Turn ECRC off
				on: Turn ECRC on.
		hpiosize=nn[KMG]	The fixed amount of bus space which is
				reserved for hotplug bridge's IO window.
				Default size is 256 bytes.
		hpmmiosize=nn[KMG]	The fixed amount of bus space which is
				reserved for hotplug bridge's MMIO window.
				Default size is 2 megabytes.
		hpmmioprefsize=nn[KMG]	The fixed amount of bus space which is
				reserved for hotplug bridge's MMIO_PREF window.
				Default size is 2 megabytes.
		hpmemsize=nn[KMG]	The fixed amount of bus space which is
				reserved for hotplug bridge's MMIO and
				MMIO_PREF window.
				Default size is 2 megabytes.
		hpbussize=nn	The minimum amount of additional bus numbers
				reserved for buses below a hotplug bridge.
				Default is 1.
		realloc=	Enable/disable reallocating PCI bridge resources
				if allocations done by BIOS are too small to
				accommodate resources required by all child
				devices.
				off: Turn realloc off
				on: Turn realloc on
		realloc		same as realloc=on
		noari		do not use PCIe ARI.
		noats		[PCIE, Intel-IOMMU, AMD-IOMMU]
				do not use PCIe ATS (and IOMMU device IOTLB).
		pcie_scan_all	Scan all possible PCIe devices.  Otherwise we
				only look for one device below a PCIe downstream
				port.
		big_root_window	Try to add a big 64bit memory window to the PCIe
				root complex on AMD CPUs. Some GFX hardware
				can resize a BAR to allow access to all VRAM.
				Adding the window is slightly risky (it may
				conflict with unreported devices), so this
				taints the kernel.
		disable_acs_redir=<pci_dev>[; ...]
				Specify one or more PCI devices (in the format
				specified above) separated by semicolons.
				Each device specified will have the PCI ACS
				redirect capabilities forced off which will
				allow P2P traffic between devices through
				bridges without forcing it upstream. Note:
				this removes isolation between devices and
				may put more devices in an IOMMU group.
		force_floating	[S390] Force usage of floating interrupts.
		nomio		[S390] Do not use MIO instructions.
		norid		[S390] ignore the RID field and force use of
				one PCI domain per PCI function

	pcie_aspm=	[PCIE] Forcibly enable or disable PCIe Active State Power
			Management.
		off	Disable ASPM.
		force	Enable ASPM even on devices that claim not to support it.
			WARNING: Forcing ASPM on may cause system lockups.

	pcie_ports=	[PCIE] PCIe port services handling:
		native	Use native PCIe services (PME, AER, DPC, PCIe hotplug)
			even if the platform doesn't give the OS permission to
			use them.  This may cause conflicts if the platform
			also tries to use these services.
		dpc-native	Use native PCIe service for DPC only.  May
				cause conflicts if firmware uses AER or DPC.
		compat	Disable native PCIe services (PME, AER, DPC, PCIe
			hotplug).

	pcie_port_pm=	[PCIE] PCIe port power management handling:
		off	Disable power management of all PCIe ports
		force	Forcibly enable power management of all PCIe ports

	pcie_pme=	[PCIE,PM] Native PCIe PME signaling options:
		nomsi	Do not use MSI for native PCIe PME signaling (this makes
			all PCIe root ports use INTx for all services).

	pcmv=		[HW,PCMCIA] BadgePAD 4

	pd_ignore_unused
			[PM]
			Keep all power-domains already enabled by bootloader on,
			even if no driver has claimed them. This is useful
			for debug and development, but should not be
			needed on a platform with proper driver support.

	pdcchassis=	[PARISC,HW] Disable/Enable PDC Chassis Status codes at
			boot time.
			Format: { 0 | 1 }
			See arch/parisc/kernel/pdc_chassis.c

	percpu_alloc=	[MM,EARLY]
			Select which percpu first chunk allocator to use.
			Currently supported values are "embed" and "page".
			Archs may support subset or none of the	selections.
			See comments in mm/percpu.c for details on each
			allocator.  This parameter is primarily	for debugging
			and performance comparison.

	pirq=		[SMP,APIC] Manual mp-table setup
			See Documentation/arch/x86/i386/IO-APIC.rst.

	plip=		[PPT,NET] Parallel port network link
			Format: { parport<nr> | timid | 0 }
			See also Documentation/admin-guide/parport.rst.

	pmtmr=		[X86] Manual setup of pmtmr I/O Port.
			Override pmtimer IOPort with a hex value.
			e.g. pmtmr=0x508

	pmu_override=	[PPC] Override the PMU.
			This option takes over the PMU facility, so it is no
			longer usable by perf. Setting this option starts the
			PMU counters by setting MMCR0 to 0 (the FC bit is
			cleared). If a number is given, then MMCR1 is set to
			that number, otherwise (e.g., 'pmu_override=on'), MMCR1
			remains 0.

	pm_debug_messages	[SUSPEND,KNL]
			Enable suspend/resume debug messages during boot up.

	pnp.debug=1	[PNP]
			Enable PNP debug messages (depends on the
			CONFIG_PNP_DEBUG_MESSAGES option).  Change at run-time
			via /sys/module/pnp/parameters/debug.  We always show
			current resource usage; turning this on also shows
			possible settings and some assignment information.

	pnpacpi=	[ACPI]
			{ off }

	pnpbios=	[ISAPNP]
			{ on | off | curr | res | no-curr | no-res }

	pnp_reserve_irq=
			[ISAPNP] Exclude IRQs for the autoconfiguration

	pnp_reserve_dma=
			[ISAPNP] Exclude DMAs for the autoconfiguration

	pnp_reserve_io=	[ISAPNP] Exclude I/O ports for the autoconfiguration
			Ranges are in pairs (I/O port base and size).

	pnp_reserve_mem=
			[ISAPNP] Exclude memory regions for the
			autoconfiguration.
			Ranges are in pairs (memory base and size).

	ports=		[IP_VS_FTP] IPVS ftp helper module
			Default is 21.
			Up to 8 (IP_VS_APP_MAX_PORTS) ports
			may be specified.
			Format: <port>,<port>....

	powersave=off	[PPC] This option disables power saving features.
			It specifically disables cpuidle and sets the
			platform machine description specific power_save
			function to NULL. On Idle the CPU just reduces
			execution priority.

	ppc_strict_facility_enable
			[PPC,ENABLE] This option catches any kernel floating point,
			Altivec, VSX and SPE outside of regions specifically
			allowed (eg kernel_enable_fpu()/kernel_disable_fpu()).
			There is some performance impact when enabling this.

	ppc_tm=		[PPC,EARLY]
			Format: {"off"}
			Disable Hardware Transactional Memory

	preempt=	[KNL]
			Select preemption mode if you have CONFIG_PREEMPT_DYNAMIC
			none - Limited to cond_resched() calls
			voluntary - Limited to cond_resched() and might_sleep() calls
			full - Any section that isn't explicitly preempt disabled
			       can be preempted anytime.

	print-fatal-signals=
			[KNL] debug: print fatal signals

			If enabled, warn about various signal handling
			related application anomalies: too many signals,
			too many POSIX.1 timers, fatal signals causing a
			coredump - etc.

			If you hit the warning due to signal overflow,
			you might want to try "ulimit -i unlimited".

			default: off.

	printk.always_kmsg_dump=
			Trigger kmsg_dump for cases other than kernel oops or
			panics
			Format: <bool>  (1/Y/y=enable, 0/N/n=disable)
			default: disabled

	printk.console_no_auto_verbose=
			Disable console loglevel raise on oops, panic
			or lockdep-detected issues (only if lock debug is on).
			With an exception to setups with low baudrate on
			serial console, keeping this 0 is a good choice
			in order to provide more debug information.
			Format: <bool>
			default: 0 (auto_verbose is enabled)

	printk.devkmsg={on,off,ratelimit}
			Control writing to /dev/kmsg.
			on - unlimited logging to /dev/kmsg from userspace
			off - logging to /dev/kmsg disabled
			ratelimit - ratelimit the logging
			Default: ratelimit

	printk.time=	Show timing data prefixed to each printk message line
			Format: <bool>  (1/Y/y=enable, 0/N/n=disable)

	processor.max_cstate=	[HW,ACPI]
			Limit processor to maximum C-state
			max_cstate=9 overrides any DMI blacklist limit.

	processor.nocst	[HW,ACPI]
			Ignore the _CST method to determine C-states,
			instead using the legacy FADT method

	profile=	[KNL] Enable kernel profiling via /proc/profile
			Format: [<profiletype>,]<number>
			Param: <profiletype>: "schedule", "sleep", or "kvm"
				[defaults to kernel profiling]
			Param: "schedule" - profile schedule points.
			Param: "sleep" - profile D-state sleeping (millisecs).
				Requires CONFIG_SCHEDSTATS
			Param: "kvm" - profile VM exits.
			Param: <number> - step/bucket size as a power of 2 for
				statistical time based profiling.

	prompt_ramdisk=	[RAM] [Deprecated]

	prot_virt=	[S390] enable hosting protected virtual machines
			isolated from the hypervisor (if hardware supports
			that).
			Format: <bool>

	psi=		[KNL] Enable or disable pressure stall information
			tracking.
			Format: <bool>

	psmouse.proto=	[HW,MOUSE] Highest PS2 mouse protocol extension to
			probe for; one of (bare|imps|exps|lifebook|any).
	psmouse.rate=	[HW,MOUSE] Set desired mouse report rate, in reports
			per second.
	psmouse.resetafter=	[HW,MOUSE]
			Try to reset the device after so many bad packets
			(0 = never).
	psmouse.resolution=
			[HW,MOUSE] Set desired mouse resolution, in dpi.
	psmouse.smartscroll=
			[HW,MOUSE] Controls Logitech smartscroll autorepeat.
			0 = disabled, 1 = enabled (default).

	pstore.backend=	Specify the name of the pstore backend to use

	pti=		[X86-64] Control Page Table Isolation of user and
			kernel address spaces.  Disabling this feature
			removes hardening, but improves performance of
			system calls and interrupts.

			on   - unconditionally enable
			off  - unconditionally disable
			auto - kernel detects whether your CPU model is
			       vulnerable to issues that PTI mitigates

			Not specifying this option is equivalent to pti=auto.

	pty.legacy_count=
			[KNL] Number of legacy pty's. Overwrites compiled-in
			default number.

	quiet		[KNL,EARLY] Disable most log messages

	r128=		[HW,DRM]

	radix_hcall_invalidate=on  [PPC/PSERIES]
			Disable RADIX GTSE feature and use hcall for TLB
			invalidate.

	raid=		[HW,RAID]
			See Documentation/admin-guide/md.rst.

	ramdisk_size=	[RAM] Sizes of RAM disks in kilobytes
			See Documentation/admin-guide/blockdev/ramdisk.rst.

	ramdisk_start=	[RAM] RAM disk image start address

	random.trust_cpu=off
			[KNL,EARLY] Disable trusting the use of the CPU's
			random number generator (if available) to
			initialize the kernel's RNG.

	random.trust_bootloader=off
			[KNL,EARLY] Disable trusting the use of the a seed
			passed by the bootloader (if available) to
			initialize the kernel's RNG.

	randomize_kstack_offset=
			[KNL,EARLY] Enable or disable kernel stack offset
			randomization, which provides roughly 5 bits of
			entropy, frustrating memory corruption attacks
			that depend on stack address determinism or
			cross-syscall address exposures. This is only
			available on architectures that have defined
			CONFIG_HAVE_ARCH_RANDOMIZE_KSTACK_OFFSET.
			Format: <bool>  (1/Y/y=enable, 0/N/n=disable)
			Default is CONFIG_RANDOMIZE_KSTACK_OFFSET_DEFAULT.

	ras=option[,option,...]	[KNL] RAS-specific options

		cec_disable	[X86]
				Disable the Correctable Errors Collector,
				see CONFIG_RAS_CEC help text.

	rcu_nocbs[=cpu-list]
			[KNL] The optional argument is a cpu list,
			as described above.

			In kernels built with CONFIG_RCU_NOCB_CPU=y,
			enable the no-callback CPU mode, which prevents
			such CPUs' callbacks from being invoked in
			softirq context.  Invocation of such CPUs' RCU
			callbacks will instead be offloaded to "rcuox/N"
			kthreads created for that purpose, where "x" is
			"p" for RCU-preempt, "s" for RCU-sched, and "g"
			for the kthreads that mediate grace periods; and
			"N" is the CPU number. This reduces OS jitter on
			the offloaded CPUs, which can be useful for HPC
			and real-time workloads.  It can also improve
			energy efficiency for asymmetric multiprocessors.

			If a cpulist is passed as an argument, the specified
			list of	CPUs is set to no-callback mode from boot.

			Otherwise, if the '=' sign and the cpulist
			arguments are omitted, no CPU will be set to
			no-callback mode from boot but the mode may be
			toggled at runtime via cpusets.

			Note that this argument takes precedence over
			the CONFIG_RCU_NOCB_CPU_DEFAULT_ALL option.

	rcu_nocb_poll	[KNL]
			Rather than requiring that offloaded CPUs
			(specified by rcu_nocbs= above) explicitly
			awaken the corresponding "rcuoN" kthreads,
			make these kthreads poll for callbacks.
			This improves the real-time response for the
			offloaded CPUs by relieving them of the need to
			wake up the corresponding kthread, but degrades
			energy efficiency by requiring that the kthreads
			periodically wake up to do the polling.

	rcutree.blimit=	[KNL]
			Set maximum number of finished RCU callbacks to
			process in one batch.

	rcutree.do_rcu_barrier=	[KNL]
			Request a call to rcu_barrier().  This is
			throttled so that userspace tests can safely
			hammer on the sysfs variable if they so choose.
			If triggered before the RCU grace-period machinery
			is fully active, this will error out with EAGAIN.

	rcutree.dump_tree=	[KNL]
			Dump the structure of the rcu_node combining tree
			out at early boot.  This is used for diagnostic
			purposes, to verify correct tree setup.

	rcutree.gp_cleanup_delay=	[KNL]
			Set the number of jiffies to delay each step of
			RCU grace-period cleanup.

	rcutree.gp_init_delay=	[KNL]
			Set the number of jiffies to delay each step of
			RCU grace-period initialization.

	rcutree.gp_preinit_delay=	[KNL]
			Set the number of jiffies to delay each step of
			RCU grace-period pre-initialization, that is,
			the propagation of recent CPU-hotplug changes up
			the rcu_node combining tree.

	rcutree.jiffies_till_first_fqs= [KNL]
			Set delay from grace-period initialization to
			first attempt to force quiescent states.
			Units are jiffies, minimum value is zero,
			and maximum value is HZ.

	rcutree.jiffies_till_next_fqs= [KNL]
			Set delay between subsequent attempts to force
			quiescent states.  Units are jiffies, minimum
			value is one, and maximum value is HZ.

	rcutree.jiffies_till_sched_qs= [KNL]
			Set required age in jiffies for a
			given grace period before RCU starts
			soliciting quiescent-state help from
			rcu_note_context_switch() and cond_resched().
			If not specified, the kernel will calculate
			a value based on the most recent settings
			of rcutree.jiffies_till_first_fqs
			and rcutree.jiffies_till_next_fqs.
			This calculated value may be viewed in
			rcutree.jiffies_to_sched_qs.  Any attempt to set
			rcutree.jiffies_to_sched_qs will be cheerfully
			overwritten.

	rcutree.kthread_prio= 	 [KNL,BOOT]
			Set the SCHED_FIFO priority of the RCU per-CPU
			kthreads (rcuc/N). This value is also used for
			the priority of the RCU boost threads (rcub/N)
			and for the RCU grace-period kthreads (rcu_bh,
			rcu_preempt, and rcu_sched). If RCU_BOOST is
			set, valid values are 1-99 and the default is 1
			(the least-favored priority).  Otherwise, when
			RCU_BOOST is not set, valid values are 0-99 and
			the default is zero (non-realtime operation).
			When RCU_NOCB_CPU is set, also adjust the
			priority of NOCB callback kthreads.

	rcutree.nocb_nobypass_lim_per_jiffy= [KNL]
			On callback-offloaded (rcu_nocbs) CPUs,
			RCU reduces the lock contention that would
			otherwise be caused by callback floods through
			use of the ->nocb_bypass list.	However, in the
			common non-flooded case, RCU queues directly to
			the main ->cblist in order to avoid the extra
			overhead of the ->nocb_bypass list and its lock.
			But if there are too many callbacks queued during
			a single jiffy, RCU pre-queues the callbacks into
			the ->nocb_bypass queue.  The definition of "too
			many" is supplied by this kernel boot parameter.

	rcutree.qhimark= [KNL]
			Set threshold of queued RCU callbacks beyond which
			batch limiting is disabled.

	rcutree.qlowmark= [KNL]
			Set threshold of queued RCU callbacks below which
			batch limiting is re-enabled.

	rcutree.qovld= [KNL]
			Set threshold of queued RCU callbacks beyond which
			RCU's force-quiescent-state scan will aggressively
			enlist help from cond_resched() and sched IPIs to
			help CPUs more quickly reach quiescent states.
			Set to less than zero to make this be set based
			on rcutree.qhimark at boot time and to zero to
			disable more aggressive help enlistment.

	rcutree.rcu_delay_page_cache_fill_msec= [KNL]
			Set the page-cache refill delay (in milliseconds)
			in response to low-memory conditions.  The range
			of permitted values is in the range 0:100000.

	rcutree.rcu_divisor= [KNL]
			Set the shift-right count to use to compute
			the callback-invocation batch limit bl from
			the number of callbacks queued on this CPU.
			The result will be bounded below by the value of
			the rcutree.blimit kernel parameter.  Every bl
			callbacks, the softirq handler will exit in
			order to allow the CPU to do other work.

			Please note that this callback-invocation batch
			limit applies only to non-offloaded callback
			invocation.  Offloaded callbacks are instead
			invoked in the context of an rcuoc kthread, which
			scheduler will preempt as it does any other task.

	rcutree.rcu_fanout_exact= [KNL]
			Disable autobalancing of the rcu_node combining
			tree.  This is used by rcutorture, and might
			possibly be useful for architectures having high
			cache-to-cache transfer latencies.

	rcutree.rcu_fanout_leaf= [KNL]
			Change the number of CPUs assigned to each
			leaf rcu_node structure.  Useful for very
			large systems, which will choose the value 64,
			and for NUMA systems with large remote-access
			latencies, which will choose a value aligned
			with the appropriate hardware boundaries.

	rcutree.rcu_min_cached_objs= [KNL]
			Minimum number of objects which are cached and
			maintained per one CPU. Object size is equal
			to PAGE_SIZE. The cache allows to reduce the
			pressure to page allocator, also it makes the
			whole algorithm to behave better in low memory
			condition.

	rcutree.rcu_nocb_gp_stride= [KNL]
			Set the number of NOCB callback kthreads in
			each group, which defaults to the square root
			of the number of CPUs.	Larger numbers reduce
			the wakeup overhead on the global grace-period
			kthread, but increases that same overhead on
			each group's NOCB grace-period kthread.

	rcutree.rcu_kick_kthreads= [KNL]
			Cause the grace-period kthread to get an extra
			wake_up() if it sleeps three times longer than
			it should at force-quiescent-state time.
			This wake_up() will be accompanied by a
			WARN_ONCE() splat and an ftrace_dump().

	rcutree.rcu_resched_ns= [KNL]
			Limit the time spend invoking a batch of RCU
			callbacks to the specified number of nanoseconds.
			By default, this limit is checked only once
			every 32 callbacks in order to limit the pain
			inflicted by local_clock() overhead.

	rcutree.rcu_unlock_delay= [KNL]
			In CONFIG_RCU_STRICT_GRACE_PERIOD=y kernels,
			this specifies an rcu_read_unlock()-time delay
			in microseconds.  This defaults to zero.
			Larger delays increase the probability of
			catching RCU pointer leaks, that is, buggy use
			of RCU-protected pointers after the relevant
			rcu_read_unlock() has completed.

	rcutree.sysrq_rcu= [KNL]
			Commandeer a sysrq key to dump out Tree RCU's
			rcu_node tree with an eye towards determining
			why a new grace period has not yet started.

	rcutree.use_softirq=	[KNL]
			If set to zero, move all RCU_SOFTIRQ processing to
			per-CPU rcuc kthreads.  Defaults to a non-zero
			value, meaning that RCU_SOFTIRQ is used by default.
			Specify rcutree.use_softirq=0 to use rcuc kthreads.

			But note that CONFIG_PREEMPT_RT=y kernels disable
			this kernel boot parameter, forcibly setting it
			to zero.

	rcutree.enable_rcu_lazy= [KNL]
			To save power, batch RCU callbacks and flush after
			delay, memory pressure or callback list growing too
			big.

	rcuscale.gp_async= [KNL]
			Measure performance of asynchronous
			grace-period primitives such as call_rcu().

	rcuscale.gp_async_max= [KNL]
			Specify the maximum number of outstanding
			callbacks per writer thread.  When a writer
			thread exceeds this limit, it invokes the
			corresponding flavor of rcu_barrier() to allow
			previously posted callbacks to drain.

	rcuscale.gp_exp= [KNL]
			Measure performance of expedited synchronous
			grace-period primitives.

	rcuscale.holdoff= [KNL]
			Set test-start holdoff period.  The purpose of
			this parameter is to delay the start of the
			test until boot completes in order to avoid
			interference.

	rcuscale.kfree_by_call_rcu= [KNL]
			In kernels built with CONFIG_RCU_LAZY=y, test
			call_rcu() instead of kfree_rcu().

	rcuscale.kfree_mult= [KNL]
			Instead of allocating an object of size kfree_obj,
			allocate one of kfree_mult * sizeof(kfree_obj).
			Defaults to 1.

	rcuscale.kfree_rcu_test= [KNL]
			Set to measure performance of kfree_rcu() flooding.

	rcuscale.kfree_rcu_test_double= [KNL]
			Test the double-argument variant of kfree_rcu().
			If this parameter has the same value as
			rcuscale.kfree_rcu_test_single, both the single-
			and double-argument variants are tested.

	rcuscale.kfree_rcu_test_single= [KNL]
			Test the single-argument variant of kfree_rcu().
			If this parameter has the same value as
			rcuscale.kfree_rcu_test_double, both the single-
			and double-argument variants are tested.

	rcuscale.kfree_nthreads= [KNL]
			The number of threads running loops of kfree_rcu().

	rcuscale.kfree_alloc_num= [KNL]
			Number of allocations and frees done in an iteration.

	rcuscale.kfree_loops= [KNL]
			Number of loops doing rcuscale.kfree_alloc_num number
			of allocations and frees.

	rcuscale.minruntime= [KNL]
			Set the minimum test run time in seconds.  This
			does not affect the data-collection interval,
			but instead allows better measurement of things
			like CPU consumption.

	rcuscale.nreaders= [KNL]
			Set number of RCU readers.  The value -1 selects
			N, where N is the number of CPUs.  A value
			"n" less than -1 selects N-n+1, where N is again
			the number of CPUs.  For example, -2 selects N
			(the number of CPUs), -3 selects N+1, and so on.
			A value of "n" less than or equal to -N selects
			a single reader.

	rcuscale.nwriters= [KNL]
			Set number of RCU writers.  The values operate
			the same as for rcuscale.nreaders.
			N, where N is the number of CPUs

	rcuscale.scale_type= [KNL]
			Specify the RCU implementation to test.

	rcuscale.shutdown= [KNL]
			Shut the system down after performance tests
			complete.  This is useful for hands-off automated
			testing.

	rcuscale.verbose= [KNL]
			Enable additional printk() statements.

	rcuscale.writer_holdoff= [KNL]
			Write-side holdoff between grace periods,
			in microseconds.  The default of zero says
			no holdoff.

	rcuscale.writer_holdoff_jiffies= [KNL]
			Additional write-side holdoff between grace
			periods, but in jiffies.  The default of zero
			says no holdoff.

	rcutorture.fqs_duration= [KNL]
			Set duration of force_quiescent_state bursts
			in microseconds.

	rcutorture.fqs_holdoff= [KNL]
			Set holdoff time within force_quiescent_state bursts
			in microseconds.

	rcutorture.fqs_stutter= [KNL]
			Set wait time between force_quiescent_state bursts
			in seconds.

	rcutorture.fwd_progress= [KNL]
			Specifies the number of kthreads to be used
			for  RCU grace-period forward-progress testing
			for the types of RCU supporting this notion.
			Defaults to 1 kthread, values less than zero or
			greater than the number of CPUs cause the number
			of CPUs to be used.

	rcutorture.fwd_progress_div= [KNL]
			Specify the fraction of a CPU-stall-warning
			period to do tight-loop forward-progress testing.

	rcutorture.fwd_progress_holdoff= [KNL]
			Number of seconds to wait between successive
			forward-progress tests.

	rcutorture.fwd_progress_need_resched= [KNL]
			Enclose cond_resched() calls within checks for
			need_resched() during tight-loop forward-progress
			testing.

	rcutorture.gp_cond= [KNL]
			Use conditional/asynchronous update-side
			primitives, if available.

	rcutorture.gp_exp= [KNL]
			Use expedited update-side primitives, if available.

	rcutorture.gp_normal= [KNL]
			Use normal (non-expedited) asynchronous
			update-side primitives, if available.

	rcutorture.gp_sync= [KNL]
			Use normal (non-expedited) synchronous
			update-side primitives, if available.  If all
			of rcutorture.gp_cond=, rcutorture.gp_exp=,
			rcutorture.gp_normal=, and rcutorture.gp_sync=
			are zero, rcutorture acts as if is interpreted
			they are all non-zero.

	rcutorture.irqreader= [KNL]
			Run RCU readers from irq handlers, or, more
			accurately, from a timer handler.  Not all RCU
			flavors take kindly to this sort of thing.

	rcutorture.leakpointer= [KNL]
			Leak an RCU-protected pointer out of the reader.
			This can of course result in splats, and is
			intended to test the ability of things like
			CONFIG_RCU_STRICT_GRACE_PERIOD=y to detect
			such leaks.

	rcutorture.n_barrier_cbs= [KNL]
			Set callbacks/threads for rcu_barrier() testing.

	rcutorture.nfakewriters= [KNL]
			Set number of concurrent RCU writers.  These just
			stress RCU, they don't participate in the actual
			test, hence the "fake".

	rcutorture.nocbs_nthreads= [KNL]
			Set number of RCU callback-offload togglers.
			Zero (the default) disables toggling.

	rcutorture.nocbs_toggle= [KNL]
			Set the delay in milliseconds between successive
			callback-offload toggling attempts.

	rcutorture.nreaders= [KNL]
			Set number of RCU readers.  The value -1 selects
			N-1, where N is the number of CPUs.  A value
			"n" less than -1 selects N-n-2, where N is again
			the number of CPUs.  For example, -2 selects N
			(the number of CPUs), -3 selects N+1, and so on.

	rcutorture.object_debug= [KNL]
			Enable debug-object double-call_rcu() testing.

	rcutorture.onoff_holdoff= [KNL]
			Set time (s) after boot for CPU-hotplug testing.

	rcutorture.onoff_interval= [KNL]
			Set time (jiffies) between CPU-hotplug operations,
			or zero to disable CPU-hotplug testing.

	rcutorture.read_exit= [KNL]
			Set the number of read-then-exit kthreads used
			to test the interaction of RCU updaters and
			task-exit processing.

	rcutorture.read_exit_burst= [KNL]
			The number of times in a given read-then-exit
			episode that a set of read-then-exit kthreads
			is spawned.

	rcutorture.read_exit_delay= [KNL]
			The delay, in seconds, between successive
			read-then-exit testing episodes.

	rcutorture.shuffle_interval= [KNL]
			Set task-shuffle interval (s).  Shuffling tasks
			allows some CPUs to go into dyntick-idle mode
			during the rcutorture test.

	rcutorture.shutdown_secs= [KNL]
			Set time (s) after boot system shutdown.  This
			is useful for hands-off automated testing.

	rcutorture.stall_cpu= [KNL]
			Duration of CPU stall (s) to test RCU CPU stall
			warnings, zero to disable.

	rcutorture.stall_cpu_block= [KNL]
			Sleep while stalling if set.  This will result
			in warnings from preemptible RCU in addition to
			any other stall-related activity.  Note that
			in kernels built with CONFIG_PREEMPTION=n and
			CONFIG_PREEMPT_COUNT=y, this parameter will
			cause the CPU to pass through a quiescent state.
			Given CONFIG_PREEMPTION=n, this will suppress
			RCU CPU stall warnings, but will instead result
			in scheduling-while-atomic splats.

			Use of this module parameter results in splats.


	rcutorture.stall_cpu_holdoff= [KNL]
			Time to wait (s) after boot before inducing stall.

	rcutorture.stall_cpu_irqsoff= [KNL]
			Disable interrupts while stalling if set.

	rcutorture.stall_gp_kthread= [KNL]
			Duration (s) of forced sleep within RCU
			grace-period kthread to test RCU CPU stall
			warnings, zero to disable.  If both stall_cpu
			and stall_gp_kthread are specified, the
			kthread is starved first, then the CPU.

	rcutorture.stat_interval= [KNL]
			Time (s) between statistics printk()s.

	rcutorture.stutter= [KNL]
			Time (s) to stutter testing, for example, specifying
			five seconds causes the test to run for five seconds,
			wait for five seconds, and so on.  This tests RCU's
			ability to transition abruptly to and from idle.

	rcutorture.test_boost= [KNL]
			Test RCU priority boosting?  0=no, 1=maybe, 2=yes.
			"Maybe" means test if the RCU implementation
			under test support RCU priority boosting.

	rcutorture.test_boost_duration= [KNL]
			Duration (s) of each individual boost test.

	rcutorture.test_boost_interval= [KNL]
			Interval (s) between each boost test.

	rcutorture.test_no_idle_hz= [KNL]
			Test RCU's dyntick-idle handling.  See also the
			rcutorture.shuffle_interval parameter.

	rcutorture.torture_type= [KNL]
			Specify the RCU implementation to test.

	rcutorture.verbose= [KNL]
			Enable additional printk() statements.

	rcupdate.rcu_cpu_stall_ftrace_dump= [KNL]
			Dump ftrace buffer after reporting RCU CPU
			stall warning.

	rcupdate.rcu_cpu_stall_notifiers= [KNL]
			Provide RCU CPU stall notifiers, but see the
			warnings in the RCU_CPU_STALL_NOTIFIER Kconfig
			option's help text.  TL;DR:  You almost certainly
			do not want rcupdate.rcu_cpu_stall_notifiers.

	rcupdate.rcu_cpu_stall_suppress= [KNL]
			Suppress RCU CPU stall warning messages.

	rcupdate.rcu_cpu_stall_suppress_at_boot= [KNL]
			Suppress RCU CPU stall warning messages and
			rcutorture writer stall warnings that occur
			during early boot, that is, during the time
			before the init task is spawned.

	rcupdate.rcu_cpu_stall_timeout= [KNL]
			Set timeout for RCU CPU stall warning messages.
			The value is in seconds and the maximum allowed
			value is 300 seconds.

	rcupdate.rcu_exp_cpu_stall_timeout= [KNL]
			Set timeout for expedited RCU CPU stall warning
			messages.  The value is in milliseconds
			and the maximum allowed value is 21000
			milliseconds. Please note that this value is
			adjusted to an arch timer tick resolution.
			Setting this to zero causes the value from
			rcupdate.rcu_cpu_stall_timeout to be used (after
			conversion from seconds to milliseconds).

	rcupdate.rcu_cpu_stall_cputime= [KNL]
			Provide statistics on the cputime and count of
			interrupts and tasks during the sampling period. For
			multiple continuous RCU stalls, all sampling periods
			begin at half of the first RCU stall timeout.

	rcupdate.rcu_exp_stall_task_details= [KNL]
			Print stack dumps of any tasks blocking the
			current expedited RCU grace period during an
			expedited RCU CPU stall warning.

	rcupdate.rcu_expedited= [KNL]
			Use expedited grace-period primitives, for
			example, synchronize_rcu_expedited() instead
			of synchronize_rcu().  This reduces latency,
			but can increase CPU utilization, degrade
			real-time latency, and degrade energy efficiency.
			No effect on CONFIG_TINY_RCU kernels.

	rcupdate.rcu_normal= [KNL]
			Use only normal grace-period primitives,
			for example, synchronize_rcu() instead of
			synchronize_rcu_expedited().  This improves
			real-time latency, CPU utilization, and
			energy efficiency, but can expose users to
			increased grace-period latency.  This parameter
			overrides rcupdate.rcu_expedited.  No effect on
			CONFIG_TINY_RCU kernels.

	rcupdate.rcu_normal_after_boot= [KNL]
			Once boot has completed (that is, after
			rcu_end_inkernel_boot() has been invoked), use
			only normal grace-period primitives.  No effect
			on CONFIG_TINY_RCU kernels.

			But note that CONFIG_PREEMPT_RT=y kernels enables
			this kernel boot parameter, forcibly setting
			it to the value one, that is, converting any
			post-boot attempt at an expedited RCU grace
			period to instead use normal non-expedited
			grace-period processing.

	rcupdate.rcu_task_collapse_lim= [KNL]
			Set the maximum number of callbacks present
			at the beginning of a grace period that allows
			the RCU Tasks flavors to collapse back to using
			a single callback queue.  This switching only
			occurs when rcupdate.rcu_task_enqueue_lim is
			set to the default value of -1.

	rcupdate.rcu_task_contend_lim= [KNL]
			Set the minimum number of callback-queuing-time
			lock-contention events per jiffy required to
			cause the RCU Tasks flavors to switch to per-CPU
			callback queuing.  This switching only occurs
			when rcupdate.rcu_task_enqueue_lim is set to
			the default value of -1.

	rcupdate.rcu_task_enqueue_lim= [KNL]
			Set the number of callback queues to use for the
			RCU Tasks family of RCU flavors.  The default
			of -1 allows this to be automatically (and
			dynamically) adjusted.	This parameter is intended
			for use in testing.

	rcupdate.rcu_task_ipi_delay= [KNL]
			Set time in jiffies during which RCU tasks will
			avoid sending IPIs, starting with the beginning
			of a given grace period.  Setting a large
			number avoids disturbing real-time workloads,
			but lengthens grace periods.

	rcupdate.rcu_task_lazy_lim= [KNL]
			Number of callbacks on a given CPU that will
			cancel laziness on that CPU.  Use -1 to disable
			cancellation of laziness, but be advised that
			doing so increases the danger of OOM due to
			callback flooding.

	rcupdate.rcu_task_stall_info= [KNL]
			Set initial timeout in jiffies for RCU task stall
			informational messages, which give some indication
			of the problem for those not patient enough to
			wait for ten minutes.  Informational messages are
			only printed prior to the stall-warning message
			for a given grace period. Disable with a value
			less than or equal to zero.  Defaults to ten
			seconds.  A change in value does not take effect
			until the beginning of the next grace period.

	rcupdate.rcu_task_stall_info_mult= [KNL]
			Multiplier for time interval between successive
			RCU task stall informational messages for a given
			RCU tasks grace period.  This value is clamped
			to one through ten, inclusive.	It defaults to
			the value three, so that the first informational
			message is printed 10 seconds into the grace
			period, the second at 40 seconds, the third at
			160 seconds, and then the stall warning at 600
			seconds would prevent a fourth at 640 seconds.

	rcupdate.rcu_task_stall_timeout= [KNL]
			Set timeout in jiffies for RCU task stall
			warning messages.  Disable with a value less
			than or equal to zero.	Defaults to ten minutes.
			A change in value does not take effect until
			the beginning of the next grace period.

	rcupdate.rcu_tasks_lazy_ms= [KNL]
			Set timeout in milliseconds RCU Tasks asynchronous
			callback batching for call_rcu_tasks().
			A negative value will take the default.  A value
			of zero will disable batching.	Batching is
			always disabled for synchronize_rcu_tasks().

	rcupdate.rcu_tasks_rude_lazy_ms= [KNL]
			Set timeout in milliseconds RCU Tasks
			Rude asynchronous callback batching for
			call_rcu_tasks_rude().	A negative value
			will take the default.	A value of zero will
			disable batching.  Batching is always disabled
			for synchronize_rcu_tasks_rude().

	rcupdate.rcu_tasks_trace_lazy_ms= [KNL]
			Set timeout in milliseconds RCU Tasks
			Trace asynchronous callback batching for
			call_rcu_tasks_trace().  A negative value
			will take the default.	A value of zero will
			disable batching.  Batching is always disabled
			for synchronize_rcu_tasks_trace().

	rcupdate.rcu_self_test= [KNL]
			Run the RCU early boot self tests

	rdinit=		[KNL]
			Format: <full_path>
			Run specified binary instead of /init from the ramdisk,
			used for early userspace startup. See initrd.

	rdrand=		[X86,EARLY]
			force - Override the decision by the kernel to hide the
				advertisement of RDRAND support (this affects
				certain AMD processors because of buggy BIOS
				support, specifically around the suspend/resume
				path).

	rdt=		[HW,X86,RDT]
			Turn on/off individual RDT features. List is:
			cmt, mbmtotal, mbmlocal, l3cat, l3cdp, l2cat, l2cdp,
			mba, smba, bmec.
			E.g. to turn on cmt and turn off mba use:
				rdt=cmt,!mba

	reboot=		[KNL]
			Format (x86 or x86_64):
				[w[arm] | c[old] | h[ard] | s[oft] | g[pio]] | d[efault] \
				[[,]s[mp]#### \
				[[,]b[ios] | a[cpi] | k[bd] | t[riple] | e[fi] | p[ci]] \
				[[,]f[orce]
			Where reboot_mode is one of warm (soft) or cold (hard) or gpio
					(prefix with 'panic_' to set mode for panic
					reboot only),
			      reboot_type is one of bios, acpi, kbd, triple, efi, or pci,
			      reboot_force is either force or not specified,
			      reboot_cpu is s[mp]#### with #### being the processor
					to be used for rebooting.

	refscale.holdoff= [KNL]
			Set test-start holdoff period.  The purpose of
			this parameter is to delay the start of the
			test until boot completes in order to avoid
			interference.

	refscale.lookup_instances= [KNL]
			Number of data elements to use for the forms of
			SLAB_TYPESAFE_BY_RCU testing.  A negative number
			is negated and multiplied by nr_cpu_ids, while
			zero specifies nr_cpu_ids.

	refscale.loops= [KNL]
			Set the number of loops over the synchronization
			primitive under test.  Increasing this number
			reduces noise due to loop start/end overhead,
			but the default has already reduced the per-pass
			noise to a handful of picoseconds on ca. 2020
			x86 laptops.

	refscale.nreaders= [KNL]
			Set number of readers.  The default value of -1
			selects N, where N is roughly 75% of the number
			of CPUs.  A value of zero is an interesting choice.

	refscale.nruns= [KNL]
			Set number of runs, each of which is dumped onto
			the console log.

	refscale.readdelay= [KNL]
			Set the read-side critical-section duration,
			measured in microseconds.

	refscale.scale_type= [KNL]
			Specify the read-protection implementation to test.

	refscale.shutdown= [KNL]
			Shut down the system at the end of the performance
			test.  This defaults to 1 (shut it down) when
			refscale is built into the kernel and to 0 (leave
			it running) when refscale is built as a module.

	refscale.verbose= [KNL]
			Enable additional printk() statements.

	refscale.verbose_batched= [KNL]
			Batch the additional printk() statements.  If zero
			(the default) or negative, print everything.  Otherwise,
			print every Nth verbose statement, where N is the value
			specified.

	regulator_ignore_unused
			[REGULATOR]
			Prevents regulator framework from disabling regulators
			that are unused, due no driver claiming them. This may
			be useful for debug and development, but should not be
			needed on a platform with proper driver support.

	relax_domain_level=
			[KNL, SMP] Set scheduler's default relax_domain_level.
			See Documentation/admin-guide/cgroup-v1/cpusets.rst.

	reserve=	[KNL,BUGS] Force kernel to ignore I/O ports or memory
			Format: <base1>,<size1>[,<base2>,<size2>,...]
			Reserve I/O ports or memory so the kernel won't use
			them.  If <base> is less than 0x10000, the region
			is assumed to be I/O ports; otherwise it is memory.

	reservetop=	[X86-32,EARLY]
			Format: nn[KMG]
			Reserves a hole at the top of the kernel virtual
			address space.

	reset_devices	[KNL] Force drivers to reset the underlying device
			during initialization.

	resume=		[SWSUSP]
			Specify the partition device for software suspend
			Format:
			{/dev/<dev> | PARTUUID=<uuid> | <int>:<int> | <hex>}

	resume_offset=	[SWSUSP]
			Specify the offset from the beginning of the partition
			given by "resume=" at which the swap header is located,
			in <PAGE_SIZE> units (needed only for swap files).
			See  Documentation/power/swsusp-and-swap-files.rst

	resumedelay=	[HIBERNATION] Delay (in seconds) to pause before attempting to
			read the resume files

	resumewait	[HIBERNATION] Wait (indefinitely) for resume device to show up.
			Useful for devices that are detected asynchronously
			(e.g. USB and MMC devices).

	retain_initrd	[RAM] Keep initrd memory after extraction

	retbleed=	[X86] Control mitigation of RETBleed (Arbitrary
			Speculative Code Execution with Return Instructions)
			vulnerability.

			AMD-based UNRET and IBPB mitigations alone do not stop
			sibling threads from influencing the predictions of other
			sibling threads. For that reason, STIBP is used on pro-
			cessors that support it, and mitigate SMT on processors
			that don't.

			off          - no mitigation
			auto         - automatically select a migitation
			auto,nosmt   - automatically select a mitigation,
				       disabling SMT if necessary for
				       the full mitigation (only on Zen1
				       and older without STIBP).
			ibpb         - On AMD, mitigate short speculation
				       windows on basic block boundaries too.
				       Safe, highest perf impact. It also
				       enables STIBP if present. Not suitable
				       on Intel.
			ibpb,nosmt   - Like "ibpb" above but will disable SMT
				       when STIBP is not available. This is
				       the alternative for systems which do not
				       have STIBP.
			unret        - Force enable untrained return thunks,
				       only effective on AMD f15h-f17h based
				       systems.
			unret,nosmt  - Like unret, but will disable SMT when STIBP
				       is not available. This is the alternative for
				       systems which do not have STIBP.

			Selecting 'auto' will choose a mitigation method at run
			time according to the CPU.

			Not specifying this option is equivalent to retbleed=auto.

	rfkill.default_state=
		0	"airplane mode".  All wifi, bluetooth, wimax, gps, fm,
			etc. communication is blocked by default.
		1	Unblocked.

	rfkill.master_switch_mode=
		0	The "airplane mode" button does nothing.
		1	The "airplane mode" button toggles between everything
			blocked and the previous configuration.
		2	The "airplane mode" button toggles between everything
			blocked and everything unblocked.

	rhash_entries=	[KNL,NET]
			Set number of hash buckets for route cache

	ring3mwait=disable
			[KNL] Disable ring 3 MONITOR/MWAIT feature on supported
			CPUs.

	riscv_isa_fallback [RISCV,EARLY]
			When CONFIG_RISCV_ISA_FALLBACK is not enabled, permit
			falling back to detecting extension support by parsing
			"riscv,isa" property on devicetree systems when the
			replacement properties are not found. See the Kconfig
			entry for RISCV_ISA_FALLBACK.

	ro		[KNL] Mount root device read-only on boot

	rodata=		[KNL,EARLY]
		on	Mark read-only kernel memory as read-only (default).
		off	Leave read-only kernel memory writable for debugging.
		full	Mark read-only kernel memory and aliases as read-only
		        [arm64]

	rockchip.usb_uart
			[EARLY]
			Enable the uart passthrough on the designated usb port
			on Rockchip SoCs. When active, the signals of the
			debug-uart get routed to the D+ and D- pins of the usb
			port and the regular usb controller gets disabled.

	root=		[KNL] Root filesystem
			Usually this a a block device specifier of some kind,
			see the early_lookup_bdev comment in
			block/early-lookup.c for details.
			Alternatively this can be "ram" for the legacy initial
			ramdisk, "nfs" and "cifs" for root on a network file
			system, or "mtd" and "ubi" for mounting from raw flash.

	rootdelay=	[KNL] Delay (in seconds) to pause before attempting to
			mount the root filesystem

	rootflags=	[KNL] Set root filesystem mount option string

	rootfstype=	[KNL] Set root filesystem type

	rootwait	[KNL] Wait (indefinitely) for root device to show up.
			Useful for devices that are detected asynchronously
			(e.g. USB and MMC devices).

	rootwait=	[KNL] Maximum time (in seconds) to wait for root device
			to show up before attempting to mount the root
			filesystem.

	rproc_mem=nn[KMG][@address]
			[KNL,ARM,CMA] Remoteproc physical memory block.
			Memory area to be used by remote processor image,
			managed by CMA.

	rw		[KNL] Mount root device read-write on boot

	S		[KNL] Run init in single mode

	s390_iommu=	[HW,S390]
			Set s390 IOTLB flushing mode
		strict
			With strict flushing every unmap operation will result
			in an IOTLB flush. Default is lazy flushing before
			reuse, which is faster. Deprecated, equivalent to
			iommu.strict=1.

	s390_iommu_aperture=	[KNL,S390]
			Specifies the size of the per device DMA address space
			accessible through the DMA and IOMMU APIs as a decimal
			factor of the size of main memory.
			The default is 1 meaning that one can concurrently use
			as many DMA addresses as physical memory is installed,
			if supported by hardware, and thus map all of memory
			once. With a value of 2 one can map all of memory twice
			and so on. As a special case a factor of 0 imposes no
			restrictions other than those given by hardware at the
			cost of significant additional memory use for tables.

	sa1100ir	[NET]
			See drivers/net/irda/sa1100_ir.c.

	sched_verbose	[KNL,EARLY] Enables verbose scheduler debug messages.

	schedstats=	[KNL,X86] Enable or disable scheduled statistics.
			Allowed values are enable and disable. This feature
			incurs a small amount of overhead in the scheduler
			but is useful for debugging and performance tuning.

	sched_thermal_decay_shift=
			[KNL, SMP] Set a decay shift for scheduler thermal
			pressure signal. Thermal pressure signal follows the
			default decay period of other scheduler pelt
			signals(usually 32 ms but configurable). Setting
			sched_thermal_decay_shift will left shift the decay
			period for the thermal pressure signal by the shift
			value.
			i.e. with the default pelt decay period of 32 ms
			sched_thermal_decay_shift   thermal pressure decay pr
				1			64 ms
				2			128 ms
			and so on.
			Format: integer between 0 and 10
			Default is 0.

	scftorture.holdoff= [KNL]
			Number of seconds to hold off before starting
			test.  Defaults to zero for module insertion and
			to 10 seconds for built-in smp_call_function()
			tests.

	scftorture.longwait= [KNL]
			Request ridiculously long waits randomly selected
			up to the chosen limit in seconds.  Zero (the
			default) disables this feature.  Please note
			that requesting even small non-zero numbers of
			seconds can result in RCU CPU stall warnings,
			softlockup complaints, and so on.

	scftorture.nthreads= [KNL]
			Number of kthreads to spawn to invoke the
			smp_call_function() family of functions.
			The default of -1 specifies a number of kthreads
			equal to the number of CPUs.

	scftorture.onoff_holdoff= [KNL]
			Number seconds to wait after the start of the
			test before initiating CPU-hotplug operations.

	scftorture.onoff_interval= [KNL]
			Number seconds to wait between successive
			CPU-hotplug operations.  Specifying zero (which
			is the default) disables CPU-hotplug operations.

	scftorture.shutdown_secs= [KNL]
			The number of seconds following the start of the
			test after which to shut down the system.  The
			default of zero avoids shutting down the system.
			Non-zero values are useful for automated tests.

	scftorture.stat_interval= [KNL]
			The number of seconds between outputting the
			current test statistics to the console.  A value
			of zero disables statistics output.

	scftorture.stutter_cpus= [KNL]
			The number of jiffies to wait between each change
			to the set of CPUs under test.

	scftorture.use_cpus_read_lock= [KNL]
			Use use_cpus_read_lock() instead of the default
			preempt_disable() to disable CPU hotplug
			while invoking one of the smp_call_function*()
			functions.

	scftorture.verbose= [KNL]
			Enable additional printk() statements.

	scftorture.weight_single= [KNL]
			The probability weighting to use for the
			smp_call_function_single() function with a zero
			"wait" parameter.  A value of -1 selects the
			default if all other weights are -1.  However,
			if at least one weight has some other value, a
			value of -1 will instead select a weight of zero.

	scftorture.weight_single_wait= [KNL]
			The probability weighting to use for the
			smp_call_function_single() function with a
			non-zero "wait" parameter.  See weight_single.

	scftorture.weight_many= [KNL]
			The probability weighting to use for the
			smp_call_function_many() function with a zero
			"wait" parameter.  See weight_single.
			Note well that setting a high probability for
			this weighting can place serious IPI load
			on the system.

	scftorture.weight_many_wait= [KNL]
			The probability weighting to use for the
			smp_call_function_many() function with a
			non-zero "wait" parameter.  See weight_single
			and weight_many.

	scftorture.weight_all= [KNL]
			The probability weighting to use for the
			smp_call_function_all() function with a zero
			"wait" parameter.  See weight_single and
			weight_many.

	scftorture.weight_all_wait= [KNL]
			The probability weighting to use for the
			smp_call_function_all() function with a
			non-zero "wait" parameter.  See weight_single
			and weight_many.

	skew_tick=	[KNL,EARLY] Offset the periodic timer tick per cpu to mitigate
			xtime_lock contention on larger systems, and/or RCU lock
			contention on all systems with CONFIG_MAXSMP set.
			Format: { "0" | "1" }
			0 -- disable. (may be 1 via CONFIG_CMDLINE="skew_tick=1"
			1 -- enable.
			Note: increases power consumption, thus should only be
			enabled if running jitter sensitive (HPC/RT) workloads.

	security=	[SECURITY] Choose a legacy "major" security module to
			enable at boot. This has been deprecated by the
			"lsm=" parameter.

	selinux=	[SELINUX] Disable or enable SELinux at boot time.
			Format: { "0" | "1" }
			See security/selinux/Kconfig help text.
			0 -- disable.
			1 -- enable.
			Default value is 1.

	serialnumber	[BUGS=X86-32]

	sev=option[,option...] [X86-64] See Documentation/arch/x86/x86_64/boot-options.rst

	shapers=	[NET]
			Maximal number of shapers.

	show_lapic=	[APIC,X86] Advanced Programmable Interrupt Controller
			Limit apic dumping. The parameter defines the maximal
			number of local apics being dumped. Also it is possible
			to set it to "all" by meaning -- no limit here.
			Format: { 1 (default) | 2 | ... | all }.
			The parameter valid if only apic=debug or
			apic=verbose is specified.
			Example: apic=debug show_lapic=all

	simeth=		[IA-64]
	simscsi=

	slram=		[HW,MTD]

	slab_merge	[MM]
			Enable merging of slabs with similar size when the
			kernel is built without CONFIG_SLAB_MERGE_DEFAULT.

	slab_nomerge	[MM]
			Disable merging of slabs with similar size. May be
			necessary if there is some reason to distinguish
			allocs to different slabs, especially in hardened
			environments where the risk of heap overflows and
			layout control by attackers can usually be
			frustrated by disabling merging. This will reduce
			most of the exposure of a heap attack to a single
			cache (risks via metadata attacks are mostly
			unchanged). Debug options disable merging on their
			own.
			For more information see Documentation/mm/slub.rst.

	slab_max_order=	[MM, SLAB]
			Determines the maximum allowed order for slabs.
			A high setting may cause OOMs due to memory
			fragmentation.  Defaults to 1 for systems with
			more than 32MB of RAM, 0 otherwise.

	slub_debug[=options[,slabs][;[options[,slabs]]...]	[MM, SLUB]
			Enabling slub_debug allows one to determine the
			culprit if slab objects become corrupted. Enabling
			slub_debug can create guard zones around objects and
			may poison objects when not in use. Also tracks the
			last alloc / free. For more information see
			Documentation/mm/slub.rst.

	slub_max_order= [MM, SLUB]
			Determines the maximum allowed order for slabs.
			A high setting may cause OOMs due to memory
			fragmentation. For more information see
			Documentation/mm/slub.rst.

	slub_min_objects=	[MM, SLUB]
			The minimum number of objects per slab. SLUB will
			increase the slab order up to slub_max_order to
			generate a sufficiently large slab able to contain
			the number of objects indicated. The higher the number
			of objects the smaller the overhead of tracking slabs
			and the less frequently locks need to be acquired.
			For more information see Documentation/mm/slub.rst.

	slub_min_order=	[MM, SLUB]
			Determines the minimum page order for slabs. Must be
			lower than slub_max_order.
			For more information see Documentation/mm/slub.rst.

	slub_merge	[MM, SLUB]
			Same with slab_merge.

	slub_nomerge	[MM, SLUB]
			Same with slab_nomerge. This is supported for legacy.
			See slab_nomerge for more information.

	smart2=		[HW]
			Format: <io1>[,<io2>[,...,<io8>]]

	smp.csd_lock_timeout= [KNL]
			Specify the period of time in milliseconds
			that smp_call_function() and friends will wait
			for a CPU to release the CSD lock.  This is
			useful when diagnosing bugs involving CPUs
			disabling interrupts for extended periods
			of time.  Defaults to 5,000 milliseconds, and
			setting a value of zero disables this feature.
			This feature may be more efficiently disabled
			using the csdlock_debug- kernel parameter.

	smp.panic_on_ipistall= [KNL]
			If a csd_lock_timeout extends for more than
			the specified number of milliseconds, panic the
			system.  By default, let CSD-lock acquisition
			take as long as they take.  Specifying 300,000
			for this value provides a 5-minute timeout.

	smsc-ircc2.nopnp	[HW] Don't use PNP to discover SMC devices
	smsc-ircc2.ircc_cfg=	[HW] Device configuration I/O port
	smsc-ircc2.ircc_sir=	[HW] SIR base I/O port
	smsc-ircc2.ircc_fir=	[HW] FIR base I/O port
	smsc-ircc2.ircc_irq=	[HW] IRQ line
	smsc-ircc2.ircc_dma=	[HW] DMA channel
	smsc-ircc2.ircc_transceiver= [HW] Transceiver type:
				0: Toshiba Satellite 1800 (GP data pin select)
				1: Fast pin select (default)
				2: ATC IRMode

	smt=		[KNL,MIPS,S390,EARLY] Set the maximum number of threads
			(logical CPUs) to use per physical CPU on systems
			capable of symmetric multithreading (SMT). Will
			be capped to the actual hardware limit.
			Format: <integer>
			Default: -1 (no limit)

	softlockup_panic=
			[KNL] Should the soft-lockup detector generate panics.
			Format: 0 | 1

			A value of 1 instructs the soft-lockup detector
			to panic the machine when a soft-lockup occurs. It is
			also controlled by the kernel.softlockup_panic sysctl
			and CONFIG_BOOTPARAM_SOFTLOCKUP_PANIC, which is the
			respective build-time switch to that functionality.

	softlockup_all_cpu_backtrace=
			[KNL] Should the soft-lockup detector generate
			backtraces on all cpus.
			Format: 0 | 1

	sonypi.*=	[HW] Sony Programmable I/O Control Device driver
			See Documentation/admin-guide/laptops/sonypi.rst

	spectre_v2=	[X86,EARLY] Control mitigation of Spectre variant 2
			(indirect branch speculation) vulnerability.
			The default operation protects the kernel from
			user space attacks.

			on   - unconditionally enable, implies
			       spectre_v2_user=on
			off  - unconditionally disable, implies
			       spectre_v2_user=off
			auto - kernel detects whether your CPU model is
			       vulnerable

			Selecting 'on' will, and 'auto' may, choose a
			mitigation method at run time according to the
			CPU, the available microcode, the setting of the
			CONFIG_RETPOLINE configuration option, and the
			compiler with which the kernel was built.

			Selecting 'on' will also enable the mitigation
			against user space to user space task attacks.

			Selecting 'off' will disable both the kernel and
			the user space protections.

			Specific mitigations can also be selected manually:

			retpoline	  - replace indirect branches
			retpoline,generic - Retpolines
			retpoline,lfence  - LFENCE; indirect branch
			retpoline,amd     - alias for retpoline,lfence
			eibrs		  - Enhanced/Auto IBRS
			eibrs,retpoline   - Enhanced/Auto IBRS + Retpolines
			eibrs,lfence      - Enhanced/Auto IBRS + LFENCE
			ibrs		  - use IBRS to protect kernel

			Not specifying this option is equivalent to
			spectre_v2=auto.

	spectre_v2_user=
			[X86] Control mitigation of Spectre variant 2
		        (indirect branch speculation) vulnerability between
		        user space tasks

			on	- Unconditionally enable mitigations. Is
				  enforced by spectre_v2=on

			off     - Unconditionally disable mitigations. Is
				  enforced by spectre_v2=off

			prctl   - Indirect branch speculation is enabled,
				  but mitigation can be enabled via prctl
				  per thread.  The mitigation control state
				  is inherited on fork.

			prctl,ibpb
				- Like "prctl" above, but only STIBP is
				  controlled per thread. IBPB is issued
				  always when switching between different user
				  space processes.

			seccomp
				- Same as "prctl" above, but all seccomp
				  threads will enable the mitigation unless
				  they explicitly opt out.

			seccomp,ibpb
				- Like "seccomp" above, but only STIBP is
				  controlled per thread. IBPB is issued
				  always when switching between different
				  user space processes.

			auto    - Kernel selects the mitigation depending on
				  the available CPU features and vulnerability.

			Default mitigation: "prctl"

			Not specifying this option is equivalent to
			spectre_v2_user=auto.

	spec_rstack_overflow=
			[X86,EARLY] Control RAS overflow mitigation on AMD Zen CPUs

			off		- Disable mitigation
			microcode	- Enable microcode mitigation only
			safe-ret	- Enable sw-only safe RET mitigation (default)
			ibpb		- Enable mitigation by issuing IBPB on
					  kernel entry
			ibpb-vmexit	- Issue IBPB only on VMEXIT
					  (cloud-specific mitigation)

	spec_store_bypass_disable=
			[HW,EARLY] Control Speculative Store Bypass (SSB) Disable mitigation
			(Speculative Store Bypass vulnerability)

			Certain CPUs are vulnerable to an exploit against a
			a common industry wide performance optimization known
			as "Speculative Store Bypass" in which recent stores
			to the same memory location may not be observed by
			later loads during speculative execution. The idea
			is that such stores are unlikely and that they can
			be detected prior to instruction retirement at the
			end of a particular speculation execution window.

			In vulnerable processors, the speculatively forwarded
			store can be used in a cache side channel attack, for
			example to read memory to which the attacker does not
			directly have access (e.g. inside sandboxed code).

			This parameter controls whether the Speculative Store
			Bypass optimization is used.

			On x86 the options are:

			on      - Unconditionally disable Speculative Store Bypass
			off     - Unconditionally enable Speculative Store Bypass
			auto    - Kernel detects whether the CPU model contains an
				  implementation of Speculative Store Bypass and
				  picks the most appropriate mitigation. If the
				  CPU is not vulnerable, "off" is selected. If the
				  CPU is vulnerable the default mitigation is
				  architecture and Kconfig dependent. See below.
			prctl   - Control Speculative Store Bypass per thread
				  via prctl. Speculative Store Bypass is enabled
				  for a process by default. The state of the control
				  is inherited on fork.
			seccomp - Same as "prctl" above, but all seccomp threads
				  will disable SSB unless they explicitly opt out.

			Default mitigations:
			X86:	"prctl"

			On powerpc the options are:

			on,auto - On Power8 and Power9 insert a store-forwarding
				  barrier on kernel entry and exit. On Power7
				  perform a software flush on kernel entry and
				  exit.
			off	- No action.

			Not specifying this option is equivalent to
			spec_store_bypass_disable=auto.

	spia_io_base=	[HW,MTD]
	spia_fio_base=
	spia_pedr=
	spia_peddr=

	split_lock_detect=
			[X86] Enable split lock detection or bus lock detection

			When enabled (and if hardware support is present), atomic
			instructions that access data across cache line
			boundaries will result in an alignment check exception
			for split lock detection or a debug exception for
			bus lock detection.

			off	- not enabled

			warn	- the kernel will emit rate-limited warnings
				  about applications triggering the #AC
				  exception or the #DB exception. This mode is
				  the default on CPUs that support split lock
				  detection or bus lock detection. Default
				  behavior is by #AC if both features are
				  enabled in hardware.

			fatal	- the kernel will send SIGBUS to applications
				  that trigger the #AC exception or the #DB
				  exception. Default behavior is by #AC if
				  both features are enabled in hardware.

			ratelimit:N -
				  Set system wide rate limit to N bus locks
				  per second for bus lock detection.
				  0 < N <= 1000.

				  N/A for split lock detection.


			If an #AC exception is hit in the kernel or in
			firmware (i.e. not while executing in user mode)
			the kernel will oops in either "warn" or "fatal"
			mode.

			#DB exception for bus lock is triggered only when
			CPL > 0.

	srbds=		[X86,INTEL,EARLY]
			Control the Special Register Buffer Data Sampling
			(SRBDS) mitigation.

			Certain CPUs are vulnerable to an MDS-like
			exploit which can leak bits from the random
			number generator.

			By default, this issue is mitigated by
			microcode.  However, the microcode fix can cause
			the RDRAND and RDSEED instructions to become
			much slower.  Among other effects, this will
			result in reduced throughput from /dev/urandom.

			The microcode mitigation can be disabled with
			the following option:

			off:    Disable mitigation and remove
				performance impact to RDRAND and RDSEED

	srcutree.big_cpu_lim [KNL]
			Specifies the number of CPUs constituting a
			large system, such that srcu_struct structures
			should immediately allocate an srcu_node array.
			This kernel-boot parameter defaults to 128,
			but takes effect only when the low-order four
			bits of srcutree.convert_to_big is equal to 3
			(decide at boot).

	srcutree.convert_to_big [KNL]
			Specifies under what conditions an SRCU tree
			srcu_struct structure will be converted to big
			form, that is, with an rcu_node tree:

				   0:  Never.
				   1:  At init_srcu_struct() time.
				   2:  When rcutorture decides to.
				   3:  Decide at boot time (default).
				0x1X:  Above plus if high contention.

			Either way, the srcu_node tree will be sized based
			on the actual runtime number of CPUs (nr_cpu_ids)
			instead of the compile-time CONFIG_NR_CPUS.

	srcutree.counter_wrap_check [KNL]
			Specifies how frequently to check for
			grace-period sequence counter wrap for the
			srcu_data structure's ->srcu_gp_seq_needed field.
			The greater the number of bits set in this kernel
			parameter, the less frequently counter wrap will
			be checked for.  Note that the bottom two bits
			are ignored.

	srcutree.exp_holdoff [KNL]
			Specifies how many nanoseconds must elapse
			since the end of the last SRCU grace period for
			a given srcu_struct until the next normal SRCU
			grace period will be considered for automatic
			expediting.  Set to zero to disable automatic
			expediting.

	srcutree.srcu_max_nodelay [KNL]
			Specifies the number of no-delay instances
			per jiffy for which the SRCU grace period
			worker thread will be rescheduled with zero
			delay. Beyond this limit, worker thread will
			be rescheduled with a sleep delay of one jiffy.

	srcutree.srcu_max_nodelay_phase [KNL]
			Specifies the per-grace-period phase, number of
			non-sleeping polls of readers. Beyond this limit,
			grace period worker thread will be rescheduled
			with a sleep delay of one jiffy, between each
			rescan of the readers, for a grace period phase.

	srcutree.srcu_retry_check_delay [KNL]
			Specifies number of microseconds of non-sleeping
			delay between each non-sleeping poll of readers.

	srcutree.small_contention_lim [KNL]
			Specifies the number of update-side contention
			events per jiffy will be tolerated before
			initiating a conversion of an srcu_struct
			structure to big form.	Note that the value of
			srcutree.convert_to_big must have the 0x10 bit
			set for contention-based conversions to occur.

	ssbd=		[ARM64,HW,EARLY]
			Speculative Store Bypass Disable control

			On CPUs that are vulnerable to the Speculative
			Store Bypass vulnerability and offer a
			firmware based mitigation, this parameter
			indicates how the mitigation should be used:

			force-on:  Unconditionally enable mitigation for
				   for both kernel and userspace
			force-off: Unconditionally disable mitigation for
				   for both kernel and userspace
			kernel:    Always enable mitigation in the
				   kernel, and offer a prctl interface
				   to allow userspace to register its
				   interest in being mitigated too.

	stack_guard_gap=	[MM]
			override the default stack gap protection. The value
			is in page units and it defines how many pages prior
			to (for stacks growing down) resp. after (for stacks
			growing up) the main stack are reserved for no other
			mapping. Default value is 256 pages.

	stack_depot_disable= [KNL,EARLY]
			Setting this to true through kernel command line will
			disable the stack depot thereby saving the static memory
			consumed by the stack hash table. By default this is set
			to false.

	stacktrace	[FTRACE]
			Enabled the stack tracer on boot up.

	stacktrace_filter=[function-list]
			[FTRACE] Limit the functions that the stack tracer
			will trace at boot up. function-list is a comma-separated
			list of functions. This list can be changed at run
			time by the stack_trace_filter file in the debugfs
			tracing directory. Note, this enables stack tracing
			and the stacktrace above is not needed.

	sti=		[PARISC,HW]
			Format: <num>
			Set the STI (builtin display/keyboard on the HP-PARISC
			machines) console (graphic card) which should be used
			as the initial boot-console.
			See also comment in drivers/video/console/sticore.c.

	sti_font=	[HW]
			See comment in drivers/video/console/sticore.c.

	stifb=		[HW]
			Format: bpp:<bpp1>[:<bpp2>[:<bpp3>...]]

        strict_sas_size=
			[X86]
			Format: <bool>
			Enable or disable strict sigaltstack size checks
			against the required signal frame size which
			depends on the supported FPU features. This can
			be used to filter out binaries which have
			not yet been made aware of AT_MINSIGSTKSZ.

	stress_hpt	[PPC,EARLY]
			Limits the number of kernel HPT entries in the hash
			page table to increase the rate of hash page table
			faults on kernel addresses.

	stress_slb	[PPC,EARLY]
			Limits the number of kernel SLB entries, and flushes
			them frequently to increase the rate of SLB faults
			on kernel addresses.

	sunrpc.min_resvport=
	sunrpc.max_resvport=
			[NFS,SUNRPC]
			SunRPC servers often require that client requests
			originate from a privileged port (i.e. a port in the
			range 0 < portnr < 1024).
			An administrator who wishes to reserve some of these
			ports for other uses may adjust the range that the
			kernel's sunrpc client considers to be privileged
			using these two parameters to set the minimum and
			maximum port values.

	sunrpc.svc_rpc_per_connection_limit=
			[NFS,SUNRPC]
			Limit the number of requests that the server will
			process in parallel from a single connection.
			The default value is 0 (no limit).

	sunrpc.pool_mode=
			[NFS]
			Control how the NFS server code allocates CPUs to
			service thread pools.  Depending on how many NICs
			you have and where their interrupts are bound, this
			option will affect which CPUs will do NFS serving.
			Note: this parameter cannot be changed while the
			NFS server is running.

			auto	    the server chooses an appropriate mode
				    automatically using heuristics
			global	    a single global pool contains all CPUs
			percpu	    one pool for each CPU
			pernode	    one pool for each NUMA node (equivalent
				    to global on non-NUMA machines)

	sunrpc.tcp_slot_table_entries=
	sunrpc.udp_slot_table_entries=
			[NFS,SUNRPC]
			Sets the upper limit on the number of simultaneous
			RPC calls that can be sent from the client to a
			server. Increasing these values may allow you to
			improve throughput, but will also increase the
			amount of memory reserved for use by the client.

	suspend.pm_test_delay=
			[SUSPEND]
			Sets the number of seconds to remain in a suspend test
			mode before resuming the system (see
			/sys/power/pm_test). Only available when CONFIG_PM_DEBUG
			is set. Default value is 5.

	svm=		[PPC]
			Format: { on | off | y | n | 1 | 0 }
			This parameter controls use of the Protected
			Execution Facility on pSeries.

	swiotlb=	[ARM,IA-64,PPC,MIPS,X86,EARLY]
			Format: { <int> [,<int>] | force | noforce }
			<int> -- Number of I/O TLB slabs
			<int> -- Second integer after comma. Number of swiotlb
				 areas with their own lock. Will be rounded up
				 to a power of 2.
			force -- force using of bounce buffers even if they
			         wouldn't be automatically used by the kernel
			noforce -- Never use bounce buffers (for debugging)

	switches=	[HW,M68k,EARLY]

	sysctl.*=	[KNL]
			Set a sysctl parameter, right before loading the init
			process, as if the value was written to the respective
			/proc/sys/... file. Both '.' and '/' are recognized as
			separators. Unrecognized parameters and invalid values
			are reported in the kernel log. Sysctls registered
			later by a loaded module cannot be set this way.
			Example: sysctl.vm.swappiness=40

	sysrq_always_enabled
			[KNL]
			Ignore sysrq setting - this boot parameter will
			neutralize any effect of /proc/sys/kernel/sysrq.
			Useful for debugging.

	tcpmhash_entries= [KNL,NET]
			Set the number of tcp_metrics_hash slots.
			Default value is 8192 or 16384 depending on total
			ram pages. This is used to specify the TCP metrics
			cache size. See Documentation/networking/ip-sysctl.rst
			"tcp_no_metrics_save" section for more details.

	tdfx=		[HW,DRM]

	test_suspend=	[SUSPEND]
			Format: { "mem" | "standby" | "freeze" }[,N]
			Specify "mem" (for Suspend-to-RAM) or "standby" (for
			standby suspend) or "freeze" (for suspend type freeze)
			as the system sleep state during system startup with
			the optional capability to repeat N number of times.
			The system is woken from this state using a
			wakeup-capable RTC alarm.

	thash_entries=	[KNL,NET]
			Set number of hash buckets for TCP connection

	thermal.act=	[HW,ACPI]
			-1: disable all active trip points in all thermal zones
			<degrees C>: override all lowest active trip points

	thermal.crt=	[HW,ACPI]
			-1: disable all critical trip points in all thermal zones
			<degrees C>: override all critical trip points

	thermal.off=	[HW,ACPI]
			1: disable ACPI thermal control

	thermal.psv=	[HW,ACPI]
			-1: disable all passive trip points
			<degrees C>: override all passive trip points to this
			value

	thermal.tzp=	[HW,ACPI]
			Specify global default ACPI thermal zone polling rate
			<deci-seconds>: poll all this frequency
			0: no polling (default)

	threadirqs	[KNL,EARLY]
			Force threading of all interrupt handlers except those
			marked explicitly IRQF_NO_THREAD.

	topology=	[S390,EARLY]
			Format: {off | on}
			Specify if the kernel should make use of the cpu
			topology information if the hardware supports this.
			The scheduler will make use of this information and
			e.g. base its process migration decisions on it.
			Default is on.

	topology_updates= [KNL, PPC, NUMA]
			Format: {off}
			Specify if the kernel should ignore (off)
			topology updates sent by the hypervisor to this
			LPAR.

	torture.disable_onoff_at_boot= [KNL]
			Prevent the CPU-hotplug component of torturing
			until after init has spawned.

	torture.ftrace_dump_at_shutdown= [KNL]
			Dump the ftrace buffer at torture-test shutdown,
			even if there were no errors.  This can be a
			very costly operation when many torture tests
			are running concurrently, especially on systems
			with rotating-rust storage.

	torture.verbose_sleep_frequency= [KNL]
			Specifies how many verbose printk()s should be
			emitted between each sleep.  The default of zero
			disables verbose-printk() sleeping.

	torture.verbose_sleep_duration= [KNL]
			Duration of each verbose-printk() sleep in jiffies.

	tp720=		[HW,PS2]

	tpm_suspend_pcr=[HW,TPM]
			Format: integer pcr id
			Specify that at suspend time, the tpm driver
			should extend the specified pcr with zeros,
			as a workaround for some chips which fail to
			flush the last written pcr on TPM_SaveState.
			This will guarantee that all the other pcrs
			are saved.

	tpm_tis.interrupts= [HW,TPM]
			Enable interrupts for the MMIO based physical layer
			for the FIFO interface. By default it is set to false
			(0). For more information about TPM hardware interfaces
			defined by Trusted Computing Group (TCG) see
			https://trustedcomputinggroup.org/resource/pc-client-platform-tpm-profile-ptp-specification/

	tp_printk	[FTRACE]
			Have the tracepoints sent to printk as well as the
			tracing ring buffer. This is useful for early boot up
			where the system hangs or reboots and does not give the
			option for reading the tracing buffer or performing a
			ftrace_dump_on_oops.

			To turn off having tracepoints sent to printk,
			 echo 0 > /proc/sys/kernel/tracepoint_printk
			Note, echoing 1 into this file without the
			tracepoint_printk kernel cmdline option has no effect.

			The tp_printk_stop_on_boot (see below) can also be used
			to stop the printing of events to console at
			late_initcall_sync.

			** CAUTION **

			Having tracepoints sent to printk() and activating high
			frequency tracepoints such as irq or sched, can cause
			the system to live lock.

	tp_printk_stop_on_boot [FTRACE]
			When tp_printk (above) is set, it can cause a lot of noise
			on the console. It may be useful to only include the
			printing of events during boot up, as user space may
			make the system inoperable.

			This command line option will stop the printing of events
			to console at the late_initcall_sync() time frame.

	trace_buf_size=nn[KMG]
			[FTRACE] will set tracing buffer size on each cpu.

	trace_clock=	[FTRACE] Set the clock used for tracing events
			at boot up.
			local - Use the per CPU time stamp counter
				(converted into nanoseconds). Fast, but
				depending on the architecture, may not be
				in sync between CPUs.
			global - Event time stamps are synchronize across
				CPUs. May be slower than the local clock,
				but better for some race conditions.
			counter - Simple counting of events (1, 2, ..)
				note, some counts may be skipped due to the
				infrastructure grabbing the clock more than
				once per event.
			uptime - Use jiffies as the time stamp.
			perf - Use the same clock that perf uses.
			mono - Use ktime_get_mono_fast_ns() for time stamps.
			mono_raw - Use ktime_get_raw_fast_ns() for time
				stamps.
			boot - Use ktime_get_boot_fast_ns() for time stamps.
			Architectures may add more clocks. See
			Documentation/trace/ftrace.rst for more details.

	trace_event=[event-list]
			[FTRACE] Set and start specified trace events in order
			to facilitate early boot debugging. The event-list is a
			comma-separated list of trace events to enable. See
			also Documentation/trace/events.rst

	trace_instance=[instance-info]
			[FTRACE] Create a ring buffer instance early in boot up.
			This will be listed in:

				/sys/kernel/tracing/instances

			Events can be enabled at the time the instance is created
			via:

				trace_instance=<name>,<system1>:<event1>,<system2>:<event2>

			Note, the "<system*>:" portion is optional if the event is
			unique.

				trace_instance=foo,sched:sched_switch,irq_handler_entry,initcall

			will enable the "sched_switch" event (note, the "sched:" is optional, and
			the same thing would happen if it was left off). The irq_handler_entry
			event, and all events under the "initcall" system.

	trace_options=[option-list]
			[FTRACE] Enable or disable tracer options at boot.
			The option-list is a comma delimited list of options
			that can be enabled or disabled just as if you were
			to echo the option name into

			    /sys/kernel/tracing/trace_options

			For example, to enable stacktrace option (to dump the
			stack trace of each event), add to the command line:

			      trace_options=stacktrace

			See also Documentation/trace/ftrace.rst "trace options"
			section.

	trace_trigger=[trigger-list]
			[FTRACE] Add a event trigger on specific events.
			Set a trigger on top of a specific event, with an optional
			filter.

			The format is is "trace_trigger=<event>.<trigger>[ if <filter>],..."
			Where more than one trigger may be specified that are comma deliminated.

			For example:

			  trace_trigger="sched_switch.stacktrace if prev_state == 2"

			The above will enable the "stacktrace" trigger on the "sched_switch"
			event but only trigger it if the "prev_state" of the "sched_switch"
			event is "2" (TASK_UNINTERUPTIBLE).

			See also "Event triggers" in Documentation/trace/events.rst


	traceoff_on_warning
			[FTRACE] enable this option to disable tracing when a
			warning is hit. This turns off "tracing_on". Tracing can
			be enabled again by echoing '1' into the "tracing_on"
			file located in /sys/kernel/tracing/

			This option is useful, as it disables the trace before
			the WARNING dump is called, which prevents the trace to
			be filled with content caused by the warning output.

			This option can also be set at run time via the sysctl
			option:  kernel/traceoff_on_warning

	transparent_hugepage=
			[KNL]
			Format: [always|madvise|never]
			Can be used to control the default behavior of the system
			with respect to transparent hugepages.
			See Documentation/admin-guide/mm/transhuge.rst
			for more details.

	trusted.source=	[KEYS]
			Format: <string>
			This parameter identifies the trust source as a backend
			for trusted keys implementation. Supported trust
			sources:
			- "tpm"
			- "tee"
			- "caam"
			If not specified then it defaults to iterating through
			the trust source list starting with TPM and assigns the
			first trust source as a backend which is initialized
			successfully during iteration.

	trusted.rng=	[KEYS]
			Format: <string>
			The RNG used to generate key material for trusted keys.
			Can be one of:
			- "kernel"
			- the same value as trusted.source: "tpm" or "tee"
			- "default"
			If not specified, "default" is used. In this case,
			the RNG's choice is left to each individual trust source.

	tsc=		Disable clocksource stability checks for TSC.
			Format: <string>
			[x86] reliable: mark tsc clocksource as reliable, this
			disables clocksource verification at runtime, as well
			as the stability checks done at bootup.	Used to enable
			high-resolution timer mode on older hardware, and in
			virtualized environment.
			[x86] noirqtime: Do not use TSC to do irq accounting.
			Used to run time disable IRQ_TIME_ACCOUNTING on any
			platforms where RDTSC is slow and this accounting
			can add overhead.
			[x86] unstable: mark the TSC clocksource as unstable, this
			marks the TSC unconditionally unstable at bootup and
			avoids any further wobbles once the TSC watchdog notices.
			[x86] nowatchdog: disable clocksource watchdog. Used
			in situations with strict latency requirements (where
			interruptions from clocksource watchdog are not
			acceptable).
			[x86] recalibrate: force recalibration against a HW timer
			(HPET or PM timer) on systems whose TSC frequency was
			obtained from HW or FW using either an MSR or CPUID(0x15).
			Warn if the difference is more than 500 ppm.
			[x86] watchdog: Use TSC as the watchdog clocksource with
			which to check other HW timers (HPET or PM timer), but
			only on systems where TSC has been deemed trustworthy.
			This will be suppressed by an earlier tsc=nowatchdog and
			can be overridden by a later tsc=nowatchdog.  A console
			message will flag any such suppression or overriding.

	tsc_early_khz=  [X86,EARLY] Skip early TSC calibration and use the given
			value instead. Useful when the early TSC frequency discovery
			procedure is not reliable, such as on overclocked systems
			with CPUID.16h support and partial CPUID.15h support.
			Format: <unsigned int>

	tsx=		[X86] Control Transactional Synchronization
			Extensions (TSX) feature in Intel processors that
			support TSX control.

			This parameter controls the TSX feature. The options are:

			on	- Enable TSX on the system. Although there are
				mitigations for all known security vulnerabilities,
				TSX has been known to be an accelerator for
				several previous speculation-related CVEs, and
				so there may be unknown	security risks associated
				with leaving it enabled.

			off	- Disable TSX on the system. (Note that this
				option takes effect only on newer CPUs which are
				not vulnerable to MDS, i.e., have
				MSR_IA32_ARCH_CAPABILITIES.MDS_NO=1 and which get
				the new IA32_TSX_CTRL MSR through a microcode
				update. This new MSR allows for the reliable
				deactivation of the TSX functionality.)

			auto	- Disable TSX if X86_BUG_TAA is present,
				  otherwise enable TSX on the system.

			Not specifying this option is equivalent to tsx=off.

			See Documentation/admin-guide/hw-vuln/tsx_async_abort.rst
			for more details.

	tsx_async_abort= [X86,INTEL,EARLY] Control mitigation for the TSX Async
			Abort (TAA) vulnerability.

			Similar to Micro-architectural Data Sampling (MDS)
			certain CPUs that support Transactional
			Synchronization Extensions (TSX) are vulnerable to an
			exploit against CPU internal buffers which can forward
			information to a disclosure gadget under certain
			conditions.

			In vulnerable processors, the speculatively forwarded
			data can be used in a cache side channel attack, to
			access data to which the attacker does not have direct
			access.

			This parameter controls the TAA mitigation.  The
			options are:

			full       - Enable TAA mitigation on vulnerable CPUs
				     if TSX is enabled.

			full,nosmt - Enable TAA mitigation and disable SMT on
				     vulnerable CPUs. If TSX is disabled, SMT
				     is not disabled because CPU is not
				     vulnerable to cross-thread TAA attacks.
			off        - Unconditionally disable TAA mitigation

			On MDS-affected machines, tsx_async_abort=off can be
			prevented by an active MDS mitigation as both vulnerabilities
			are mitigated with the same mechanism so in order to disable
			this mitigation, you need to specify mds=off too.

			Not specifying this option is equivalent to
			tsx_async_abort=full.  On CPUs which are MDS affected
			and deploy MDS mitigation, TAA mitigation is not
			required and doesn't provide any additional
			mitigation.

			For details see:
			Documentation/admin-guide/hw-vuln/tsx_async_abort.rst

	turbografx.map[2|3]=	[HW,JOY]
			TurboGraFX parallel port interface
			Format:
			<port#>,<js1>,<js2>,<js3>,<js4>,<js5>,<js6>,<js7>
			See also Documentation/input/devices/joystick-parport.rst

	udbg-immortal	[PPC] When debugging early kernel crashes that
			happen after console_init() and before a proper
			console driver takes over, this boot options might
			help "seeing" what's going on.

	uhash_entries=	[KNL,NET]
			Set number of hash buckets for UDP/UDP-Lite connections

	uhci-hcd.ignore_oc=
			[USB] Ignore overcurrent events (default N).
			Some badly-designed motherboards generate lots of
			bogus events, for ports that aren't wired to
			anything.  Set this parameter to avoid log spamming.
			Note that genuine overcurrent events won't be
			reported either.

	unknown_nmi_panic
			[X86] Cause panic on unknown NMI.

	unwind_debug	[X86-64,EARLY]
			Enable unwinder debug output.  This can be
			useful for debugging certain unwinder error
			conditions, including corrupt stacks and
			bad/missing unwinder metadata.

	usbcore.authorized_default=
			[USB] Default USB device authorization:
			(default -1 = authorized (same as 1),
			0 = not authorized, 1 = authorized, 2 = authorized
			if device connected to internal port)

	usbcore.autosuspend=
			[USB] The autosuspend time delay (in seconds) used
			for newly-detected USB devices (default 2).  This
			is the time required before an idle device will be
			autosuspended.  Devices for which the delay is set
			to a negative value won't be autosuspended at all.

	usbcore.usbfs_snoop=
			[USB] Set to log all usbfs traffic (default 0 = off).

	usbcore.usbfs_snoop_max=
			[USB] Maximum number of bytes to snoop in each URB
			(default = 65536).

	usbcore.blinkenlights=
			[USB] Set to cycle leds on hubs (default 0 = off).

	usbcore.old_scheme_first=
			[USB] Start with the old device initialization
			scheme (default 0 = off).

	usbcore.usbfs_memory_mb=
			[USB] Memory limit (in MB) for buffers allocated by
			usbfs (default = 16, 0 = max = 2047).

	usbcore.use_both_schemes=
			[USB] Try the other device initialization scheme
			if the first one fails (default 1 = enabled).

	usbcore.initial_descriptor_timeout=
			[USB] Specifies timeout for the initial 64-byte
			USB_REQ_GET_DESCRIPTOR request in milliseconds
			(default 5000 = 5.0 seconds).

	usbcore.nousb	[USB] Disable the USB subsystem

	usbcore.quirks=
			[USB] A list of quirk entries to augment the built-in
			usb core quirk list. List entries are separated by
			commas. Each entry has the form
			VendorID:ProductID:Flags. The IDs are 4-digit hex
			numbers and Flags is a set of letters. Each letter
			will change the built-in quirk; setting it if it is
			clear and clearing it if it is set. The letters have
			the following meanings:
				a = USB_QUIRK_STRING_FETCH_255 (string
					descriptors must not be fetched using
					a 255-byte read);
				b = USB_QUIRK_RESET_RESUME (device can't resume
					correctly so reset it instead);
				c = USB_QUIRK_NO_SET_INTF (device can't handle
					Set-Interface requests);
				d = USB_QUIRK_CONFIG_INTF_STRINGS (device can't
					handle its Configuration or Interface
					strings);
				e = USB_QUIRK_RESET (device can't be reset
					(e.g morph devices), don't use reset);
				f = USB_QUIRK_HONOR_BNUMINTERFACES (device has
					more interface descriptions than the
					bNumInterfaces count, and can't handle
					talking to these interfaces);
				g = USB_QUIRK_DELAY_INIT (device needs a pause
					during initialization, after we read
					the device descriptor);
				h = USB_QUIRK_LINEAR_UFRAME_INTR_BINTERVAL (For
					high speed and super speed interrupt
					endpoints, the USB 2.0 and USB 3.0 spec
					require the interval in microframes (1
					microframe = 125 microseconds) to be
					calculated as interval = 2 ^
					(bInterval-1).
					Devices with this quirk report their
					bInterval as the result of this
					calculation instead of the exponent
					variable used in the calculation);
				i = USB_QUIRK_DEVICE_QUALIFIER (device can't
					handle device_qualifier descriptor
					requests);
				j = USB_QUIRK_IGNORE_REMOTE_WAKEUP (device
					generates spurious wakeup, ignore
					remote wakeup capability);
				k = USB_QUIRK_NO_LPM (device can't handle Link
					Power Management);
				l = USB_QUIRK_LINEAR_FRAME_INTR_BINTERVAL
					(Device reports its bInterval as linear
					frames instead of the USB 2.0
					calculation);
				m = USB_QUIRK_DISCONNECT_SUSPEND (Device needs
					to be disconnected before suspend to
					prevent spurious wakeup);
				n = USB_QUIRK_DELAY_CTRL_MSG (Device needs a
					pause after every control message);
				o = USB_QUIRK_HUB_SLOW_RESET (Hub needs extra
					delay after resetting its port);
			Example: quirks=0781:5580:bk,0a5c:5834:gij

	usbhid.mousepoll=
			[USBHID] The interval which mice are to be polled at.

	usbhid.jspoll=
			[USBHID] The interval which joysticks are to be polled at.

	usbhid.kbpoll=
			[USBHID] The interval which keyboards are to be polled at.

	usb-storage.delay_use=
			[UMS] The delay in seconds before a new device is
			scanned for Logical Units (default 1).

	usb-storage.quirks=
			[UMS] A list of quirks entries to supplement or
			override the built-in unusual_devs list.  List
			entries are separated by commas.  Each entry has
			the form VID:PID:Flags where VID and PID are Vendor
			and Product ID values (4-digit hex numbers) and
			Flags is a set of characters, each corresponding
			to a common usb-storage quirk flag as follows:
				a = SANE_SENSE (collect more than 18 bytes
					of sense data, not on uas);
				b = BAD_SENSE (don't collect more than 18
					bytes of sense data, not on uas);
				c = FIX_CAPACITY (decrease the reported
					device capacity by one sector);
				d = NO_READ_DISC_INFO (don't use
					READ_DISC_INFO command, not on uas);
				e = NO_READ_CAPACITY_16 (don't use
					READ_CAPACITY_16 command);
				f = NO_REPORT_OPCODES (don't use report opcodes
					command, uas only);
				g = MAX_SECTORS_240 (don't transfer more than
					240 sectors at a time, uas only);
				h = CAPACITY_HEURISTICS (decrease the
					reported device capacity by one
					sector if the number is odd);
				i = IGNORE_DEVICE (don't bind to this
					device);
				j = NO_REPORT_LUNS (don't use report luns
					command, uas only);
				k = NO_SAME (do not use WRITE_SAME, uas only)
				l = NOT_LOCKABLE (don't try to lock and
					unlock ejectable media, not on uas);
				m = MAX_SECTORS_64 (don't transfer more
					than 64 sectors = 32 KB at a time,
					not on uas);
				n = INITIAL_READ10 (force a retry of the
					initial READ(10) command, not on uas);
				o = CAPACITY_OK (accept the capacity
					reported by the device, not on uas);
				p = WRITE_CACHE (the device cache is ON
					by default, not on uas);
				r = IGNORE_RESIDUE (the device reports
					bogus residue values, not on uas);
				s = SINGLE_LUN (the device has only one
					Logical Unit);
				t = NO_ATA_1X (don't allow ATA(12) and ATA(16)
					commands, uas only);
				u = IGNORE_UAS (don't bind to the uas driver);
				w = NO_WP_DETECT (don't test whether the
					medium is write-protected).
				y = ALWAYS_SYNC (issue a SYNCHRONIZE_CACHE
					even if the device claims no cache,
					not on uas)
			Example: quirks=0419:aaf5:rl,0421:0433:rc

	user_debug=	[KNL,ARM]
			Format: <int>
			See arch/arm/Kconfig.debug help text.
				 1 - undefined instruction events
				 2 - system calls
				 4 - invalid data aborts
				 8 - SIGSEGV faults
				16 - SIGBUS faults
			Example: user_debug=31

	userpte=
			[X86,EARLY] Flags controlling user PTE allocations.

				nohigh = do not allocate PTE pages in
					HIGHMEM regardless of setting
					of CONFIG_HIGHPTE.

	vdso=		[X86,SH,SPARC]
			On X86_32, this is an alias for vdso32=.  Otherwise:

			vdso=1: enable VDSO (the default)
			vdso=0: disable VDSO mapping

	vdso32=		[X86] Control the 32-bit vDSO
			vdso32=1: enable 32-bit VDSO
			vdso32=0 or vdso32=2: disable 32-bit VDSO

			See the help text for CONFIG_COMPAT_VDSO for more
			details.  If CONFIG_COMPAT_VDSO is set, the default is
			vdso32=0; otherwise, the default is vdso32=1.

			For compatibility with older kernels, vdso32=2 is an
			alias for vdso32=0.

			Try vdso32=0 if you encounter an error that says:
			dl_main: Assertion `(void *) ph->p_vaddr == _rtld_local._dl_sysinfo_dso' failed!

	vector=		[IA-64,SMP]
			vector=percpu: enable percpu vector domain

	video=		[FB,EARLY] Frame buffer configuration
			See Documentation/fb/modedb.rst.

	video.brightness_switch_enabled= [ACPI]
			Format: [0|1]
			If set to 1, on receiving an ACPI notify event
			generated by hotkey, video driver will adjust brightness
			level and then send out the event to user space through
			the allocated input device. If set to 0, video driver
			will only send out the event without touching backlight
			brightness level.
			default: 1

	virtio_mmio.device=
			[VMMIO] Memory mapped virtio (platform) device.

				<size>@<baseaddr>:<irq>[:<id>]
			where:
				<size>     := size (can use standard suffixes
						like K, M and G)
				<baseaddr> := physical base address
				<irq>      := interrupt number (as passed to
						request_irq())
				<id>       := (optional) platform device id
			example:
				virtio_mmio.device=1K@0x100b0000:48:7

			Can be used multiple times for multiple devices.

	vga=		[BOOT,X86-32] Select a particular video mode
			See Documentation/arch/x86/boot.rst and
			Documentation/admin-guide/svga.rst.
			Use vga=ask for menu.
			This is actually a boot loader parameter; the value is
			passed to the kernel using a special protocol.

	vm_debug[=options]	[KNL] Available with CONFIG_DEBUG_VM=y.
			May slow down system boot speed, especially when
			enabled on systems with a large amount of memory.
			All options are enabled by default, and this
			interface is meant to allow for selectively
			enabling or disabling specific virtual memory
			debugging features.

			Available options are:
			  P	Enable page structure init time poisoning
			  -	Disable all of the above options

	vmalloc=nn[KMG]	[KNL,BOOT,EARLY] Forces the vmalloc area to have an
			exact size of <nn>. This can be used to increase
			the minimum size (128MB on x86). It can also be
			used to decrease the size and leave more room
			for directly mapped kernel RAM.

	vmcp_cma=nn[MG]	[KNL,S390,EARLY]
			Sets the memory size reserved for contiguous memory
			allocations for the vmcp device driver.

	vmhalt=		[KNL,S390] Perform z/VM CP command after system halt.
			Format: <command>

	vmpanic=	[KNL,S390] Perform z/VM CP command after kernel panic.
			Format: <command>

	vmpoff=		[KNL,S390] Perform z/VM CP command after power off.
			Format: <command>

	vsyscall=	[X86-64,EARLY]
			Controls the behavior of vsyscalls (i.e. calls to
			fixed addresses of 0xffffffffff600x00 from legacy
			code).  Most statically-linked binaries and older
			versions of glibc use these calls.  Because these
			functions are at fixed addresses, they make nice
			targets for exploits that can control RIP.

			emulate     Vsyscalls turn into traps and are emulated
			            reasonably safely.  The vsyscall page is
				    readable.

			xonly       [default] Vsyscalls turn into traps and are
			            emulated reasonably safely.  The vsyscall
				    page is not readable.

			none        Vsyscalls don't work at all.  This makes
			            them quite hard to use for exploits but
			            might break your system.

	vt.color=	[VT] Default text color.
			Format: 0xYX, X = foreground, Y = background.
			Default: 0x07 = light gray on black.

	vt.cur_default=	[VT] Default cursor shape.
			Format: 0xCCBBAA, where AA, BB, and CC are the same as
			the parameters of the <Esc>[?A;B;Cc escape sequence;
			see VGA-softcursor.txt. Default: 2 = underline.

	vt.default_blu=	[VT]
			Format: <blue0>,<blue1>,<blue2>,...,<blue15>
			Change the default blue palette of the console.
			This is a 16-member array composed of values
			ranging from 0-255.

	vt.default_grn=	[VT]
			Format: <green0>,<green1>,<green2>,...,<green15>
			Change the default green palette of the console.
			This is a 16-member array composed of values
			ranging from 0-255.

	vt.default_red=	[VT]
			Format: <red0>,<red1>,<red2>,...,<red15>
			Change the default red palette of the console.
			This is a 16-member array composed of values
			ranging from 0-255.

	vt.default_utf8=
			[VT]
			Format=<0|1>
			Set system-wide default UTF-8 mode for all tty's.
			Default is 1, i.e. UTF-8 mode is enabled for all
			newly opened terminals.

	vt.global_cursor_default=
			[VT]
			Format=<-1|0|1>
			Set system-wide default for whether a cursor
			is shown on new VTs. Default is -1,
			i.e. cursors will be created by default unless
			overridden by individual drivers. 0 will hide
			cursors, 1 will display them.

	vt.italic=	[VT] Default color for italic text; 0-15.
			Default: 2 = green.

	vt.underline=	[VT] Default color for underlined text; 0-15.
			Default: 3 = cyan.

	watchdog timers	[HW,WDT] For information on watchdog timers,
			see Documentation/watchdog/watchdog-parameters.rst
			or other driver-specific files in the
			Documentation/watchdog/ directory.

	watchdog_thresh=
			[KNL]
			Set the hard lockup detector stall duration
			threshold in seconds. The soft lockup detector
			threshold is set to twice the value. A value of 0
			disables both lockup detectors. Default is 10
			seconds.

	workqueue.unbound_cpus=
			[KNL,SMP] Specify to constrain one or some CPUs
			to use in unbound workqueues.
			Format: <cpu-list>
			By default, all online CPUs are available for
			unbound workqueues.

	workqueue.watchdog_thresh=
			If CONFIG_WQ_WATCHDOG is configured, workqueue can
			warn stall conditions and dump internal state to
			help debugging.  0 disables workqueue stall
			detection; otherwise, it's the stall threshold
			duration in seconds.  The default value is 30 and
			it can be updated at runtime by writing to the
			corresponding sysfs file.

	workqueue.cpu_intensive_thresh_us=
			Per-cpu work items which run for longer than this
			threshold are automatically considered CPU intensive
			and excluded from concurrency management to prevent
			them from noticeably delaying other per-cpu work
			items. Default is 10000 (10ms).

			If CONFIG_WQ_CPU_INTENSIVE_REPORT is set, the kernel
			will report the work functions which violate this
			threshold repeatedly. They are likely good
			candidates for using WQ_UNBOUND workqueues instead.

	workqueue.power_efficient
			Per-cpu workqueues are generally preferred because
			they show better performance thanks to cache
			locality; unfortunately, per-cpu workqueues tend to
			be more power hungry than unbound workqueues.

			Enabling this makes the per-cpu workqueues which
			were observed to contribute significantly to power
			consumption unbound, leading to measurably lower
			power usage at the cost of small performance
			overhead.

			The default value of this parameter is determined by
			the config option CONFIG_WQ_POWER_EFFICIENT_DEFAULT.

        workqueue.default_affinity_scope=
			Select the default affinity scope to use for unbound
			workqueues. Can be one of "cpu", "smt", "cache",
			"numa" and "system". Default is "cache". For more
			information, see the Affinity Scopes section in
			Documentation/core-api/workqueue.rst.

			This can be changed after boot by writing to the
			matching /sys/module/workqueue/parameters file. All
			workqueues with the "default" affinity scope will be
			updated accordignly.

	workqueue.debug_force_rr_cpu
			Workqueue used to implicitly guarantee that work
			items queued without explicit CPU specified are put
			on the local CPU.  This guarantee is no longer true
			and while local CPU is still preferred work items
			may be put on foreign CPUs.  This debug option
			forces round-robin CPU selection to flush out
			usages which depend on the now broken guarantee.
			When enabled, memory and cache locality will be
			impacted.

	writecombine=	[LOONGARCH,EARLY] Control the MAT (Memory Access
			Type) of ioremap_wc().

			on   - Enable writecombine, use WUC for ioremap_wc()
			off  - Disable writecombine, use SUC for ioremap_wc()

	x2apic_phys	[X86-64,APIC,EARLY] Use x2apic physical mode instead of
			default x2apic cluster mode on platforms
			supporting x2apic.

	xen_512gb_limit		[KNL,X86-64,XEN]
			Restricts the kernel running paravirtualized under Xen
			to use only up to 512 GB of RAM. The reason to do so is
			crash analysis tools and Xen tools for doing domain
			save/restore/migration must be enabled to handle larger
			domains.

	xen_emul_unplug=		[HW,X86,XEN,EARLY]
			Unplug Xen emulated devices
			Format: [unplug0,][unplug1]
			ide-disks -- unplug primary master IDE devices
			aux-ide-disks -- unplug non-primary-master IDE devices
			nics -- unplug network devices
			all -- unplug all emulated devices (NICs and IDE disks)
			unnecessary -- unplugging emulated devices is
				unnecessary even if the host did not respond to
				the unplug protocol
			never -- do not unplug even if version check succeeds

	xen_legacy_crash	[X86,XEN,EARLY]
			Crash from Xen panic notifier, without executing late
			panic() code such as dumping handler.

	xen_msr_safe=	[X86,XEN,EARLY]
			Format: <bool>
			Select whether to always use non-faulting (safe) MSR
			access functions when running as Xen PV guest. The
			default value is controlled by CONFIG_XEN_PV_MSR_SAFE.

	xen_nopvspin	[X86,XEN,EARLY]
			Disables the qspinlock slowpath using Xen PV optimizations.
			This parameter is obsoleted by "nopvspin" parameter, which
			has equivalent effect for XEN platform.

	xen_nopv	[X86]
			Disables the PV optimizations forcing the HVM guest to
			run as generic HVM guest with no PV drivers.
			This option is obsoleted by the "nopv" option, which
			has equivalent effect for XEN platform.

	xen_no_vector_callback
			[KNL,X86,XEN,EARLY] Disable the vector callback for Xen
			event channel interrupts.

	xen_scrub_pages=	[XEN]
			Boolean option to control scrubbing pages before giving them back
			to Xen, for use by other domains. Can be also changed at runtime
			with /sys/devices/system/xen_memory/xen_memory0/scrub_pages.
			Default value controlled with CONFIG_XEN_SCRUB_PAGES_DEFAULT.

	xen_timer_slop=	[X86-64,XEN,EARLY]
			Set the timer slop (in nanoseconds) for the virtual Xen
			timers (default is 100000). This adjusts the minimum
			delta of virtualized Xen timers, where lower values
			improve timer resolution at the expense of processing
			more timer interrupts.

	xen.balloon_boot_timeout= [XEN]
			The time (in seconds) to wait before giving up to boot
			in case initial ballooning fails to free enough memory.
			Applies only when running as HVM or PVH guest and
			started with less memory configured than allowed at
			max. Default is 180.

	xen.event_eoi_delay=	[XEN]
			How long to delay EOI handling in case of event
			storms (jiffies). Default is 10.

	xen.event_loop_timeout=	[XEN]
			After which time (jiffies) the event handling loop
			should start to delay EOI handling. Default is 2.

	xen.fifo_events=	[XEN]
			Boolean parameter to disable using fifo event handling
			even if available. Normally fifo event handling is
			preferred over the 2-level event handling, as it is
			fairer and the number of possible event channels is
			much higher. Default is on (use fifo events).

	xirc2ps_cs=	[NET,PCMCIA]
			Format:
			<irq>,<irq_mask>,<io>,<full_duplex>,<do_sound>,<lockup_hack>[,<irq2>[,<irq3>[,<irq4>]]]

	xive=		[PPC]
			By default on POWER9 and above, the kernel will
			natively use the XIVE interrupt controller. This option
			allows the fallback firmware mode to be used:

			off       Fallback to firmware control of XIVE interrupt
				  controller on both pseries and powernv
				  platforms. Only useful on POWER9 and above.

	xive.store-eoi=off	[PPC]
			By default on POWER10 and above, the kernel will use
			stores for EOI handling when the XIVE interrupt mode
			is active. This option allows the XIVE driver to use
			loads instead, as on POWER9.

	xhci-hcd.quirks		[USB,KNL]
			A hex value specifying bitmask with supplemental xhci
			host controller quirks. Meaning of each bit can be
			consulted in header drivers/usb/host/xhci.h.

	xmon		[PPC,EARLY]
			Format: { early | on | rw | ro | off }
			Controls if xmon debugger is enabled. Default is off.
			Passing only "xmon" is equivalent to "xmon=early".
			early	Call xmon as early as possible on boot; xmon
				debugger is called from setup_arch().
			on	xmon debugger hooks will be installed so xmon
				is only called on a kernel crash. Default mode,
				i.e. either "ro" or "rw" mode, is controlled
				with CONFIG_XMON_DEFAULT_RO_MODE.
			rw	xmon debugger hooks will be installed so xmon
				is called only on a kernel crash, mode is write,
				meaning SPR registers, memory and, other data
				can be written using xmon commands.
			ro 	same as "rw" option above but SPR registers,
				memory, and other data can't be written using
				xmon commands.
			off	xmon is disabled.
<|MERGE_RESOLUTION|>--- conflicted
+++ resolved
@@ -1,4 +1,3 @@
-<<<<<<< HEAD
 	accept_memory=  [MM]
 			Format: { eager | lazy }
 			default: lazy
@@ -10,10 +9,7 @@
 			accept_memory=eager can be used to accept all memory
 			at once during boot.
 
-	acpi=		[HW,ACPI,X86,ARM64,RISCV64]
-=======
 	acpi=		[HW,ACPI,X86,ARM64,RISCV64,EARLY]
->>>>>>> f1242ec0
 			Advanced Configuration and Power Interface
 			Format: { force | on | off | strict | noirq | rsdt |
 				  copy_dsdt }
