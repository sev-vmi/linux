--- conflicted
+++ resolved
@@ -1030,12 +1030,7 @@
 	}
 }
 
-<<<<<<< HEAD
-int ovl_indexdir_cleanup(struct dentry *dentry, struct vfsmount *mnt,
-			 struct ovl_path *lower, unsigned int numlower)
-=======
 int ovl_indexdir_cleanup(struct ovl_fs *ofs)
->>>>>>> 661e50bc
 {
 	int err;
 	struct dentry *indexdir = ofs->indexdir;
@@ -1071,11 +1066,6 @@
 			index = NULL;
 			break;
 		}
-<<<<<<< HEAD
-		err = ovl_verify_index(index, lower, numlower);
-		/* Cleanup stale and orphan index entries */
-		if (err && (err == -ESTALE || err == -ENOENT))
-=======
 		err = ovl_verify_index(ofs, index);
 		if (!err) {
 			goto next;
@@ -1097,7 +1087,6 @@
 			err = ovl_cleanup_and_whiteout(indexdir, dir, index);
 		} else {
 			/* Cleanup orphan index entries */
->>>>>>> 661e50bc
 			err = ovl_cleanup(dir, index);
 		}
 
