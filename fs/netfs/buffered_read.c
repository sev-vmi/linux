// SPDX-License-Identifier: GPL-2.0-or-later
/* Network filesystem high-level buffered read support.
 *
 * Copyright (C) 2021 Red Hat, Inc. All Rights Reserved.
 * Written by David Howells (dhowells@redhat.com)
 */

#include <linux/export.h>
#include <linux/task_io_accounting_ops.h>
#include "internal.h"

/*
 * Unlock the folios in a read operation.  We need to set PG_fscache on any
 * folios we're going to write back before we unlock them.
 */
void netfs_rreq_unlock_folios(struct netfs_io_request *rreq)
{
	struct netfs_io_subrequest *subreq;
	struct netfs_folio *finfo;
	struct folio *folio;
	pgoff_t start_page = rreq->start / PAGE_SIZE;
	pgoff_t last_page = ((rreq->start + rreq->len) / PAGE_SIZE) - 1;
	size_t account = 0;
	bool subreq_failed = false;

	XA_STATE(xas, &rreq->mapping->i_pages, start_page);

	if (test_bit(NETFS_RREQ_FAILED, &rreq->flags)) {
		__clear_bit(NETFS_RREQ_COPY_TO_CACHE, &rreq->flags);
		list_for_each_entry(subreq, &rreq->subrequests, rreq_link) {
			__clear_bit(NETFS_SREQ_COPY_TO_CACHE, &subreq->flags);
		}
	}

	/* Walk through the pagecache and the I/O request lists simultaneously.
	 * We may have a mixture of cached and uncached sections and we only
	 * really want to write out the uncached sections.  This is slightly
	 * complicated by the possibility that we might have huge pages with a
	 * mixture inside.
	 */
	subreq = list_first_entry(&rreq->subrequests,
				  struct netfs_io_subrequest, rreq_link);
	subreq_failed = (subreq->error < 0);

	trace_netfs_rreq(rreq, netfs_rreq_trace_unlock);

	rcu_read_lock();
	xas_for_each(&xas, folio, last_page) {
		loff_t pg_end;
		bool pg_failed = false;
		bool folio_started;

		if (xas_retry(&xas, folio))
			continue;

		pg_end = folio_pos(folio) + folio_size(folio) - 1;

		folio_started = false;
		for (;;) {
			loff_t sreq_end;

			if (!subreq) {
				pg_failed = true;
				break;
			}
			if (!folio_started && test_bit(NETFS_SREQ_COPY_TO_CACHE, &subreq->flags)) {
				trace_netfs_folio(folio, netfs_folio_trace_copy_to_cache);
				folio_start_fscache(folio);
				folio_started = true;
			}
			pg_failed |= subreq_failed;
			sreq_end = subreq->start + subreq->len - 1;
			if (pg_end < sreq_end)
				break;

			account += subreq->transferred;
			if (!list_is_last(&subreq->rreq_link, &rreq->subrequests)) {
				subreq = list_next_entry(subreq, rreq_link);
				subreq_failed = (subreq->error < 0);
			} else {
				subreq = NULL;
				subreq_failed = false;
			}

			if (pg_end == sreq_end)
				break;
		}

		if (!pg_failed) {
			flush_dcache_folio(folio);
			finfo = netfs_folio_info(folio);
			if (finfo) {
				trace_netfs_folio(folio, netfs_folio_trace_filled_gaps);
				if (finfo->netfs_group)
					folio_change_private(folio, finfo->netfs_group);
				else
					folio_detach_private(folio);
				kfree(finfo);
			}
			folio_mark_uptodate(folio);
		}

		if (!test_bit(NETFS_RREQ_DONT_UNLOCK_FOLIOS, &rreq->flags)) {
			if (folio->index == rreq->no_unlock_folio &&
			    test_bit(NETFS_RREQ_NO_UNLOCK_FOLIO, &rreq->flags))
				_debug("no unlock");
			else
				folio_unlock(folio);
		}
	}
	rcu_read_unlock();

	task_io_account_read(account);
	if (rreq->netfs_ops->done)
		rreq->netfs_ops->done(rreq);
}

static void netfs_cache_expand_readahead(struct netfs_io_request *rreq,
					 loff_t *_start, size_t *_len, loff_t i_size)
{
	struct netfs_cache_resources *cres = &rreq->cache_resources;

	if (cres->ops && cres->ops->expand_readahead)
		cres->ops->expand_readahead(cres, _start, _len, i_size);
}

static void netfs_rreq_expand(struct netfs_io_request *rreq,
			      struct readahead_control *ractl)
{
	/* Give the cache a chance to change the request parameters.  The
	 * resultant request must contain the original region.
	 */
	netfs_cache_expand_readahead(rreq, &rreq->start, &rreq->len, rreq->i_size);

	/* Give the netfs a chance to change the request parameters.  The
	 * resultant request must contain the original region.
	 */
	if (rreq->netfs_ops->expand_readahead)
		rreq->netfs_ops->expand_readahead(rreq);

	/* Expand the request if the cache wants it to start earlier.  Note
	 * that the expansion may get further extended if the VM wishes to
	 * insert THPs and the preferred start and/or end wind up in the middle
	 * of THPs.
	 *
	 * If this is the case, however, the THP size should be an integer
	 * multiple of the cache granule size, so we get a whole number of
	 * granules to deal with.
	 */
	if (rreq->start  != readahead_pos(ractl) ||
	    rreq->len != readahead_length(ractl)) {
		readahead_expand(ractl, rreq->start, rreq->len);
		rreq->start  = readahead_pos(ractl);
		rreq->len = readahead_length(ractl);

		trace_netfs_read(rreq, readahead_pos(ractl), readahead_length(ractl),
				 netfs_read_trace_expanded);
	}
}

/*
 * Begin an operation, and fetch the stored zero point value from the cookie if
 * available.
 */
static int netfs_begin_cache_read(struct netfs_io_request *rreq, struct netfs_inode *ctx)
{
	return fscache_begin_read_operation(&rreq->cache_resources, netfs_i_cookie(ctx));
}

/**
 * netfs_readahead - Helper to manage a read request
 * @ractl: The description of the readahead request
 *
 * Fulfil a readahead request by drawing data from the cache if possible, or
 * the netfs if not.  Space beyond the EOF is zero-filled.  Multiple I/O
 * requests from different sources will get munged together.  If necessary, the
 * readahead window can be expanded in either direction to a more convenient
 * alighment for RPC efficiency or to make storage in the cache feasible.
 *
 * The calling netfs must initialise a netfs context contiguous to the vfs
 * inode before calling this.
 *
 * This is usable whether or not caching is enabled.
 */
void netfs_readahead(struct readahead_control *ractl)
{
	struct netfs_io_request *rreq;
	struct netfs_inode *ctx = netfs_inode(ractl->mapping->host);
	int ret;

	_enter("%lx,%x", readahead_index(ractl), readahead_count(ractl));

	if (readahead_count(ractl) == 0)
		return;

	rreq = netfs_alloc_request(ractl->mapping, ractl->file,
				   readahead_pos(ractl),
				   readahead_length(ractl),
				   NETFS_READAHEAD);
	if (IS_ERR(rreq))
		return;

	ret = netfs_begin_cache_read(rreq, ctx);
	if (ret == -ENOMEM || ret == -EINTR || ret == -ERESTARTSYS)
		goto cleanup_free;

	netfs_stat(&netfs_n_rh_readahead);
	trace_netfs_read(rreq, readahead_pos(ractl), readahead_length(ractl),
			 netfs_read_trace_readahead);

	netfs_rreq_expand(rreq, ractl);

	/* Set up the output buffer */
	iov_iter_xarray(&rreq->iter, ITER_DEST, &ractl->mapping->i_pages,
			rreq->start, rreq->len);

	/* Drop the refs on the folios here rather than in the cache or
	 * filesystem.  The locks will be dropped in netfs_rreq_unlock().
	 */
	while (readahead_folio(ractl))
		;

	netfs_begin_read(rreq, false);
	netfs_put_request(rreq, false, netfs_rreq_trace_put_return);
	return;

cleanup_free:
	netfs_put_request(rreq, false, netfs_rreq_trace_put_failed);
	return;
}
EXPORT_SYMBOL(netfs_readahead);

/**
 * netfs_read_folio - Helper to manage a read_folio request
 * @file: The file to read from
 * @folio: The folio to read
 *
 * Fulfil a read_folio request by drawing data from the cache if
 * possible, or the netfs if not.  Space beyond the EOF is zero-filled.
 * Multiple I/O requests from different sources will get munged together.
 *
 * The calling netfs must initialise a netfs context contiguous to the vfs
 * inode before calling this.
 *
 * This is usable whether or not caching is enabled.
 */
int netfs_read_folio(struct file *file, struct folio *folio)
{
	struct address_space *mapping = folio->mapping;
	struct netfs_io_request *rreq;
	struct netfs_inode *ctx = netfs_inode(mapping->host);
	struct folio *sink = NULL;
	int ret;

	_enter("%lx", folio->index);

	rreq = netfs_alloc_request(mapping, file,
				   folio_file_pos(folio), folio_size(folio),
				   NETFS_READPAGE);
	if (IS_ERR(rreq)) {
		ret = PTR_ERR(rreq);
		goto alloc_error;
	}

	ret = netfs_begin_cache_read(rreq, ctx);
	if (ret == -ENOMEM || ret == -EINTR || ret == -ERESTARTSYS)
		goto discard;

	netfs_stat(&netfs_n_rh_readpage);
	trace_netfs_read(rreq, rreq->start, rreq->len, netfs_read_trace_readpage);

	/* Set up the output buffer */
	if (folio_test_dirty(folio)) {
		/* Handle someone trying to read from an unflushed streaming
		 * write.  We fiddle the buffer so that a gap at the beginning
		 * and/or a gap at the end get copied to, but the middle is
		 * discarded.
		 */
		struct netfs_folio *finfo = netfs_folio_info(folio);
		struct bio_vec *bvec;
		unsigned int from = finfo->dirty_offset;
		unsigned int to = from + finfo->dirty_len;
		unsigned int off = 0, i = 0;
		size_t flen = folio_size(folio);
		size_t nr_bvec = flen / PAGE_SIZE + 2;
		size_t part;

		ret = -ENOMEM;
		bvec = kmalloc_array(nr_bvec, sizeof(*bvec), GFP_KERNEL);
		if (!bvec)
			goto discard;

		sink = folio_alloc(GFP_KERNEL, 0);
		if (!sink)
			goto discard;

		trace_netfs_folio(folio, netfs_folio_trace_read_gaps);

		rreq->direct_bv = bvec;
		rreq->direct_bv_count = nr_bvec;
		if (from > 0) {
			bvec_set_folio(&bvec[i++], folio, from, 0);
			off = from;
		}
		while (off < to) {
			part = min_t(size_t, to - off, PAGE_SIZE);
			bvec_set_folio(&bvec[i++], sink, part, 0);
			off += part;
		}
		if (to < flen)
			bvec_set_folio(&bvec[i++], folio, flen - to, to);
		iov_iter_bvec(&rreq->iter, ITER_DEST, bvec, i, rreq->len);
	} else {
		iov_iter_xarray(&rreq->iter, ITER_DEST, &mapping->i_pages,
				rreq->start, rreq->len);
	}

	ret = netfs_begin_read(rreq, true);
	if (sink)
		folio_put(sink);
	netfs_put_request(rreq, false, netfs_rreq_trace_put_return);
	return ret < 0 ? ret : 0;

discard:
	netfs_put_request(rreq, false, netfs_rreq_trace_put_discard);
alloc_error:
	folio_unlock(folio);
	return ret;
}
EXPORT_SYMBOL(netfs_read_folio);

/*
 * Prepare a folio for writing without reading first
 * @folio: The folio being prepared
 * @pos: starting position for the write
 * @len: length of write
 * @always_fill: T if the folio should always be completely filled/cleared
 *
 * In some cases, write_begin doesn't need to read at all:
 * - full folio write
 * - write that lies in a folio that is completely beyond EOF
 * - write that covers the folio from start to EOF or beyond it
 *
 * If any of these criteria are met, then zero out the unwritten parts
 * of the folio and return true. Otherwise, return false.
 */
static bool netfs_skip_folio_read(struct folio *folio, loff_t pos, size_t len,
				 bool always_fill)
{
	struct inode *inode = folio_inode(folio);
	loff_t i_size = i_size_read(inode);
	size_t offset = offset_in_folio(folio, pos);
	size_t plen = folio_size(folio);

	if (unlikely(always_fill)) {
		if (pos - offset + len <= i_size)
			return false; /* Page entirely before EOF */
		zero_user_segment(&folio->page, 0, plen);
		folio_mark_uptodate(folio);
		return true;
	}

	/* Full folio write */
	if (offset == 0 && len >= plen)
		return true;

	/* Page entirely beyond the end of the file */
	if (pos - offset >= i_size)
		goto zero_out;

	/* Write that covers from the start of the folio to EOF or beyond */
	if (offset == 0 && (pos + len) >= i_size)
		goto zero_out;

	return false;
zero_out:
	zero_user_segments(&folio->page, 0, offset, offset + len, plen);
	return true;
}

/**
 * netfs_write_begin - Helper to prepare for writing
 * @ctx: The netfs context
 * @file: The file to read from
 * @mapping: The mapping to read from
 * @pos: File position at which the write will begin
 * @len: The length of the write (may extend beyond the end of the folio chosen)
 * @_folio: Where to put the resultant folio
 * @_fsdata: Place for the netfs to store a cookie
 *
 * Pre-read data for a write-begin request by drawing data from the cache if
 * possible, or the netfs if not.  Space beyond the EOF is zero-filled.
 * Multiple I/O requests from different sources will get munged together.  If
 * necessary, the readahead window can be expanded in either direction to a
 * more convenient alighment for RPC efficiency or to make storage in the cache
 * feasible.
 *
 * The calling netfs must provide a table of operations, only one of which,
 * issue_op, is mandatory.
 *
 * The check_write_begin() operation can be provided to check for and flush
 * conflicting writes once the folio is grabbed and locked.  It is passed a
 * pointer to the fsdata cookie that gets returned to the VM to be passed to
 * write_end.  It is permitted to sleep.  It should return 0 if the request
 * should go ahead or it may return an error.  It may also unlock and put the
 * folio, provided it sets ``*foliop`` to NULL, in which case a return of 0
 * will cause the folio to be re-got and the process to be retried.
 *
 * The calling netfs must initialise a netfs context contiguous to the vfs
 * inode before calling this.
 *
 * This is usable whether or not caching is enabled.
 */
int netfs_write_begin(struct netfs_inode *ctx,
		      struct file *file, struct address_space *mapping,
		      loff_t pos, unsigned int len, struct folio **_folio,
		      void **_fsdata)
{
	struct netfs_io_request *rreq;
	struct folio *folio;
	pgoff_t index = pos >> PAGE_SHIFT;
	int ret;

	DEFINE_READAHEAD(ractl, file, NULL, mapping, index);

retry:
	folio = __filemap_get_folio(mapping, index, FGP_WRITEBEGIN,
				    mapping_gfp_mask(mapping));
	if (IS_ERR(folio))
		return PTR_ERR(folio);

	if (ctx->ops->check_write_begin) {
		/* Allow the netfs (eg. ceph) to flush conflicts. */
		ret = ctx->ops->check_write_begin(file, pos, len, &folio, _fsdata);
		if (ret < 0) {
			trace_netfs_failure(NULL, NULL, ret, netfs_fail_check_write_begin);
			goto error;
		}
		if (!folio)
			goto retry;
	}

	if (folio_test_uptodate(folio))
		goto have_folio;

	/* If the page is beyond the EOF, we want to clear it - unless it's
	 * within the cache granule containing the EOF, in which case we need
	 * to preload the granule.
	 */
	if (!netfs_is_cache_enabled(ctx) &&
	    netfs_skip_folio_read(folio, pos, len, false)) {
		netfs_stat(&netfs_n_rh_write_zskip);
		goto have_folio_no_wait;
	}

	rreq = netfs_alloc_request(mapping, file,
				   folio_file_pos(folio), folio_size(folio),
				   NETFS_READ_FOR_WRITE);
	if (IS_ERR(rreq)) {
		ret = PTR_ERR(rreq);
		goto error;
	}
	rreq->no_unlock_folio	= folio->index;
	__set_bit(NETFS_RREQ_NO_UNLOCK_FOLIO, &rreq->flags);

	ret = netfs_begin_cache_read(rreq, ctx);
	if (ret == -ENOMEM || ret == -EINTR || ret == -ERESTARTSYS)
		goto error_put;

	netfs_stat(&netfs_n_rh_write_begin);
	trace_netfs_read(rreq, pos, len, netfs_read_trace_write_begin);

	/* Expand the request to meet caching requirements and download
	 * preferences.
	 */
	ractl._nr_pages = folio_nr_pages(folio);
	netfs_rreq_expand(rreq, &ractl);

	/* Set up the output buffer */
	iov_iter_xarray(&rreq->iter, ITER_DEST, &mapping->i_pages,
			rreq->start, rreq->len);

	/* We hold the folio locks, so we can drop the references */
	folio_get(folio);
	while (readahead_folio(&ractl))
		;

	ret = netfs_begin_read(rreq, true);
	if (ret < 0)
		goto error;
	netfs_put_request(rreq, false, netfs_rreq_trace_put_return);

have_folio:
	ret = folio_wait_fscache_killable(folio);
	if (ret < 0)
		goto error;
have_folio_no_wait:
	*_folio = folio;
	_leave(" = 0");
	return 0;

error_put:
	netfs_put_request(rreq, false, netfs_rreq_trace_put_failed);
error:
	if (folio) {
		folio_unlock(folio);
		folio_put(folio);
	}
	_leave(" = %d", ret);
	return ret;
}
EXPORT_SYMBOL(netfs_write_begin);

/*
 * Preload the data into a page we're proposing to write into.
 */
int netfs_prefetch_for_write(struct file *file, struct folio *folio,
			     size_t offset, size_t len)
{
	struct netfs_io_request *rreq;
<<<<<<< HEAD
	struct address_space *mapping = folio_file_mapping(folio);
=======
	struct address_space *mapping = folio->mapping;
>>>>>>> 8577a331
	struct netfs_inode *ctx = netfs_inode(mapping->host);
	unsigned long long start = folio_pos(folio);
	size_t flen = folio_size(folio);
	int ret;

	_enter("%zx @%llx", flen, start);

	ret = -ENOMEM;

	rreq = netfs_alloc_request(mapping, file, start, flen,
				   NETFS_READ_FOR_WRITE);
	if (IS_ERR(rreq)) {
		ret = PTR_ERR(rreq);
		goto error;
	}

<<<<<<< HEAD
	rreq->no_unlock_folio = folio_index(folio);
=======
	rreq->no_unlock_folio = folio->index;
>>>>>>> 8577a331
	__set_bit(NETFS_RREQ_NO_UNLOCK_FOLIO, &rreq->flags);
	ret = netfs_begin_cache_read(rreq, ctx);
	if (ret == -ENOMEM || ret == -EINTR || ret == -ERESTARTSYS)
		goto error_put;

	netfs_stat(&netfs_n_rh_write_begin);
	trace_netfs_read(rreq, start, flen, netfs_read_trace_prefetch_for_write);

	/* Set up the output buffer */
	iov_iter_xarray(&rreq->iter, ITER_DEST, &mapping->i_pages,
			rreq->start, rreq->len);

	ret = netfs_begin_read(rreq, true);
	netfs_put_request(rreq, false, netfs_rreq_trace_put_return);
	return ret;

error_put:
	netfs_put_request(rreq, false, netfs_rreq_trace_put_discard);
error:
	_leave(" = %d", ret);
	return ret;
}

/**
 * netfs_buffered_read_iter - Filesystem buffered I/O read routine
 * @iocb: kernel I/O control block
 * @iter: destination for the data read
 *
 * This is the ->read_iter() routine for all filesystems that can use the page
 * cache directly.
 *
 * The IOCB_NOWAIT flag in iocb->ki_flags indicates that -EAGAIN shall be
 * returned when no data can be read without waiting for I/O requests to
 * complete; it doesn't prevent readahead.
 *
 * The IOCB_NOIO flag in iocb->ki_flags indicates that no new I/O requests
 * shall be made for the read or for readahead.  When no data can be read,
 * -EAGAIN shall be returned.  When readahead would be triggered, a partial,
 * possibly empty read shall be returned.
 *
 * Return:
 * * number of bytes copied, even for partial reads
 * * negative error code (or 0 if IOCB_NOIO) if nothing was read
 */
ssize_t netfs_buffered_read_iter(struct kiocb *iocb, struct iov_iter *iter)
{
	struct inode *inode = file_inode(iocb->ki_filp);
	struct netfs_inode *ictx = netfs_inode(inode);
	ssize_t ret;

	if (WARN_ON_ONCE((iocb->ki_flags & IOCB_DIRECT) ||
			 test_bit(NETFS_ICTX_UNBUFFERED, &ictx->flags)))
		return -EINVAL;

	ret = netfs_start_io_read(inode);
	if (ret == 0) {
		ret = filemap_read(iocb, iter, 0);
		netfs_end_io_read(inode);
	}
	return ret;
}
EXPORT_SYMBOL(netfs_buffered_read_iter);

/**
 * netfs_file_read_iter - Generic filesystem read routine
 * @iocb: kernel I/O control block
 * @iter: destination for the data read
 *
 * This is the ->read_iter() routine for all filesystems that can use the page
 * cache directly.
 *
 * The IOCB_NOWAIT flag in iocb->ki_flags indicates that -EAGAIN shall be
 * returned when no data can be read without waiting for I/O requests to
 * complete; it doesn't prevent readahead.
 *
 * The IOCB_NOIO flag in iocb->ki_flags indicates that no new I/O requests
 * shall be made for the read or for readahead.  When no data can be read,
 * -EAGAIN shall be returned.  When readahead would be triggered, a partial,
 * possibly empty read shall be returned.
 *
 * Return:
 * * number of bytes copied, even for partial reads
 * * negative error code (or 0 if IOCB_NOIO) if nothing was read
 */
ssize_t netfs_file_read_iter(struct kiocb *iocb, struct iov_iter *iter)
{
	struct netfs_inode *ictx = netfs_inode(iocb->ki_filp->f_mapping->host);

	if ((iocb->ki_flags & IOCB_DIRECT) ||
	    test_bit(NETFS_ICTX_UNBUFFERED, &ictx->flags))
		return netfs_unbuffered_read_iter(iocb, iter);

	return netfs_buffered_read_iter(iocb, iter);
}
EXPORT_SYMBOL(netfs_file_read_iter);<|MERGE_RESOLUTION|>--- conflicted
+++ resolved
@@ -518,11 +518,7 @@
 			     size_t offset, size_t len)
 {
 	struct netfs_io_request *rreq;
-<<<<<<< HEAD
-	struct address_space *mapping = folio_file_mapping(folio);
-=======
 	struct address_space *mapping = folio->mapping;
->>>>>>> 8577a331
 	struct netfs_inode *ctx = netfs_inode(mapping->host);
 	unsigned long long start = folio_pos(folio);
 	size_t flen = folio_size(folio);
@@ -539,11 +535,7 @@
 		goto error;
 	}
 
-<<<<<<< HEAD
-	rreq->no_unlock_folio = folio_index(folio);
-=======
 	rreq->no_unlock_folio = folio->index;
->>>>>>> 8577a331
 	__set_bit(NETFS_RREQ_NO_UNLOCK_FOLIO, &rreq->flags);
 	ret = netfs_begin_cache_read(rreq, ctx);
 	if (ret == -ENOMEM || ret == -EINTR || ret == -ERESTARTSYS)
