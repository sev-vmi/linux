// SPDX-License-Identifier: GPL-2.0-only
#include "cgroup-internal.h"

#include <linux/ctype.h>
#include <linux/kmod.h>
#include <linux/sort.h>
#include <linux/delay.h>
#include <linux/mm.h>
#include <linux/sched/signal.h>
#include <linux/sched/task.h>
#include <linux/magic.h>
#include <linux/slab.h>
#include <linux/vmalloc.h>
#include <linux/delayacct.h>
#include <linux/pid_namespace.h>
#include <linux/cgroupstats.h>
#include <linux/fs_parser.h>

#include <trace/events/cgroup.h>

/*
 * pidlists linger the following amount before being destroyed.  The goal
 * is avoiding frequent destruction in the middle of consecutive read calls
 * Expiring in the middle is a performance problem not a correctness one.
 * 1 sec should be enough.
 */
#define CGROUP_PIDLIST_DESTROY_DELAY	HZ

/* Controllers blocked by the commandline in v1 */
static u16 cgroup_no_v1_mask;

/* disable named v1 mounts */
static bool cgroup_no_v1_named;

/*
 * pidlist destructions need to be flushed on cgroup destruction.  Use a
 * separate workqueue as flush domain.
 */
static struct workqueue_struct *cgroup_pidlist_destroy_wq;

/* protects cgroup_subsys->release_agent_path */
static DEFINE_SPINLOCK(release_agent_path_lock);

bool cgroup1_ssid_disabled(int ssid)
{
	return cgroup_no_v1_mask & (1 << ssid);
}

/**
 * cgroup_attach_task_all - attach task 'tsk' to all cgroups of task 'from'
 * @from: attach to all cgroups of a given task
 * @tsk: the task to be attached
 *
 * Return: %0 on success or a negative errno code on failure
 */
int cgroup_attach_task_all(struct task_struct *from, struct task_struct *tsk)
{
	struct cgroup_root *root;
	int retval = 0;

	mutex_lock(&cgroup_mutex);
	percpu_down_write(&cgroup_threadgroup_rwsem);
	for_each_root(root) {
		struct cgroup *from_cgrp;

		spin_lock_irq(&css_set_lock);
		from_cgrp = task_cgroup_from_root(from, root);
		spin_unlock_irq(&css_set_lock);

		retval = cgroup_attach_task(from_cgrp, tsk, false);
		if (retval)
			break;
	}
	percpu_up_write(&cgroup_threadgroup_rwsem);
	mutex_unlock(&cgroup_mutex);

	return retval;
}
EXPORT_SYMBOL_GPL(cgroup_attach_task_all);

/**
 * cgroup_transfer_tasks - move tasks from one cgroup to another
 * @to: cgroup to which the tasks will be moved
 * @from: cgroup in which the tasks currently reside
 *
 * Locking rules between cgroup_post_fork() and the migration path
 * guarantee that, if a task is forking while being migrated, the new child
 * is guaranteed to be either visible in the source cgroup after the
 * parent's migration is complete or put into the target cgroup.  No task
 * can slip out of migration through forking.
 *
 * Return: %0 on success or a negative errno code on failure
 */
int cgroup_transfer_tasks(struct cgroup *to, struct cgroup *from)
{
	DEFINE_CGROUP_MGCTX(mgctx);
	struct cgrp_cset_link *link;
	struct css_task_iter it;
	struct task_struct *task;
	int ret;

	if (cgroup_on_dfl(to))
		return -EINVAL;

	ret = cgroup_migrate_vet_dst(to);
	if (ret)
		return ret;

	mutex_lock(&cgroup_mutex);

	percpu_down_write(&cgroup_threadgroup_rwsem);

	/* all tasks in @from are being moved, all csets are source */
	spin_lock_irq(&css_set_lock);
	list_for_each_entry(link, &from->cset_links, cset_link)
		cgroup_migrate_add_src(link->cset, to, &mgctx);
	spin_unlock_irq(&css_set_lock);

	ret = cgroup_migrate_prepare_dst(&mgctx);
	if (ret)
		goto out_err;

	/*
	 * Migrate tasks one-by-one until @from is empty.  This fails iff
	 * ->can_attach() fails.
	 */
	do {
		css_task_iter_start(&from->self, 0, &it);

		do {
			task = css_task_iter_next(&it);
		} while (task && (task->flags & PF_EXITING));

		if (task)
			get_task_struct(task);
		css_task_iter_end(&it);

		if (task) {
			ret = cgroup_migrate(task, false, &mgctx);
			if (!ret)
				TRACE_CGROUP_PATH(transfer_tasks, to, task, false);
			put_task_struct(task);
		}
	} while (task && !ret);
out_err:
	cgroup_migrate_finish(&mgctx);
	percpu_up_write(&cgroup_threadgroup_rwsem);
	mutex_unlock(&cgroup_mutex);
	return ret;
}

/*
 * Stuff for reading the 'tasks'/'procs' files.
 *
 * Reading this file can return large amounts of data if a cgroup has
 * *lots* of attached tasks. So it may need several calls to read(),
 * but we cannot guarantee that the information we produce is correct
 * unless we produce it entirely atomically.
 *
 */

/* which pidlist file are we talking about? */
enum cgroup_filetype {
	CGROUP_FILE_PROCS,
	CGROUP_FILE_TASKS,
};

/*
 * A pidlist is a list of pids that virtually represents the contents of one
 * of the cgroup files ("procs" or "tasks"). We keep a list of such pidlists,
 * a pair (one each for procs, tasks) for each pid namespace that's relevant
 * to the cgroup.
 */
struct cgroup_pidlist {
	/*
	 * used to find which pidlist is wanted. doesn't change as long as
	 * this particular list stays in the list.
	*/
	struct { enum cgroup_filetype type; struct pid_namespace *ns; } key;
	/* array of xids */
	pid_t *list;
	/* how many elements the above list has */
	int length;
	/* each of these stored in a list by its cgroup */
	struct list_head links;
	/* pointer to the cgroup we belong to, for list removal purposes */
	struct cgroup *owner;
	/* for delayed destruction */
	struct delayed_work destroy_dwork;
};

/*
 * Used to destroy all pidlists lingering waiting for destroy timer.  None
 * should be left afterwards.
 */
void cgroup1_pidlist_destroy_all(struct cgroup *cgrp)
{
	struct cgroup_pidlist *l, *tmp_l;

	mutex_lock(&cgrp->pidlist_mutex);
	list_for_each_entry_safe(l, tmp_l, &cgrp->pidlists, links)
		mod_delayed_work(cgroup_pidlist_destroy_wq, &l->destroy_dwork, 0);
	mutex_unlock(&cgrp->pidlist_mutex);

	flush_workqueue(cgroup_pidlist_destroy_wq);
	BUG_ON(!list_empty(&cgrp->pidlists));
}

static void cgroup_pidlist_destroy_work_fn(struct work_struct *work)
{
	struct delayed_work *dwork = to_delayed_work(work);
	struct cgroup_pidlist *l = container_of(dwork, struct cgroup_pidlist,
						destroy_dwork);
	struct cgroup_pidlist *tofree = NULL;

	mutex_lock(&l->owner->pidlist_mutex);

	/*
	 * Destroy iff we didn't get queued again.  The state won't change
	 * as destroy_dwork can only be queued while locked.
	 */
	if (!delayed_work_pending(dwork)) {
		list_del(&l->links);
		kvfree(l->list);
		put_pid_ns(l->key.ns);
		tofree = l;
	}

	mutex_unlock(&l->owner->pidlist_mutex);
	kfree(tofree);
}

/*
 * pidlist_uniq - given a kmalloc()ed list, strip out all duplicate entries
 * Returns the number of unique elements.
 */
static int pidlist_uniq(pid_t *list, int length)
{
	int src, dest = 1;

	/*
	 * we presume the 0th element is unique, so i starts at 1. trivial
	 * edge cases first; no work needs to be done for either
	 */
	if (length == 0 || length == 1)
		return length;
	/* src and dest walk down the list; dest counts unique elements */
	for (src = 1; src < length; src++) {
		/* find next unique element */
		while (list[src] == list[src-1]) {
			src++;
			if (src == length)
				goto after;
		}
		/* dest always points to where the next unique element goes */
		list[dest] = list[src];
		dest++;
	}
after:
	return dest;
}

/*
 * The two pid files - task and cgroup.procs - guaranteed that the result
 * is sorted, which forced this whole pidlist fiasco.  As pid order is
 * different per namespace, each namespace needs differently sorted list,
 * making it impossible to use, for example, single rbtree of member tasks
 * sorted by task pointer.  As pidlists can be fairly large, allocating one
 * per open file is dangerous, so cgroup had to implement shared pool of
 * pidlists keyed by cgroup and namespace.
 */
static int cmppid(const void *a, const void *b)
{
	return *(pid_t *)a - *(pid_t *)b;
}

static struct cgroup_pidlist *cgroup_pidlist_find(struct cgroup *cgrp,
						  enum cgroup_filetype type)
{
	struct cgroup_pidlist *l;
	/* don't need task_nsproxy() if we're looking at ourself */
	struct pid_namespace *ns = task_active_pid_ns(current);

	lockdep_assert_held(&cgrp->pidlist_mutex);

	list_for_each_entry(l, &cgrp->pidlists, links)
		if (l->key.type == type && l->key.ns == ns)
			return l;
	return NULL;
}

/*
 * find the appropriate pidlist for our purpose (given procs vs tasks)
 * returns with the lock on that pidlist already held, and takes care
 * of the use count, or returns NULL with no locks held if we're out of
 * memory.
 */
static struct cgroup_pidlist *cgroup_pidlist_find_create(struct cgroup *cgrp,
						enum cgroup_filetype type)
{
	struct cgroup_pidlist *l;

	lockdep_assert_held(&cgrp->pidlist_mutex);

	l = cgroup_pidlist_find(cgrp, type);
	if (l)
		return l;

	/* entry not found; create a new one */
	l = kzalloc(sizeof(struct cgroup_pidlist), GFP_KERNEL);
	if (!l)
		return l;

	INIT_DELAYED_WORK(&l->destroy_dwork, cgroup_pidlist_destroy_work_fn);
	l->key.type = type;
	/* don't need task_nsproxy() if we're looking at ourself */
	l->key.ns = get_pid_ns(task_active_pid_ns(current));
	l->owner = cgrp;
	list_add(&l->links, &cgrp->pidlists);
	return l;
}

/*
 * Load a cgroup's pidarray with either procs' tgids or tasks' pids
 */
static int pidlist_array_load(struct cgroup *cgrp, enum cgroup_filetype type,
			      struct cgroup_pidlist **lp)
{
	pid_t *array;
	int length;
	int pid, n = 0; /* used for populating the array */
	struct css_task_iter it;
	struct task_struct *tsk;
	struct cgroup_pidlist *l;

	lockdep_assert_held(&cgrp->pidlist_mutex);

	/*
	 * If cgroup gets more users after we read count, we won't have
	 * enough space - tough.  This race is indistinguishable to the
	 * caller from the case that the additional cgroup users didn't
	 * show up until sometime later on.
	 */
	length = cgroup_task_count(cgrp);
	array = kvmalloc_array(length, sizeof(pid_t), GFP_KERNEL);
	if (!array)
		return -ENOMEM;
	/* now, populate the array */
	css_task_iter_start(&cgrp->self, 0, &it);
	while ((tsk = css_task_iter_next(&it))) {
		if (unlikely(n == length))
			break;
		/* get tgid or pid for procs or tasks file respectively */
		if (type == CGROUP_FILE_PROCS)
			pid = task_tgid_vnr(tsk);
		else
			pid = task_pid_vnr(tsk);
		if (pid > 0) /* make sure to only use valid results */
			array[n++] = pid;
	}
	css_task_iter_end(&it);
	length = n;
	/* now sort & (if procs) strip out duplicates */
	sort(array, length, sizeof(pid_t), cmppid, NULL);
	if (type == CGROUP_FILE_PROCS)
		length = pidlist_uniq(array, length);

	l = cgroup_pidlist_find_create(cgrp, type);
	if (!l) {
		kvfree(array);
		return -ENOMEM;
	}

	/* store array, freeing old if necessary */
	kvfree(l->list);
	l->list = array;
	l->length = length;
	*lp = l;
	return 0;
}

/*
 * seq_file methods for the tasks/procs files. The seq_file position is the
 * next pid to display; the seq_file iterator is a pointer to the pid
 * in the cgroup->l->list array.
 */

static void *cgroup_pidlist_start(struct seq_file *s, loff_t *pos)
{
	/*
	 * Initially we receive a position value that corresponds to
	 * one more than the last pid shown (or 0 on the first call or
	 * after a seek to the start). Use a binary-search to find the
	 * next pid to display, if any
	 */
	struct kernfs_open_file *of = s->private;
	struct cgroup_file_ctx *ctx = of->priv;
	struct cgroup *cgrp = seq_css(s)->cgroup;
	struct cgroup_pidlist *l;
	enum cgroup_filetype type = seq_cft(s)->private;
	int index = 0, pid = *pos;
	int *iter, ret;

	mutex_lock(&cgrp->pidlist_mutex);

	/*
	 * !NULL @ctx->procs1.pidlist indicates that this isn't the first
	 * start() after open. If the matching pidlist is around, we can use
	 * that. Look for it. Note that @ctx->procs1.pidlist can't be used
	 * directly. It could already have been destroyed.
	 */
	if (ctx->procs1.pidlist)
		ctx->procs1.pidlist = cgroup_pidlist_find(cgrp, type);

	/*
	 * Either this is the first start() after open or the matching
	 * pidlist has been destroyed inbetween.  Create a new one.
	 */
	if (!ctx->procs1.pidlist) {
		ret = pidlist_array_load(cgrp, type, &ctx->procs1.pidlist);
		if (ret)
			return ERR_PTR(ret);
	}
	l = ctx->procs1.pidlist;

	if (pid) {
		int end = l->length;

		while (index < end) {
			int mid = (index + end) / 2;
			if (l->list[mid] == pid) {
				index = mid;
				break;
			} else if (l->list[mid] <= pid)
				index = mid + 1;
			else
				end = mid;
		}
	}
	/* If we're off the end of the array, we're done */
	if (index >= l->length)
		return NULL;
	/* Update the abstract position to be the actual pid that we found */
	iter = l->list + index;
	*pos = *iter;
	return iter;
}

static void cgroup_pidlist_stop(struct seq_file *s, void *v)
{
	struct kernfs_open_file *of = s->private;
	struct cgroup_file_ctx *ctx = of->priv;
	struct cgroup_pidlist *l = ctx->procs1.pidlist;

	if (l)
		mod_delayed_work(cgroup_pidlist_destroy_wq, &l->destroy_dwork,
				 CGROUP_PIDLIST_DESTROY_DELAY);
	mutex_unlock(&seq_css(s)->cgroup->pidlist_mutex);
}

static void *cgroup_pidlist_next(struct seq_file *s, void *v, loff_t *pos)
{
	struct kernfs_open_file *of = s->private;
	struct cgroup_file_ctx *ctx = of->priv;
	struct cgroup_pidlist *l = ctx->procs1.pidlist;
	pid_t *p = v;
	pid_t *end = l->list + l->length;
	/*
	 * Advance to the next pid in the array. If this goes off the
	 * end, we're done
	 */
	p++;
	if (p >= end) {
		(*pos)++;
		return NULL;
	} else {
		*pos = *p;
		return p;
	}
}

static int cgroup_pidlist_show(struct seq_file *s, void *v)
{
	seq_printf(s, "%d\n", *(int *)v);

	return 0;
}

static ssize_t __cgroup1_procs_write(struct kernfs_open_file *of,
				     char *buf, size_t nbytes, loff_t off,
				     bool threadgroup)
{
	struct cgroup *cgrp;
	struct task_struct *task;
	const struct cred *cred, *tcred;
	ssize_t ret;
	bool locked;

	cgrp = cgroup_kn_lock_live(of->kn, false);
	if (!cgrp)
		return -ENODEV;

	task = cgroup_procs_write_start(buf, threadgroup, &locked);
	ret = PTR_ERR_OR_ZERO(task);
	if (ret)
		goto out_unlock;

	/*
	 * Even if we're attaching all tasks in the thread group, we only need
	 * to check permissions on one of them. Check permissions using the
	 * credentials from file open to protect against inherited fd attacks.
	 */
	cred = of->file->f_cred;
	tcred = get_task_cred(task);
	if (!uid_eq(cred->euid, GLOBAL_ROOT_UID) &&
	    !uid_eq(cred->euid, tcred->uid) &&
	    !uid_eq(cred->euid, tcred->suid))
		ret = -EACCES;
	put_cred(tcred);
	if (ret)
		goto out_finish;

	ret = cgroup_attach_task(cgrp, task, threadgroup);

out_finish:
	cgroup_procs_write_finish(task, locked);
out_unlock:
	cgroup_kn_unlock(of->kn);

	return ret ?: nbytes;
}

static ssize_t cgroup1_procs_write(struct kernfs_open_file *of,
				   char *buf, size_t nbytes, loff_t off)
{
	return __cgroup1_procs_write(of, buf, nbytes, off, true);
}

static ssize_t cgroup1_tasks_write(struct kernfs_open_file *of,
				   char *buf, size_t nbytes, loff_t off)
{
	return __cgroup1_procs_write(of, buf, nbytes, off, false);
}

static ssize_t cgroup_release_agent_write(struct kernfs_open_file *of,
					  char *buf, size_t nbytes, loff_t off)
{
	struct cgroup *cgrp;
	struct cgroup_file_ctx *ctx;

	BUILD_BUG_ON(sizeof(cgrp->root->release_agent_path) < PATH_MAX);

	/*
	 * Release agent gets called with all capabilities,
	 * require capabilities to set release agent.
	 */
<<<<<<< HEAD
	if ((of->file->f_cred->user_ns != &init_user_ns) ||
	    !capable(CAP_SYS_ADMIN))
=======
	ctx = of->priv;
	if ((ctx->ns->user_ns != &init_user_ns) ||
	    !file_ns_capable(of->file, &init_user_ns, CAP_SYS_ADMIN))
>>>>>>> 95cd2cdc
		return -EPERM;

	cgrp = cgroup_kn_lock_live(of->kn, false);
	if (!cgrp)
		return -ENODEV;
	spin_lock(&release_agent_path_lock);
	strlcpy(cgrp->root->release_agent_path, strstrip(buf),
		sizeof(cgrp->root->release_agent_path));
	spin_unlock(&release_agent_path_lock);
	cgroup_kn_unlock(of->kn);
	return nbytes;
}

static int cgroup_release_agent_show(struct seq_file *seq, void *v)
{
	struct cgroup *cgrp = seq_css(seq)->cgroup;

	spin_lock(&release_agent_path_lock);
	seq_puts(seq, cgrp->root->release_agent_path);
	spin_unlock(&release_agent_path_lock);
	seq_putc(seq, '\n');
	return 0;
}

static int cgroup_sane_behavior_show(struct seq_file *seq, void *v)
{
	seq_puts(seq, "0\n");
	return 0;
}

static u64 cgroup_read_notify_on_release(struct cgroup_subsys_state *css,
					 struct cftype *cft)
{
	return notify_on_release(css->cgroup);
}

static int cgroup_write_notify_on_release(struct cgroup_subsys_state *css,
					  struct cftype *cft, u64 val)
{
	if (val)
		set_bit(CGRP_NOTIFY_ON_RELEASE, &css->cgroup->flags);
	else
		clear_bit(CGRP_NOTIFY_ON_RELEASE, &css->cgroup->flags);
	return 0;
}

static u64 cgroup_clone_children_read(struct cgroup_subsys_state *css,
				      struct cftype *cft)
{
	return test_bit(CGRP_CPUSET_CLONE_CHILDREN, &css->cgroup->flags);
}

static int cgroup_clone_children_write(struct cgroup_subsys_state *css,
				       struct cftype *cft, u64 val)
{
	if (val)
		set_bit(CGRP_CPUSET_CLONE_CHILDREN, &css->cgroup->flags);
	else
		clear_bit(CGRP_CPUSET_CLONE_CHILDREN, &css->cgroup->flags);
	return 0;
}

/* cgroup core interface files for the legacy hierarchies */
struct cftype cgroup1_base_files[] = {
	{
		.name = "cgroup.procs",
		.seq_start = cgroup_pidlist_start,
		.seq_next = cgroup_pidlist_next,
		.seq_stop = cgroup_pidlist_stop,
		.seq_show = cgroup_pidlist_show,
		.private = CGROUP_FILE_PROCS,
		.write = cgroup1_procs_write,
	},
	{
		.name = "cgroup.clone_children",
		.read_u64 = cgroup_clone_children_read,
		.write_u64 = cgroup_clone_children_write,
	},
	{
		.name = "cgroup.sane_behavior",
		.flags = CFTYPE_ONLY_ON_ROOT,
		.seq_show = cgroup_sane_behavior_show,
	},
	{
		.name = "tasks",
		.seq_start = cgroup_pidlist_start,
		.seq_next = cgroup_pidlist_next,
		.seq_stop = cgroup_pidlist_stop,
		.seq_show = cgroup_pidlist_show,
		.private = CGROUP_FILE_TASKS,
		.write = cgroup1_tasks_write,
	},
	{
		.name = "notify_on_release",
		.read_u64 = cgroup_read_notify_on_release,
		.write_u64 = cgroup_write_notify_on_release,
	},
	{
		.name = "release_agent",
		.flags = CFTYPE_ONLY_ON_ROOT,
		.seq_show = cgroup_release_agent_show,
		.write = cgroup_release_agent_write,
		.max_write_len = PATH_MAX - 1,
	},
	{ }	/* terminate */
};

/* Display information about each subsystem and each hierarchy */
int proc_cgroupstats_show(struct seq_file *m, void *v)
{
	struct cgroup_subsys *ss;
	int i;

	seq_puts(m, "#subsys_name\thierarchy\tnum_cgroups\tenabled\n");
	/*
	 * Grab the subsystems state racily. No need to add avenue to
	 * cgroup_mutex contention.
	 */

	for_each_subsys(ss, i)
		seq_printf(m, "%s\t%d\t%d\t%d\n",
			   ss->legacy_name, ss->root->hierarchy_id,
			   atomic_read(&ss->root->nr_cgrps),
			   cgroup_ssid_enabled(i));

	return 0;
}

/**
 * cgroupstats_build - build and fill cgroupstats
 * @stats: cgroupstats to fill information into
 * @dentry: A dentry entry belonging to the cgroup for which stats have
 * been requested.
 *
 * Build and fill cgroupstats so that taskstats can export it to user
 * space.
 *
 * Return: %0 on success or a negative errno code on failure
 */
int cgroupstats_build(struct cgroupstats *stats, struct dentry *dentry)
{
	struct kernfs_node *kn = kernfs_node_from_dentry(dentry);
	struct cgroup *cgrp;
	struct css_task_iter it;
	struct task_struct *tsk;

	/* it should be kernfs_node belonging to cgroupfs and is a directory */
	if (dentry->d_sb->s_type != &cgroup_fs_type || !kn ||
	    kernfs_type(kn) != KERNFS_DIR)
		return -EINVAL;

	/*
	 * We aren't being called from kernfs and there's no guarantee on
	 * @kn->priv's validity.  For this and css_tryget_online_from_dir(),
	 * @kn->priv is RCU safe.  Let's do the RCU dancing.
	 */
	rcu_read_lock();
	cgrp = rcu_dereference(*(void __rcu __force **)&kn->priv);
	if (!cgrp || !cgroup_tryget(cgrp)) {
		rcu_read_unlock();
		return -ENOENT;
	}
	rcu_read_unlock();

	css_task_iter_start(&cgrp->self, 0, &it);
	while ((tsk = css_task_iter_next(&it))) {
		switch (READ_ONCE(tsk->__state)) {
		case TASK_RUNNING:
			stats->nr_running++;
			break;
		case TASK_INTERRUPTIBLE:
			stats->nr_sleeping++;
			break;
		case TASK_UNINTERRUPTIBLE:
			stats->nr_uninterruptible++;
			break;
		case TASK_STOPPED:
			stats->nr_stopped++;
			break;
		default:
			if (tsk->in_iowait)
				stats->nr_io_wait++;
			break;
		}
	}
	css_task_iter_end(&it);

	cgroup_put(cgrp);
	return 0;
}

void cgroup1_check_for_release(struct cgroup *cgrp)
{
	if (notify_on_release(cgrp) && !cgroup_is_populated(cgrp) &&
	    !css_has_online_children(&cgrp->self) && !cgroup_is_dead(cgrp))
		schedule_work(&cgrp->release_agent_work);
}

/*
 * Notify userspace when a cgroup is released, by running the
 * configured release agent with the name of the cgroup (path
 * relative to the root of cgroup file system) as the argument.
 *
 * Most likely, this user command will try to rmdir this cgroup.
 *
 * This races with the possibility that some other task will be
 * attached to this cgroup before it is removed, or that some other
 * user task will 'mkdir' a child cgroup of this cgroup.  That's ok.
 * The presumed 'rmdir' will fail quietly if this cgroup is no longer
 * unused, and this cgroup will be reprieved from its death sentence,
 * to continue to serve a useful existence.  Next time it's released,
 * we will get notified again, if it still has 'notify_on_release' set.
 *
 * The final arg to call_usermodehelper() is UMH_WAIT_EXEC, which
 * means only wait until the task is successfully execve()'d.  The
 * separate release agent task is forked by call_usermodehelper(),
 * then control in this thread returns here, without waiting for the
 * release agent task.  We don't bother to wait because the caller of
 * this routine has no use for the exit status of the release agent
 * task, so no sense holding our caller up for that.
 */
void cgroup1_release_agent(struct work_struct *work)
{
	struct cgroup *cgrp =
		container_of(work, struct cgroup, release_agent_work);
	char *pathbuf, *agentbuf;
	char *argv[3], *envp[3];
	int ret;

	/* snoop agent path and exit early if empty */
	if (!cgrp->root->release_agent_path[0])
		return;

	/* prepare argument buffers */
	pathbuf = kmalloc(PATH_MAX, GFP_KERNEL);
	agentbuf = kmalloc(PATH_MAX, GFP_KERNEL);
	if (!pathbuf || !agentbuf)
		goto out_free;

	spin_lock(&release_agent_path_lock);
	strlcpy(agentbuf, cgrp->root->release_agent_path, PATH_MAX);
	spin_unlock(&release_agent_path_lock);
	if (!agentbuf[0])
		goto out_free;

	ret = cgroup_path_ns(cgrp, pathbuf, PATH_MAX, &init_cgroup_ns);
	if (ret < 0 || ret >= PATH_MAX)
		goto out_free;

	argv[0] = agentbuf;
	argv[1] = pathbuf;
	argv[2] = NULL;

	/* minimal command environment */
	envp[0] = "HOME=/";
	envp[1] = "PATH=/sbin:/bin:/usr/sbin:/usr/bin";
	envp[2] = NULL;

	call_usermodehelper(argv[0], argv, envp, UMH_WAIT_EXEC);
out_free:
	kfree(agentbuf);
	kfree(pathbuf);
}

/*
 * cgroup_rename - Only allow simple rename of directories in place.
 */
static int cgroup1_rename(struct kernfs_node *kn, struct kernfs_node *new_parent,
			  const char *new_name_str)
{
	struct cgroup *cgrp = kn->priv;
	int ret;

	/* do not accept '\n' to prevent making /proc/<pid>/cgroup unparsable */
	if (strchr(new_name_str, '\n'))
		return -EINVAL;

	if (kernfs_type(kn) != KERNFS_DIR)
		return -ENOTDIR;
	if (kn->parent != new_parent)
		return -EIO;

	/*
	 * We're gonna grab cgroup_mutex which nests outside kernfs
	 * active_ref.  kernfs_rename() doesn't require active_ref
	 * protection.  Break them before grabbing cgroup_mutex.
	 */
	kernfs_break_active_protection(new_parent);
	kernfs_break_active_protection(kn);

	mutex_lock(&cgroup_mutex);

	ret = kernfs_rename(kn, new_parent, new_name_str);
	if (!ret)
		TRACE_CGROUP_PATH(rename, cgrp);

	mutex_unlock(&cgroup_mutex);

	kernfs_unbreak_active_protection(kn);
	kernfs_unbreak_active_protection(new_parent);
	return ret;
}

static int cgroup1_show_options(struct seq_file *seq, struct kernfs_root *kf_root)
{
	struct cgroup_root *root = cgroup_root_from_kf(kf_root);
	struct cgroup_subsys *ss;
	int ssid;

	for_each_subsys(ss, ssid)
		if (root->subsys_mask & (1 << ssid))
			seq_show_option(seq, ss->legacy_name, NULL);
	if (root->flags & CGRP_ROOT_NOPREFIX)
		seq_puts(seq, ",noprefix");
	if (root->flags & CGRP_ROOT_XATTR)
		seq_puts(seq, ",xattr");
	if (root->flags & CGRP_ROOT_CPUSET_V2_MODE)
		seq_puts(seq, ",cpuset_v2_mode");

	spin_lock(&release_agent_path_lock);
	if (strlen(root->release_agent_path))
		seq_show_option(seq, "release_agent",
				root->release_agent_path);
	spin_unlock(&release_agent_path_lock);

	if (test_bit(CGRP_CPUSET_CLONE_CHILDREN, &root->cgrp.flags))
		seq_puts(seq, ",clone_children");
	if (strlen(root->name))
		seq_show_option(seq, "name", root->name);
	return 0;
}

enum cgroup1_param {
	Opt_all,
	Opt_clone_children,
	Opt_cpuset_v2_mode,
	Opt_name,
	Opt_none,
	Opt_noprefix,
	Opt_release_agent,
	Opt_xattr,
};

const struct fs_parameter_spec cgroup1_fs_parameters[] = {
	fsparam_flag  ("all",		Opt_all),
	fsparam_flag  ("clone_children", Opt_clone_children),
	fsparam_flag  ("cpuset_v2_mode", Opt_cpuset_v2_mode),
	fsparam_string("name",		Opt_name),
	fsparam_flag  ("none",		Opt_none),
	fsparam_flag  ("noprefix",	Opt_noprefix),
	fsparam_string("release_agent",	Opt_release_agent),
	fsparam_flag  ("xattr",		Opt_xattr),
	{}
};

int cgroup1_parse_param(struct fs_context *fc, struct fs_parameter *param)
{
	struct cgroup_fs_context *ctx = cgroup_fc2context(fc);
	struct cgroup_subsys *ss;
	struct fs_parse_result result;
	int opt, i;

	opt = fs_parse(fc, cgroup1_fs_parameters, param, &result);
	if (opt == -ENOPARAM) {
		int ret;

		ret = vfs_parse_fs_param_source(fc, param);
		if (ret != -ENOPARAM)
			return ret;
		for_each_subsys(ss, i) {
			if (strcmp(param->key, ss->legacy_name))
				continue;
			if (!cgroup_ssid_enabled(i) || cgroup1_ssid_disabled(i))
				return invalfc(fc, "Disabled controller '%s'",
					       param->key);
			ctx->subsys_mask |= (1 << i);
			return 0;
		}
		return invalfc(fc, "Unknown subsys name '%s'", param->key);
	}
	if (opt < 0)
		return opt;

	switch (opt) {
	case Opt_none:
		/* Explicitly have no subsystems */
		ctx->none = true;
		break;
	case Opt_all:
		ctx->all_ss = true;
		break;
	case Opt_noprefix:
		ctx->flags |= CGRP_ROOT_NOPREFIX;
		break;
	case Opt_clone_children:
		ctx->cpuset_clone_children = true;
		break;
	case Opt_cpuset_v2_mode:
		ctx->flags |= CGRP_ROOT_CPUSET_V2_MODE;
		break;
	case Opt_xattr:
		ctx->flags |= CGRP_ROOT_XATTR;
		break;
	case Opt_release_agent:
		/* Specifying two release agents is forbidden */
		if (ctx->release_agent)
			return invalfc(fc, "release_agent respecified");
		/*
		 * Release agent gets called with all capabilities,
		 * require capabilities to set release agent.
		 */
		if ((fc->user_ns != &init_user_ns) || !capable(CAP_SYS_ADMIN))
			return invalfc(fc, "Setting release_agent not allowed");
		ctx->release_agent = param->string;
		param->string = NULL;
		break;
	case Opt_name:
		/* blocked by boot param? */
		if (cgroup_no_v1_named)
			return -ENOENT;
		/* Can't specify an empty name */
		if (!param->size)
			return invalfc(fc, "Empty name");
		if (param->size > MAX_CGROUP_ROOT_NAMELEN - 1)
			return invalfc(fc, "Name too long");
		/* Must match [\w.-]+ */
		for (i = 0; i < param->size; i++) {
			char c = param->string[i];
			if (isalnum(c))
				continue;
			if ((c == '.') || (c == '-') || (c == '_'))
				continue;
			return invalfc(fc, "Invalid name");
		}
		/* Specifying two names is forbidden */
		if (ctx->name)
			return invalfc(fc, "name respecified");
		ctx->name = param->string;
		param->string = NULL;
		break;
	}
	return 0;
}

static int check_cgroupfs_options(struct fs_context *fc)
{
	struct cgroup_fs_context *ctx = cgroup_fc2context(fc);
	u16 mask = U16_MAX;
	u16 enabled = 0;
	struct cgroup_subsys *ss;
	int i;

#ifdef CONFIG_CPUSETS
	mask = ~((u16)1 << cpuset_cgrp_id);
#endif
	for_each_subsys(ss, i)
		if (cgroup_ssid_enabled(i) && !cgroup1_ssid_disabled(i))
			enabled |= 1 << i;

	ctx->subsys_mask &= enabled;

	/*
	 * In absence of 'none', 'name=' and subsystem name options,
	 * let's default to 'all'.
	 */
	if (!ctx->subsys_mask && !ctx->none && !ctx->name)
		ctx->all_ss = true;

	if (ctx->all_ss) {
		/* Mutually exclusive option 'all' + subsystem name */
		if (ctx->subsys_mask)
			return invalfc(fc, "subsys name conflicts with all");
		/* 'all' => select all the subsystems */
		ctx->subsys_mask = enabled;
	}

	/*
	 * We either have to specify by name or by subsystems. (So all
	 * empty hierarchies must have a name).
	 */
	if (!ctx->subsys_mask && !ctx->name)
		return invalfc(fc, "Need name or subsystem set");

	/*
	 * Option noprefix was introduced just for backward compatibility
	 * with the old cpuset, so we allow noprefix only if mounting just
	 * the cpuset subsystem.
	 */
	if ((ctx->flags & CGRP_ROOT_NOPREFIX) && (ctx->subsys_mask & mask))
		return invalfc(fc, "noprefix used incorrectly");

	/* Can't specify "none" and some subsystems */
	if (ctx->subsys_mask && ctx->none)
		return invalfc(fc, "none used incorrectly");

	return 0;
}

int cgroup1_reconfigure(struct fs_context *fc)
{
	struct cgroup_fs_context *ctx = cgroup_fc2context(fc);
	struct kernfs_root *kf_root = kernfs_root_from_sb(fc->root->d_sb);
	struct cgroup_root *root = cgroup_root_from_kf(kf_root);
	int ret = 0;
	u16 added_mask, removed_mask;

	cgroup_lock_and_drain_offline(&cgrp_dfl_root.cgrp);

	/* See what subsystems are wanted */
	ret = check_cgroupfs_options(fc);
	if (ret)
		goto out_unlock;

	if (ctx->subsys_mask != root->subsys_mask || ctx->release_agent)
		pr_warn("option changes via remount are deprecated (pid=%d comm=%s)\n",
			task_tgid_nr(current), current->comm);

	added_mask = ctx->subsys_mask & ~root->subsys_mask;
	removed_mask = root->subsys_mask & ~ctx->subsys_mask;

	/* Don't allow flags or name to change at remount */
	if ((ctx->flags ^ root->flags) ||
	    (ctx->name && strcmp(ctx->name, root->name))) {
		errorfc(fc, "option or name mismatch, new: 0x%x \"%s\", old: 0x%x \"%s\"",
		       ctx->flags, ctx->name ?: "", root->flags, root->name);
		ret = -EINVAL;
		goto out_unlock;
	}

	/* remounting is not allowed for populated hierarchies */
	if (!list_empty(&root->cgrp.self.children)) {
		ret = -EBUSY;
		goto out_unlock;
	}

	ret = rebind_subsystems(root, added_mask);
	if (ret)
		goto out_unlock;

	WARN_ON(rebind_subsystems(&cgrp_dfl_root, removed_mask));

	if (ctx->release_agent) {
		spin_lock(&release_agent_path_lock);
		strcpy(root->release_agent_path, ctx->release_agent);
		spin_unlock(&release_agent_path_lock);
	}

	trace_cgroup_remount(root);

 out_unlock:
	mutex_unlock(&cgroup_mutex);
	return ret;
}

struct kernfs_syscall_ops cgroup1_kf_syscall_ops = {
	.rename			= cgroup1_rename,
	.show_options		= cgroup1_show_options,
	.mkdir			= cgroup_mkdir,
	.rmdir			= cgroup_rmdir,
	.show_path		= cgroup_show_path,
};

/*
 * The guts of cgroup1 mount - find or create cgroup_root to use.
 * Called with cgroup_mutex held; returns 0 on success, -E... on
 * error and positive - in case when the candidate is busy dying.
 * On success it stashes a reference to cgroup_root into given
 * cgroup_fs_context; that reference is *NOT* counting towards the
 * cgroup_root refcount.
 */
static int cgroup1_root_to_use(struct fs_context *fc)
{
	struct cgroup_fs_context *ctx = cgroup_fc2context(fc);
	struct cgroup_root *root;
	struct cgroup_subsys *ss;
	int i, ret;

	/* First find the desired set of subsystems */
	ret = check_cgroupfs_options(fc);
	if (ret)
		return ret;

	/*
	 * Destruction of cgroup root is asynchronous, so subsystems may
	 * still be dying after the previous unmount.  Let's drain the
	 * dying subsystems.  We just need to ensure that the ones
	 * unmounted previously finish dying and don't care about new ones
	 * starting.  Testing ref liveliness is good enough.
	 */
	for_each_subsys(ss, i) {
		if (!(ctx->subsys_mask & (1 << i)) ||
		    ss->root == &cgrp_dfl_root)
			continue;

		if (!percpu_ref_tryget_live(&ss->root->cgrp.self.refcnt))
			return 1;	/* restart */
		cgroup_put(&ss->root->cgrp);
	}

	for_each_root(root) {
		bool name_match = false;

		if (root == &cgrp_dfl_root)
			continue;

		/*
		 * If we asked for a name then it must match.  Also, if
		 * name matches but sybsys_mask doesn't, we should fail.
		 * Remember whether name matched.
		 */
		if (ctx->name) {
			if (strcmp(ctx->name, root->name))
				continue;
			name_match = true;
		}

		/*
		 * If we asked for subsystems (or explicitly for no
		 * subsystems) then they must match.
		 */
		if ((ctx->subsys_mask || ctx->none) &&
		    (ctx->subsys_mask != root->subsys_mask)) {
			if (!name_match)
				continue;
			return -EBUSY;
		}

		if (root->flags ^ ctx->flags)
			pr_warn("new mount options do not match the existing superblock, will be ignored\n");

		ctx->root = root;
		return 0;
	}

	/*
	 * No such thing, create a new one.  name= matching without subsys
	 * specification is allowed for already existing hierarchies but we
	 * can't create new one without subsys specification.
	 */
	if (!ctx->subsys_mask && !ctx->none)
		return invalfc(fc, "No subsys list or none specified");

	/* Hierarchies may only be created in the initial cgroup namespace. */
	if (ctx->ns != &init_cgroup_ns)
		return -EPERM;

	root = kzalloc(sizeof(*root), GFP_KERNEL);
	if (!root)
		return -ENOMEM;

	ctx->root = root;
	init_cgroup_root(ctx);

	ret = cgroup_setup_root(root, ctx->subsys_mask);
	if (ret)
		cgroup_free_root(root);
	return ret;
}

int cgroup1_get_tree(struct fs_context *fc)
{
	struct cgroup_fs_context *ctx = cgroup_fc2context(fc);
	int ret;

	/* Check if the caller has permission to mount. */
	if (!ns_capable(ctx->ns->user_ns, CAP_SYS_ADMIN))
		return -EPERM;

	cgroup_lock_and_drain_offline(&cgrp_dfl_root.cgrp);

	ret = cgroup1_root_to_use(fc);
	if (!ret && !percpu_ref_tryget_live(&ctx->root->cgrp.self.refcnt))
		ret = 1;	/* restart */

	mutex_unlock(&cgroup_mutex);

	if (!ret)
		ret = cgroup_do_get_tree(fc);

	if (!ret && percpu_ref_is_dying(&ctx->root->cgrp.self.refcnt)) {
		fc_drop_locked(fc);
		ret = 1;
	}

	if (unlikely(ret > 0)) {
		msleep(10);
		return restart_syscall();
	}
	return ret;
}

static int __init cgroup1_wq_init(void)
{
	/*
	 * Used to destroy pidlists and separate to serve as flush domain.
	 * Cap @max_active to 1 too.
	 */
	cgroup_pidlist_destroy_wq = alloc_workqueue("cgroup_pidlist_destroy",
						    0, 1);
	BUG_ON(!cgroup_pidlist_destroy_wq);
	return 0;
}
core_initcall(cgroup1_wq_init);

static int __init cgroup_no_v1(char *str)
{
	struct cgroup_subsys *ss;
	char *token;
	int i;

	while ((token = strsep(&str, ",")) != NULL) {
		if (!*token)
			continue;

		if (!strcmp(token, "all")) {
			cgroup_no_v1_mask = U16_MAX;
			continue;
		}

		if (!strcmp(token, "named")) {
			cgroup_no_v1_named = true;
			continue;
		}

		for_each_subsys(ss, i) {
			if (strcmp(token, ss->name) &&
			    strcmp(token, ss->legacy_name))
				continue;

			cgroup_no_v1_mask |= 1 << i;
		}
	}
	return 1;
}
__setup("cgroup_no_v1=", cgroup_no_v1);<|MERGE_RESOLUTION|>--- conflicted
+++ resolved
@@ -554,14 +554,9 @@
 	 * Release agent gets called with all capabilities,
 	 * require capabilities to set release agent.
 	 */
-<<<<<<< HEAD
-	if ((of->file->f_cred->user_ns != &init_user_ns) ||
-	    !capable(CAP_SYS_ADMIN))
-=======
 	ctx = of->priv;
 	if ((ctx->ns->user_ns != &init_user_ns) ||
 	    !file_ns_capable(of->file, &init_user_ns, CAP_SYS_ADMIN))
->>>>>>> 95cd2cdc
 		return -EPERM;
 
 	cgrp = cgroup_kn_lock_live(of->kn, false);
