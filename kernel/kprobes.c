// SPDX-License-Identifier: GPL-2.0-or-later
/*
 *  Kernel Probes (KProbes)
 *
 * Copyright (C) IBM Corporation, 2002, 2004
 *
 * 2002-Oct	Created by Vamsi Krishna S <vamsi_krishna@in.ibm.com> Kernel
 *		Probes initial implementation (includes suggestions from
 *		Rusty Russell).
 * 2004-Aug	Updated by Prasanna S Panchamukhi <prasanna@in.ibm.com> with
 *		hlists and exceptions notifier as suggested by Andi Kleen.
 * 2004-July	Suparna Bhattacharya <suparna@in.ibm.com> added jumper probes
 *		interface to access function arguments.
 * 2004-Sep	Prasanna S Panchamukhi <prasanna@in.ibm.com> Changed Kprobes
 *		exceptions notifier to be first on the priority list.
 * 2005-May	Hien Nguyen <hien@us.ibm.com>, Jim Keniston
 *		<jkenisto@us.ibm.com> and Prasanna S Panchamukhi
 *		<prasanna@in.ibm.com> added function-return probes.
 */

#define pr_fmt(fmt) "kprobes: " fmt

#include <linux/kprobes.h>
#include <linux/hash.h>
#include <linux/init.h>
#include <linux/slab.h>
#include <linux/stddef.h>
#include <linux/export.h>
#include <linux/moduleloader.h>
#include <linux/kallsyms.h>
#include <linux/freezer.h>
#include <linux/seq_file.h>
#include <linux/debugfs.h>
#include <linux/sysctl.h>
#include <linux/kdebug.h>
#include <linux/memory.h>
#include <linux/ftrace.h>
#include <linux/cpu.h>
#include <linux/jump_label.h>
#include <linux/static_call.h>
#include <linux/perf_event.h>

#include <asm/sections.h>
#include <asm/cacheflush.h>
#include <asm/errno.h>
#include <linux/uaccess.h>

#define KPROBE_HASH_BITS 6
#define KPROBE_TABLE_SIZE (1 << KPROBE_HASH_BITS)

#if !defined(CONFIG_OPTPROBES) || !defined(CONFIG_SYSCTL)
#define kprobe_sysctls_init() do { } while (0)
#endif

static int kprobes_initialized;
/* kprobe_table can be accessed by
 * - Normal hlist traversal and RCU add/del under 'kprobe_mutex' is held.
 * Or
 * - RCU hlist traversal under disabling preempt (breakpoint handlers)
 */
static struct hlist_head kprobe_table[KPROBE_TABLE_SIZE];

/* NOTE: change this value only with 'kprobe_mutex' held */
static bool kprobes_all_disarmed;

/* This protects 'kprobe_table' and 'optimizing_list' */
static DEFINE_MUTEX(kprobe_mutex);
static DEFINE_PER_CPU(struct kprobe *, kprobe_instance);

kprobe_opcode_t * __weak kprobe_lookup_name(const char *name,
					unsigned int __unused)
{
	return ((kprobe_opcode_t *)(kallsyms_lookup_name(name)));
}

/*
 * Blacklist -- list of 'struct kprobe_blacklist_entry' to store info where
 * kprobes can not probe.
 */
static LIST_HEAD(kprobe_blacklist);

#ifdef __ARCH_WANT_KPROBES_INSN_SLOT
/*
 * 'kprobe::ainsn.insn' points to the copy of the instruction to be
 * single-stepped. x86_64, POWER4 and above have no-exec support and
 * stepping on the instruction on a vmalloced/kmalloced/data page
 * is a recipe for disaster
 */
struct kprobe_insn_page {
	struct list_head list;
	kprobe_opcode_t *insns;		/* Page of instruction slots */
	struct kprobe_insn_cache *cache;
	int nused;
	int ngarbage;
	char slot_used[];
};

#define KPROBE_INSN_PAGE_SIZE(slots)			\
	(offsetof(struct kprobe_insn_page, slot_used) +	\
	 (sizeof(char) * (slots)))

static int slots_per_page(struct kprobe_insn_cache *c)
{
	return PAGE_SIZE/(c->insn_size * sizeof(kprobe_opcode_t));
}

enum kprobe_slot_state {
	SLOT_CLEAN = 0,
	SLOT_DIRTY = 1,
	SLOT_USED = 2,
};

void __weak *alloc_insn_page(void)
{
	/*
	 * Use module_alloc() so this page is within +/- 2GB of where the
	 * kernel image and loaded module images reside. This is required
	 * for most of the architectures.
	 * (e.g. x86-64 needs this to handle the %rip-relative fixups.)
	 */
	return module_alloc(PAGE_SIZE);
}

static void free_insn_page(void *page)
{
	module_memfree(page);
}

struct kprobe_insn_cache kprobe_insn_slots = {
	.mutex = __MUTEX_INITIALIZER(kprobe_insn_slots.mutex),
	.alloc = alloc_insn_page,
	.free = free_insn_page,
	.sym = KPROBE_INSN_PAGE_SYM,
	.pages = LIST_HEAD_INIT(kprobe_insn_slots.pages),
	.insn_size = MAX_INSN_SIZE,
	.nr_garbage = 0,
};
static int collect_garbage_slots(struct kprobe_insn_cache *c);

/**
 * __get_insn_slot() - Find a slot on an executable page for an instruction.
 * We allocate an executable page if there's no room on existing ones.
 */
kprobe_opcode_t *__get_insn_slot(struct kprobe_insn_cache *c)
{
	struct kprobe_insn_page *kip;
	kprobe_opcode_t *slot = NULL;

	/* Since the slot array is not protected by rcu, we need a mutex */
	mutex_lock(&c->mutex);
 retry:
	rcu_read_lock();
	list_for_each_entry_rcu(kip, &c->pages, list) {
		if (kip->nused < slots_per_page(c)) {
			int i;

			for (i = 0; i < slots_per_page(c); i++) {
				if (kip->slot_used[i] == SLOT_CLEAN) {
					kip->slot_used[i] = SLOT_USED;
					kip->nused++;
					slot = kip->insns + (i * c->insn_size);
					rcu_read_unlock();
					goto out;
				}
			}
			/* kip->nused is broken. Fix it. */
			kip->nused = slots_per_page(c);
			WARN_ON(1);
		}
	}
	rcu_read_unlock();

	/* If there are any garbage slots, collect it and try again. */
	if (c->nr_garbage && collect_garbage_slots(c) == 0)
		goto retry;

	/* All out of space.  Need to allocate a new page. */
	kip = kmalloc(KPROBE_INSN_PAGE_SIZE(slots_per_page(c)), GFP_KERNEL);
	if (!kip)
		goto out;

	kip->insns = c->alloc();
	if (!kip->insns) {
		kfree(kip);
		goto out;
	}
	INIT_LIST_HEAD(&kip->list);
	memset(kip->slot_used, SLOT_CLEAN, slots_per_page(c));
	kip->slot_used[0] = SLOT_USED;
	kip->nused = 1;
	kip->ngarbage = 0;
	kip->cache = c;
	list_add_rcu(&kip->list, &c->pages);
	slot = kip->insns;

	/* Record the perf ksymbol register event after adding the page */
	perf_event_ksymbol(PERF_RECORD_KSYMBOL_TYPE_OOL, (unsigned long)kip->insns,
			   PAGE_SIZE, false, c->sym);
out:
	mutex_unlock(&c->mutex);
	return slot;
}

/* Return true if all garbages are collected, otherwise false. */
static bool collect_one_slot(struct kprobe_insn_page *kip, int idx)
{
	kip->slot_used[idx] = SLOT_CLEAN;
	kip->nused--;
	if (kip->nused == 0) {
		/*
		 * Page is no longer in use.  Free it unless
		 * it's the last one.  We keep the last one
		 * so as not to have to set it up again the
		 * next time somebody inserts a probe.
		 */
		if (!list_is_singular(&kip->list)) {
			/*
			 * Record perf ksymbol unregister event before removing
			 * the page.
			 */
			perf_event_ksymbol(PERF_RECORD_KSYMBOL_TYPE_OOL,
					   (unsigned long)kip->insns, PAGE_SIZE, true,
					   kip->cache->sym);
			list_del_rcu(&kip->list);
			synchronize_rcu();
			kip->cache->free(kip->insns);
			kfree(kip);
		}
		return true;
	}
	return false;
}

static int collect_garbage_slots(struct kprobe_insn_cache *c)
{
	struct kprobe_insn_page *kip, *next;

	/* Ensure no-one is interrupted on the garbages */
	synchronize_rcu();

	list_for_each_entry_safe(kip, next, &c->pages, list) {
		int i;

		if (kip->ngarbage == 0)
			continue;
		kip->ngarbage = 0;	/* we will collect all garbages */
		for (i = 0; i < slots_per_page(c); i++) {
			if (kip->slot_used[i] == SLOT_DIRTY && collect_one_slot(kip, i))
				break;
		}
	}
	c->nr_garbage = 0;
	return 0;
}

void __free_insn_slot(struct kprobe_insn_cache *c,
		      kprobe_opcode_t *slot, int dirty)
{
	struct kprobe_insn_page *kip;
	long idx;

	mutex_lock(&c->mutex);
	rcu_read_lock();
	list_for_each_entry_rcu(kip, &c->pages, list) {
		idx = ((long)slot - (long)kip->insns) /
			(c->insn_size * sizeof(kprobe_opcode_t));
		if (idx >= 0 && idx < slots_per_page(c))
			goto out;
	}
	/* Could not find this slot. */
	WARN_ON(1);
	kip = NULL;
out:
	rcu_read_unlock();
	/* Mark and sweep: this may sleep */
	if (kip) {
		/* Check double free */
		WARN_ON(kip->slot_used[idx] != SLOT_USED);
		if (dirty) {
			kip->slot_used[idx] = SLOT_DIRTY;
			kip->ngarbage++;
			if (++c->nr_garbage > slots_per_page(c))
				collect_garbage_slots(c);
		} else {
			collect_one_slot(kip, idx);
		}
	}
	mutex_unlock(&c->mutex);
}

/*
 * Check given address is on the page of kprobe instruction slots.
 * This will be used for checking whether the address on a stack
 * is on a text area or not.
 */
bool __is_insn_slot_addr(struct kprobe_insn_cache *c, unsigned long addr)
{
	struct kprobe_insn_page *kip;
	bool ret = false;

	rcu_read_lock();
	list_for_each_entry_rcu(kip, &c->pages, list) {
		if (addr >= (unsigned long)kip->insns &&
		    addr < (unsigned long)kip->insns + PAGE_SIZE) {
			ret = true;
			break;
		}
	}
	rcu_read_unlock();

	return ret;
}

int kprobe_cache_get_kallsym(struct kprobe_insn_cache *c, unsigned int *symnum,
			     unsigned long *value, char *type, char *sym)
{
	struct kprobe_insn_page *kip;
	int ret = -ERANGE;

	rcu_read_lock();
	list_for_each_entry_rcu(kip, &c->pages, list) {
		if ((*symnum)--)
			continue;
		strscpy(sym, c->sym, KSYM_NAME_LEN);
		*type = 't';
		*value = (unsigned long)kip->insns;
		ret = 0;
		break;
	}
	rcu_read_unlock();

	return ret;
}

#ifdef CONFIG_OPTPROBES
void __weak *alloc_optinsn_page(void)
{
	return alloc_insn_page();
}

void __weak free_optinsn_page(void *page)
{
	free_insn_page(page);
}

/* For optimized_kprobe buffer */
struct kprobe_insn_cache kprobe_optinsn_slots = {
	.mutex = __MUTEX_INITIALIZER(kprobe_optinsn_slots.mutex),
	.alloc = alloc_optinsn_page,
	.free = free_optinsn_page,
	.sym = KPROBE_OPTINSN_PAGE_SYM,
	.pages = LIST_HEAD_INIT(kprobe_optinsn_slots.pages),
	/* .insn_size is initialized later */
	.nr_garbage = 0,
};
#endif
#endif

/* We have preemption disabled.. so it is safe to use __ versions */
static inline void set_kprobe_instance(struct kprobe *kp)
{
	__this_cpu_write(kprobe_instance, kp);
}

static inline void reset_kprobe_instance(void)
{
	__this_cpu_write(kprobe_instance, NULL);
}

/*
 * This routine is called either:
 *	- under the 'kprobe_mutex' - during kprobe_[un]register().
 *				OR
 *	- with preemption disabled - from architecture specific code.
 */
struct kprobe *get_kprobe(void *addr)
{
	struct hlist_head *head;
	struct kprobe *p;

	head = &kprobe_table[hash_ptr(addr, KPROBE_HASH_BITS)];
	hlist_for_each_entry_rcu(p, head, hlist,
				 lockdep_is_held(&kprobe_mutex)) {
		if (p->addr == addr)
			return p;
	}

	return NULL;
}
NOKPROBE_SYMBOL(get_kprobe);

static int aggr_pre_handler(struct kprobe *p, struct pt_regs *regs);

/* Return true if 'p' is an aggregator */
static inline bool kprobe_aggrprobe(struct kprobe *p)
{
	return p->pre_handler == aggr_pre_handler;
}

/* Return true if 'p' is unused */
static inline bool kprobe_unused(struct kprobe *p)
{
	return kprobe_aggrprobe(p) && kprobe_disabled(p) &&
	       list_empty(&p->list);
}

/* Keep all fields in the kprobe consistent. */
static inline void copy_kprobe(struct kprobe *ap, struct kprobe *p)
{
	memcpy(&p->opcode, &ap->opcode, sizeof(kprobe_opcode_t));
	memcpy(&p->ainsn, &ap->ainsn, sizeof(struct arch_specific_insn));
}

#ifdef CONFIG_OPTPROBES
/* NOTE: This is protected by 'kprobe_mutex'. */
static bool kprobes_allow_optimization;

/*
 * Call all 'kprobe::pre_handler' on the list, but ignores its return value.
 * This must be called from arch-dep optimized caller.
 */
void opt_pre_handler(struct kprobe *p, struct pt_regs *regs)
{
	struct kprobe *kp;

	list_for_each_entry_rcu(kp, &p->list, list) {
		if (kp->pre_handler && likely(!kprobe_disabled(kp))) {
			set_kprobe_instance(kp);
			kp->pre_handler(kp, regs);
		}
		reset_kprobe_instance();
	}
}
NOKPROBE_SYMBOL(opt_pre_handler);

/* Free optimized instructions and optimized_kprobe */
static void free_aggr_kprobe(struct kprobe *p)
{
	struct optimized_kprobe *op;

	op = container_of(p, struct optimized_kprobe, kp);
	arch_remove_optimized_kprobe(op);
	arch_remove_kprobe(p);
	kfree(op);
}

/* Return true if the kprobe is ready for optimization. */
static inline int kprobe_optready(struct kprobe *p)
{
	struct optimized_kprobe *op;

	if (kprobe_aggrprobe(p)) {
		op = container_of(p, struct optimized_kprobe, kp);
		return arch_prepared_optinsn(&op->optinsn);
	}

	return 0;
}

/* Return true if the kprobe is disarmed. Note: p must be on hash list */
bool kprobe_disarmed(struct kprobe *p)
{
	struct optimized_kprobe *op;

	/* If kprobe is not aggr/opt probe, just return kprobe is disabled */
	if (!kprobe_aggrprobe(p))
		return kprobe_disabled(p);

	op = container_of(p, struct optimized_kprobe, kp);

	return kprobe_disabled(p) && list_empty(&op->list);
}

/* Return true if the probe is queued on (un)optimizing lists */
static bool kprobe_queued(struct kprobe *p)
{
	struct optimized_kprobe *op;

	if (kprobe_aggrprobe(p)) {
		op = container_of(p, struct optimized_kprobe, kp);
		if (!list_empty(&op->list))
			return true;
	}
	return false;
}

/*
 * Return an optimized kprobe whose optimizing code replaces
 * instructions including 'addr' (exclude breakpoint).
 */
static struct kprobe *get_optimized_kprobe(kprobe_opcode_t *addr)
{
	int i;
	struct kprobe *p = NULL;
	struct optimized_kprobe *op;

	/* Don't check i == 0, since that is a breakpoint case. */
	for (i = 1; !p && i < MAX_OPTIMIZED_LENGTH / sizeof(kprobe_opcode_t); i++)
		p = get_kprobe(addr - i);

	if (p && kprobe_optready(p)) {
		op = container_of(p, struct optimized_kprobe, kp);
		if (arch_within_optimized_kprobe(op, addr))
			return p;
	}

	return NULL;
}

/* Optimization staging list, protected by 'kprobe_mutex' */
static LIST_HEAD(optimizing_list);
static LIST_HEAD(unoptimizing_list);
static LIST_HEAD(freeing_list);

static void kprobe_optimizer(struct work_struct *work);
static DECLARE_DELAYED_WORK(optimizing_work, kprobe_optimizer);
#define OPTIMIZE_DELAY 5

/*
 * Optimize (replace a breakpoint with a jump) kprobes listed on
 * 'optimizing_list'.
 */
static void do_optimize_kprobes(void)
{
	lockdep_assert_held(&text_mutex);
	/*
	 * The optimization/unoptimization refers 'online_cpus' via
	 * stop_machine() and cpu-hotplug modifies the 'online_cpus'.
	 * And same time, 'text_mutex' will be held in cpu-hotplug and here.
	 * This combination can cause a deadlock (cpu-hotplug tries to lock
	 * 'text_mutex' but stop_machine() can not be done because
	 * the 'online_cpus' has been changed)
	 * To avoid this deadlock, caller must have locked cpu-hotplug
	 * for preventing cpu-hotplug outside of 'text_mutex' locking.
	 */
	lockdep_assert_cpus_held();

	/* Optimization never be done when disarmed */
	if (kprobes_all_disarmed || !kprobes_allow_optimization ||
	    list_empty(&optimizing_list))
		return;

	arch_optimize_kprobes(&optimizing_list);
}

/*
 * Unoptimize (replace a jump with a breakpoint and remove the breakpoint
 * if need) kprobes listed on 'unoptimizing_list'.
 */
static void do_unoptimize_kprobes(void)
{
	struct optimized_kprobe *op, *tmp;

	lockdep_assert_held(&text_mutex);
	/* See comment in do_optimize_kprobes() */
	lockdep_assert_cpus_held();

	if (!list_empty(&unoptimizing_list))
		arch_unoptimize_kprobes(&unoptimizing_list, &freeing_list);

	/* Loop on 'freeing_list' for disarming and removing from kprobe hash list */
	list_for_each_entry_safe(op, tmp, &freeing_list, list) {
		/* Switching from detour code to origin */
		op->kp.flags &= ~KPROBE_FLAG_OPTIMIZED;
		/* Disarm probes if marked disabled and not gone */
		if (kprobe_disabled(&op->kp) && !kprobe_gone(&op->kp))
			arch_disarm_kprobe(&op->kp);
		if (kprobe_unused(&op->kp)) {
			/*
			 * Remove unused probes from hash list. After waiting
			 * for synchronization, these probes are reclaimed.
			 * (reclaiming is done by do_free_cleaned_kprobes().)
			 */
			hlist_del_rcu(&op->kp.hlist);
		} else
			list_del_init(&op->list);
	}
}

/* Reclaim all kprobes on the 'freeing_list' */
static void do_free_cleaned_kprobes(void)
{
	struct optimized_kprobe *op, *tmp;

	list_for_each_entry_safe(op, tmp, &freeing_list, list) {
		list_del_init(&op->list);
		if (WARN_ON_ONCE(!kprobe_unused(&op->kp))) {
			/*
			 * This must not happen, but if there is a kprobe
			 * still in use, keep it on kprobes hash list.
			 */
			continue;
		}
		free_aggr_kprobe(&op->kp);
	}
}

/* Start optimizer after OPTIMIZE_DELAY passed */
static void kick_kprobe_optimizer(void)
{
	schedule_delayed_work(&optimizing_work, OPTIMIZE_DELAY);
}

/* Kprobe jump optimizer */
static void kprobe_optimizer(struct work_struct *work)
{
	mutex_lock(&kprobe_mutex);
	cpus_read_lock();
	mutex_lock(&text_mutex);

	/*
	 * Step 1: Unoptimize kprobes and collect cleaned (unused and disarmed)
	 * kprobes before waiting for quiesence period.
	 */
	do_unoptimize_kprobes();

	/*
	 * Step 2: Wait for quiesence period to ensure all potentially
	 * preempted tasks to have normally scheduled. Because optprobe
	 * may modify multiple instructions, there is a chance that Nth
	 * instruction is preempted. In that case, such tasks can return
	 * to 2nd-Nth byte of jump instruction. This wait is for avoiding it.
	 * Note that on non-preemptive kernel, this is transparently converted
	 * to synchronoze_sched() to wait for all interrupts to have completed.
	 */
	synchronize_rcu_tasks();

	/* Step 3: Optimize kprobes after quiesence period */
	do_optimize_kprobes();

	/* Step 4: Free cleaned kprobes after quiesence period */
	do_free_cleaned_kprobes();

	mutex_unlock(&text_mutex);
	cpus_read_unlock();

	/* Step 5: Kick optimizer again if needed */
	if (!list_empty(&optimizing_list) || !list_empty(&unoptimizing_list))
		kick_kprobe_optimizer();

	mutex_unlock(&kprobe_mutex);
}

/* Wait for completing optimization and unoptimization */
void wait_for_kprobe_optimizer(void)
{
	mutex_lock(&kprobe_mutex);

	while (!list_empty(&optimizing_list) || !list_empty(&unoptimizing_list)) {
		mutex_unlock(&kprobe_mutex);

		/* This will also make 'optimizing_work' execute immmediately */
		flush_delayed_work(&optimizing_work);
		/* 'optimizing_work' might not have been queued yet, relax */
		cpu_relax();

		mutex_lock(&kprobe_mutex);
	}

	mutex_unlock(&kprobe_mutex);
}

bool optprobe_queued_unopt(struct optimized_kprobe *op)
{
	struct optimized_kprobe *_op;

	list_for_each_entry(_op, &unoptimizing_list, list) {
		if (op == _op)
			return true;
	}

	return false;
}

/* Optimize kprobe if p is ready to be optimized */
static void optimize_kprobe(struct kprobe *p)
{
	struct optimized_kprobe *op;

	/* Check if the kprobe is disabled or not ready for optimization. */
	if (!kprobe_optready(p) || !kprobes_allow_optimization ||
	    (kprobe_disabled(p) || kprobes_all_disarmed))
		return;

	/* kprobes with 'post_handler' can not be optimized */
	if (p->post_handler)
		return;

	op = container_of(p, struct optimized_kprobe, kp);

	/* Check there is no other kprobes at the optimized instructions */
	if (arch_check_optimized_kprobe(op) < 0)
		return;

	/* Check if it is already optimized. */
	if (op->kp.flags & KPROBE_FLAG_OPTIMIZED) {
		if (optprobe_queued_unopt(op)) {
			/* This is under unoptimizing. Just dequeue the probe */
			list_del_init(&op->list);
		}
		return;
	}
	op->kp.flags |= KPROBE_FLAG_OPTIMIZED;

	/*
	 * On the 'unoptimizing_list' and 'optimizing_list',
	 * 'op' must have OPTIMIZED flag
	 */
	if (WARN_ON_ONCE(!list_empty(&op->list)))
		return;

	list_add(&op->list, &optimizing_list);
	kick_kprobe_optimizer();
}

/* Short cut to direct unoptimizing */
static void force_unoptimize_kprobe(struct optimized_kprobe *op)
{
	lockdep_assert_cpus_held();
	arch_unoptimize_kprobe(op);
	op->kp.flags &= ~KPROBE_FLAG_OPTIMIZED;
}

/* Unoptimize a kprobe if p is optimized */
static void unoptimize_kprobe(struct kprobe *p, bool force)
{
	struct optimized_kprobe *op;

	if (!kprobe_aggrprobe(p) || kprobe_disarmed(p))
		return; /* This is not an optprobe nor optimized */

	op = container_of(p, struct optimized_kprobe, kp);
	if (!kprobe_optimized(p))
		return;

	if (!list_empty(&op->list)) {
		if (optprobe_queued_unopt(op)) {
			/* Queued in unoptimizing queue */
			if (force) {
				/*
				 * Forcibly unoptimize the kprobe here, and queue it
				 * in the freeing list for release afterwards.
				 */
				force_unoptimize_kprobe(op);
				list_move(&op->list, &freeing_list);
			}
		} else {
			/* Dequeue from the optimizing queue */
			list_del_init(&op->list);
			op->kp.flags &= ~KPROBE_FLAG_OPTIMIZED;
		}
		return;
	}

	/* Optimized kprobe case */
	if (force) {
		/* Forcibly update the code: this is a special case */
		force_unoptimize_kprobe(op);
	} else {
		list_add(&op->list, &unoptimizing_list);
		kick_kprobe_optimizer();
	}
}

/* Cancel unoptimizing for reusing */
static int reuse_unused_kprobe(struct kprobe *ap)
{
	struct optimized_kprobe *op;

	/*
	 * Unused kprobe MUST be on the way of delayed unoptimizing (means
	 * there is still a relative jump) and disabled.
	 */
	op = container_of(ap, struct optimized_kprobe, kp);
	WARN_ON_ONCE(list_empty(&op->list));
	/* Enable the probe again */
	ap->flags &= ~KPROBE_FLAG_DISABLED;
	/* Optimize it again. (remove from 'op->list') */
	if (!kprobe_optready(ap))
		return -EINVAL;

	optimize_kprobe(ap);
	return 0;
}

/* Remove optimized instructions */
static void kill_optimized_kprobe(struct kprobe *p)
{
	struct optimized_kprobe *op;

	op = container_of(p, struct optimized_kprobe, kp);
	if (!list_empty(&op->list))
		/* Dequeue from the (un)optimization queue */
		list_del_init(&op->list);
	op->kp.flags &= ~KPROBE_FLAG_OPTIMIZED;

	if (kprobe_unused(p)) {
		/*
		 * Unused kprobe is on unoptimizing or freeing list. We move it
		 * to freeing_list and let the kprobe_optimizer() remove it from
		 * the kprobe hash list and free it.
		 */
		if (optprobe_queued_unopt(op))
			list_move(&op->list, &freeing_list);
	}

	/* Don't touch the code, because it is already freed. */
	arch_remove_optimized_kprobe(op);
}

static inline
void __prepare_optimized_kprobe(struct optimized_kprobe *op, struct kprobe *p)
{
	if (!kprobe_ftrace(p))
		arch_prepare_optimized_kprobe(op, p);
}

/* Try to prepare optimized instructions */
static void prepare_optimized_kprobe(struct kprobe *p)
{
	struct optimized_kprobe *op;

	op = container_of(p, struct optimized_kprobe, kp);
	__prepare_optimized_kprobe(op, p);
}

/* Allocate new optimized_kprobe and try to prepare optimized instructions. */
static struct kprobe *alloc_aggr_kprobe(struct kprobe *p)
{
	struct optimized_kprobe *op;

	op = kzalloc(sizeof(struct optimized_kprobe), GFP_KERNEL);
	if (!op)
		return NULL;

	INIT_LIST_HEAD(&op->list);
	op->kp.addr = p->addr;
	__prepare_optimized_kprobe(op, p);

	return &op->kp;
}

static void init_aggr_kprobe(struct kprobe *ap, struct kprobe *p);

/*
 * Prepare an optimized_kprobe and optimize it.
 * NOTE: 'p' must be a normal registered kprobe.
 */
static void try_to_optimize_kprobe(struct kprobe *p)
{
	struct kprobe *ap;
	struct optimized_kprobe *op;

	/* Impossible to optimize ftrace-based kprobe. */
	if (kprobe_ftrace(p))
		return;

	/* For preparing optimization, jump_label_text_reserved() is called. */
	cpus_read_lock();
	jump_label_lock();
	mutex_lock(&text_mutex);

	ap = alloc_aggr_kprobe(p);
	if (!ap)
		goto out;

	op = container_of(ap, struct optimized_kprobe, kp);
	if (!arch_prepared_optinsn(&op->optinsn)) {
		/* If failed to setup optimizing, fallback to kprobe. */
		arch_remove_optimized_kprobe(op);
		kfree(op);
		goto out;
	}

	init_aggr_kprobe(ap, p);
	optimize_kprobe(ap);	/* This just kicks optimizer thread. */

out:
	mutex_unlock(&text_mutex);
	jump_label_unlock();
	cpus_read_unlock();
}

static void optimize_all_kprobes(void)
{
	struct hlist_head *head;
	struct kprobe *p;
	unsigned int i;

	mutex_lock(&kprobe_mutex);
	/* If optimization is already allowed, just return. */
	if (kprobes_allow_optimization)
		goto out;

	cpus_read_lock();
	kprobes_allow_optimization = true;
	for (i = 0; i < KPROBE_TABLE_SIZE; i++) {
		head = &kprobe_table[i];
		hlist_for_each_entry(p, head, hlist)
			if (!kprobe_disabled(p))
				optimize_kprobe(p);
	}
	cpus_read_unlock();
	pr_info("kprobe jump-optimization is enabled. All kprobes are optimized if possible.\n");
out:
	mutex_unlock(&kprobe_mutex);
}

#ifdef CONFIG_SYSCTL
static void unoptimize_all_kprobes(void)
{
	struct hlist_head *head;
	struct kprobe *p;
	unsigned int i;

	mutex_lock(&kprobe_mutex);
	/* If optimization is already prohibited, just return. */
	if (!kprobes_allow_optimization) {
		mutex_unlock(&kprobe_mutex);
		return;
	}

	cpus_read_lock();
	kprobes_allow_optimization = false;
	for (i = 0; i < KPROBE_TABLE_SIZE; i++) {
		head = &kprobe_table[i];
		hlist_for_each_entry(p, head, hlist) {
			if (!kprobe_disabled(p))
				unoptimize_kprobe(p, false);
		}
	}
	cpus_read_unlock();
	mutex_unlock(&kprobe_mutex);

	/* Wait for unoptimizing completion. */
	wait_for_kprobe_optimizer();
	pr_info("kprobe jump-optimization is disabled. All kprobes are based on software breakpoint.\n");
}

static DEFINE_MUTEX(kprobe_sysctl_mutex);
static int sysctl_kprobes_optimization;
static int proc_kprobes_optimization_handler(struct ctl_table *table,
					     int write, void *buffer,
					     size_t *length, loff_t *ppos)
{
	int ret;

	mutex_lock(&kprobe_sysctl_mutex);
	sysctl_kprobes_optimization = kprobes_allow_optimization ? 1 : 0;
	ret = proc_dointvec_minmax(table, write, buffer, length, ppos);

	if (sysctl_kprobes_optimization)
		optimize_all_kprobes();
	else
		unoptimize_all_kprobes();
	mutex_unlock(&kprobe_sysctl_mutex);

	return ret;
}

static struct ctl_table kprobe_sysctls[] = {
	{
		.procname	= "kprobes-optimization",
		.data		= &sysctl_kprobes_optimization,
		.maxlen		= sizeof(int),
		.mode		= 0644,
		.proc_handler	= proc_kprobes_optimization_handler,
		.extra1		= SYSCTL_ZERO,
		.extra2		= SYSCTL_ONE,
	},
	{}
};

static void __init kprobe_sysctls_init(void)
{
	register_sysctl_init("debug", kprobe_sysctls);
}
#endif /* CONFIG_SYSCTL */

/* Put a breakpoint for a probe. */
static void __arm_kprobe(struct kprobe *p)
{
	struct kprobe *_p;

	lockdep_assert_held(&text_mutex);

	/* Find the overlapping optimized kprobes. */
	_p = get_optimized_kprobe(p->addr);
	if (unlikely(_p))
		/* Fallback to unoptimized kprobe */
		unoptimize_kprobe(_p, true);

	arch_arm_kprobe(p);
	optimize_kprobe(p);	/* Try to optimize (add kprobe to a list) */
}

/* Remove the breakpoint of a probe. */
static void __disarm_kprobe(struct kprobe *p, bool reopt)
{
	struct kprobe *_p;

	lockdep_assert_held(&text_mutex);

	/* Try to unoptimize */
	unoptimize_kprobe(p, kprobes_all_disarmed);

	if (!kprobe_queued(p)) {
		arch_disarm_kprobe(p);
		/* If another kprobe was blocked, re-optimize it. */
		_p = get_optimized_kprobe(p->addr);
		if (unlikely(_p) && reopt)
			optimize_kprobe(_p);
	}
	/*
	 * TODO: Since unoptimization and real disarming will be done by
	 * the worker thread, we can not check whether another probe are
	 * unoptimized because of this probe here. It should be re-optimized
	 * by the worker thread.
	 */
}

#else /* !CONFIG_OPTPROBES */

#define optimize_kprobe(p)			do {} while (0)
#define unoptimize_kprobe(p, f)			do {} while (0)
#define kill_optimized_kprobe(p)		do {} while (0)
#define prepare_optimized_kprobe(p)		do {} while (0)
#define try_to_optimize_kprobe(p)		do {} while (0)
#define __arm_kprobe(p)				arch_arm_kprobe(p)
#define __disarm_kprobe(p, o)			arch_disarm_kprobe(p)
#define kprobe_disarmed(p)			kprobe_disabled(p)
#define wait_for_kprobe_optimizer()		do {} while (0)

static int reuse_unused_kprobe(struct kprobe *ap)
{
	/*
	 * If the optimized kprobe is NOT supported, the aggr kprobe is
	 * released at the same time that the last aggregated kprobe is
	 * unregistered.
	 * Thus there should be no chance to reuse unused kprobe.
	 */
	WARN_ON_ONCE(1);
	return -EINVAL;
}

static void free_aggr_kprobe(struct kprobe *p)
{
	arch_remove_kprobe(p);
	kfree(p);
}

static struct kprobe *alloc_aggr_kprobe(struct kprobe *p)
{
	return kzalloc(sizeof(struct kprobe), GFP_KERNEL);
}
#endif /* CONFIG_OPTPROBES */

#ifdef CONFIG_KPROBES_ON_FTRACE
static struct ftrace_ops kprobe_ftrace_ops __read_mostly = {
	.func = kprobe_ftrace_handler,
	.flags = FTRACE_OPS_FL_SAVE_REGS,
};

static struct ftrace_ops kprobe_ipmodify_ops __read_mostly = {
	.func = kprobe_ftrace_handler,
	.flags = FTRACE_OPS_FL_SAVE_REGS | FTRACE_OPS_FL_IPMODIFY,
};

static int kprobe_ipmodify_enabled;
static int kprobe_ftrace_enabled;

static int __arm_kprobe_ftrace(struct kprobe *p, struct ftrace_ops *ops,
			       int *cnt)
{
	int ret;

	lockdep_assert_held(&kprobe_mutex);

	ret = ftrace_set_filter_ip(ops, (unsigned long)p->addr, 0, 0);
	if (WARN_ONCE(ret < 0, "Failed to arm kprobe-ftrace at %pS (error %d)\n", p->addr, ret))
		return ret;

	if (*cnt == 0) {
		ret = register_ftrace_function(ops);
		if (WARN(ret < 0, "Failed to register kprobe-ftrace (error %d)\n", ret))
			goto err_ftrace;
	}

	(*cnt)++;
	return ret;

err_ftrace:
	/*
	 * At this point, sinec ops is not registered, we should be sefe from
	 * registering empty filter.
	 */
	ftrace_set_filter_ip(ops, (unsigned long)p->addr, 1, 0);
	return ret;
}

static int arm_kprobe_ftrace(struct kprobe *p)
{
	bool ipmodify = (p->post_handler != NULL);

	return __arm_kprobe_ftrace(p,
		ipmodify ? &kprobe_ipmodify_ops : &kprobe_ftrace_ops,
		ipmodify ? &kprobe_ipmodify_enabled : &kprobe_ftrace_enabled);
}

static int __disarm_kprobe_ftrace(struct kprobe *p, struct ftrace_ops *ops,
				  int *cnt)
{
	int ret;

	lockdep_assert_held(&kprobe_mutex);

	if (*cnt == 1) {
		ret = unregister_ftrace_function(ops);
		if (WARN(ret < 0, "Failed to unregister kprobe-ftrace (error %d)\n", ret))
			return ret;
	}

	(*cnt)--;

	ret = ftrace_set_filter_ip(ops, (unsigned long)p->addr, 1, 0);
	WARN_ONCE(ret < 0, "Failed to disarm kprobe-ftrace at %pS (error %d)\n",
		  p->addr, ret);
	return ret;
}

static int disarm_kprobe_ftrace(struct kprobe *p)
{
	bool ipmodify = (p->post_handler != NULL);

	return __disarm_kprobe_ftrace(p,
		ipmodify ? &kprobe_ipmodify_ops : &kprobe_ftrace_ops,
		ipmodify ? &kprobe_ipmodify_enabled : &kprobe_ftrace_enabled);
}
#else	/* !CONFIG_KPROBES_ON_FTRACE */
static inline int arm_kprobe_ftrace(struct kprobe *p)
{
	return -ENODEV;
}

static inline int disarm_kprobe_ftrace(struct kprobe *p)
{
	return -ENODEV;
}
#endif

static int prepare_kprobe(struct kprobe *p)
{
	/* Must ensure p->addr is really on ftrace */
	if (kprobe_ftrace(p))
		return arch_prepare_kprobe_ftrace(p);

	return arch_prepare_kprobe(p);
}

static int arm_kprobe(struct kprobe *kp)
{
	if (unlikely(kprobe_ftrace(kp)))
		return arm_kprobe_ftrace(kp);

	cpus_read_lock();
	mutex_lock(&text_mutex);
	__arm_kprobe(kp);
	mutex_unlock(&text_mutex);
	cpus_read_unlock();

	return 0;
}

static int disarm_kprobe(struct kprobe *kp, bool reopt)
{
	if (unlikely(kprobe_ftrace(kp)))
		return disarm_kprobe_ftrace(kp);

	cpus_read_lock();
	mutex_lock(&text_mutex);
	__disarm_kprobe(kp, reopt);
	mutex_unlock(&text_mutex);
	cpus_read_unlock();

	return 0;
}

/*
 * Aggregate handlers for multiple kprobes support - these handlers
 * take care of invoking the individual kprobe handlers on p->list
 */
static int aggr_pre_handler(struct kprobe *p, struct pt_regs *regs)
{
	struct kprobe *kp;

	list_for_each_entry_rcu(kp, &p->list, list) {
		if (kp->pre_handler && likely(!kprobe_disabled(kp))) {
			set_kprobe_instance(kp);
			if (kp->pre_handler(kp, regs))
				return 1;
		}
		reset_kprobe_instance();
	}
	return 0;
}
NOKPROBE_SYMBOL(aggr_pre_handler);

static void aggr_post_handler(struct kprobe *p, struct pt_regs *regs,
			      unsigned long flags)
{
	struct kprobe *kp;

	list_for_each_entry_rcu(kp, &p->list, list) {
		if (kp->post_handler && likely(!kprobe_disabled(kp))) {
			set_kprobe_instance(kp);
			kp->post_handler(kp, regs, flags);
			reset_kprobe_instance();
		}
	}
}
NOKPROBE_SYMBOL(aggr_post_handler);

/* Walks the list and increments 'nmissed' if 'p' has child probes. */
void kprobes_inc_nmissed_count(struct kprobe *p)
{
	struct kprobe *kp;

	if (!kprobe_aggrprobe(p)) {
		p->nmissed++;
	} else {
		list_for_each_entry_rcu(kp, &p->list, list)
			kp->nmissed++;
	}
}
NOKPROBE_SYMBOL(kprobes_inc_nmissed_count);

static struct kprobe kprobe_busy = {
	.addr = (void *) get_kprobe,
};

void kprobe_busy_begin(void)
{
	struct kprobe_ctlblk *kcb;

	preempt_disable();
	__this_cpu_write(current_kprobe, &kprobe_busy);
	kcb = get_kprobe_ctlblk();
	kcb->kprobe_status = KPROBE_HIT_ACTIVE;
}

void kprobe_busy_end(void)
{
	__this_cpu_write(current_kprobe, NULL);
	preempt_enable();
}

/* Add the new probe to 'ap->list'. */
static int add_new_kprobe(struct kprobe *ap, struct kprobe *p)
{
	if (p->post_handler)
		unoptimize_kprobe(ap, true);	/* Fall back to normal kprobe */

	list_add_rcu(&p->list, &ap->list);
	if (p->post_handler && !ap->post_handler)
		ap->post_handler = aggr_post_handler;

	return 0;
}

/*
 * Fill in the required fields of the aggregator kprobe. Replace the
 * earlier kprobe in the hlist with the aggregator kprobe.
 */
static void init_aggr_kprobe(struct kprobe *ap, struct kprobe *p)
{
	/* Copy the insn slot of 'p' to 'ap'. */
	copy_kprobe(p, ap);
	flush_insn_slot(ap);
	ap->addr = p->addr;
	ap->flags = p->flags & ~KPROBE_FLAG_OPTIMIZED;
	ap->pre_handler = aggr_pre_handler;
	/* We don't care the kprobe which has gone. */
	if (p->post_handler && !kprobe_gone(p))
		ap->post_handler = aggr_post_handler;

	INIT_LIST_HEAD(&ap->list);
	INIT_HLIST_NODE(&ap->hlist);

	list_add_rcu(&p->list, &ap->list);
	hlist_replace_rcu(&p->hlist, &ap->hlist);
}

/*
 * This registers the second or subsequent kprobe at the same address.
 */
static int register_aggr_kprobe(struct kprobe *orig_p, struct kprobe *p)
{
	int ret = 0;
	struct kprobe *ap = orig_p;

	cpus_read_lock();

	/* For preparing optimization, jump_label_text_reserved() is called */
	jump_label_lock();
	mutex_lock(&text_mutex);

	if (!kprobe_aggrprobe(orig_p)) {
		/* If 'orig_p' is not an 'aggr_kprobe', create new one. */
		ap = alloc_aggr_kprobe(orig_p);
		if (!ap) {
			ret = -ENOMEM;
			goto out;
		}
		init_aggr_kprobe(ap, orig_p);
	} else if (kprobe_unused(ap)) {
		/* This probe is going to die. Rescue it */
		ret = reuse_unused_kprobe(ap);
		if (ret)
			goto out;
	}

	if (kprobe_gone(ap)) {
		/*
		 * Attempting to insert new probe at the same location that
		 * had a probe in the module vaddr area which already
		 * freed. So, the instruction slot has already been
		 * released. We need a new slot for the new probe.
		 */
		ret = arch_prepare_kprobe(ap);
		if (ret)
			/*
			 * Even if fail to allocate new slot, don't need to
			 * free the 'ap'. It will be used next time, or
			 * freed by unregister_kprobe().
			 */
			goto out;

		/* Prepare optimized instructions if possible. */
		prepare_optimized_kprobe(ap);

		/*
		 * Clear gone flag to prevent allocating new slot again, and
		 * set disabled flag because it is not armed yet.
		 */
		ap->flags = (ap->flags & ~KPROBE_FLAG_GONE)
			    | KPROBE_FLAG_DISABLED;
	}

	/* Copy the insn slot of 'p' to 'ap'. */
	copy_kprobe(ap, p);
	ret = add_new_kprobe(ap, p);

out:
	mutex_unlock(&text_mutex);
	jump_label_unlock();
	cpus_read_unlock();

	if (ret == 0 && kprobe_disabled(ap) && !kprobe_disabled(p)) {
		ap->flags &= ~KPROBE_FLAG_DISABLED;
		if (!kprobes_all_disarmed) {
			/* Arm the breakpoint again. */
			ret = arm_kprobe(ap);
			if (ret) {
				ap->flags |= KPROBE_FLAG_DISABLED;
				list_del_rcu(&p->list);
				synchronize_rcu();
			}
		}
	}
	return ret;
}

bool __weak arch_within_kprobe_blacklist(unsigned long addr)
{
	/* The '__kprobes' functions and entry code must not be probed. */
	return addr >= (unsigned long)__kprobes_text_start &&
	       addr < (unsigned long)__kprobes_text_end;
}

static bool __within_kprobe_blacklist(unsigned long addr)
{
	struct kprobe_blacklist_entry *ent;

	if (arch_within_kprobe_blacklist(addr))
		return true;
	/*
	 * If 'kprobe_blacklist' is defined, check the address and
	 * reject any probe registration in the prohibited area.
	 */
	list_for_each_entry(ent, &kprobe_blacklist, list) {
		if (addr >= ent->start_addr && addr < ent->end_addr)
			return true;
	}
	return false;
}

bool within_kprobe_blacklist(unsigned long addr)
{
	char symname[KSYM_NAME_LEN], *p;

	if (__within_kprobe_blacklist(addr))
		return true;

	/* Check if the address is on a suffixed-symbol */
	if (!lookup_symbol_name(addr, symname)) {
		p = strchr(symname, '.');
		if (!p)
			return false;
		*p = '\0';
		addr = (unsigned long)kprobe_lookup_name(symname, 0);
		if (addr)
			return __within_kprobe_blacklist(addr);
	}
	return false;
}

/*
 * arch_adjust_kprobe_addr - adjust the address
 * @addr: symbol base address
 * @offset: offset within the symbol
 * @on_func_entry: was this @addr+@offset on the function entry
 *
 * Typically returns @addr + @offset, except for special cases where the
 * function might be prefixed by a CFI landing pad, in that case any offset
 * inside the landing pad is mapped to the first 'real' instruction of the
 * symbol.
 *
 * Specifically, for things like IBT/BTI, skip the resp. ENDBR/BTI.C
 * instruction at +0.
 */
kprobe_opcode_t *__weak arch_adjust_kprobe_addr(unsigned long addr,
						unsigned long offset,
						bool *on_func_entry)
{
	*on_func_entry = !offset;
	return (kprobe_opcode_t *)(addr + offset);
}

/*
 * If 'symbol_name' is specified, look it up and add the 'offset'
 * to it. This way, we can specify a relative address to a symbol.
 * This returns encoded errors if it fails to look up symbol or invalid
 * combination of parameters.
 */
static kprobe_opcode_t *
_kprobe_addr(kprobe_opcode_t *addr, const char *symbol_name,
	     unsigned long offset, bool *on_func_entry)
{
	if ((symbol_name && addr) || (!symbol_name && !addr))
		goto invalid;

	if (symbol_name) {
		/*
		 * Input: @sym + @offset
		 * Output: @addr + @offset
		 *
		 * NOTE: kprobe_lookup_name() does *NOT* fold the offset
		 *       argument into it's output!
		 */
		addr = kprobe_lookup_name(symbol_name, offset);
		if (!addr)
			return ERR_PTR(-ENOENT);
	}

	/*
	 * So here we have @addr + @offset, displace it into a new
	 * @addr' + @offset' where @addr' is the symbol start address.
	 */
	addr = (void *)addr + offset;
	if (!kallsyms_lookup_size_offset((unsigned long)addr, NULL, &offset))
		return ERR_PTR(-ENOENT);
	addr = (void *)addr - offset;

	/*
	 * Then ask the architecture to re-combine them, taking care of
	 * magical function entry details while telling us if this was indeed
	 * at the start of the function.
	 */
	addr = arch_adjust_kprobe_addr((unsigned long)addr, offset, on_func_entry);
	if (addr)
		return addr;

invalid:
	return ERR_PTR(-EINVAL);
}

static kprobe_opcode_t *kprobe_addr(struct kprobe *p)
{
	bool on_func_entry;
	return _kprobe_addr(p->addr, p->symbol_name, p->offset, &on_func_entry);
}

/*
 * Check the 'p' is valid and return the aggregator kprobe
 * at the same address.
 */
static struct kprobe *__get_valid_kprobe(struct kprobe *p)
{
	struct kprobe *ap, *list_p;

	lockdep_assert_held(&kprobe_mutex);

	ap = get_kprobe(p->addr);
	if (unlikely(!ap))
		return NULL;

	if (p != ap) {
		list_for_each_entry(list_p, &ap->list, list)
			if (list_p == p)
			/* kprobe p is a valid probe */
				goto valid;
		return NULL;
	}
valid:
	return ap;
}

/*
 * Warn and return error if the kprobe is being re-registered since
 * there must be a software bug.
 */
static inline int warn_kprobe_rereg(struct kprobe *p)
{
	int ret = 0;

	mutex_lock(&kprobe_mutex);
	if (WARN_ON_ONCE(__get_valid_kprobe(p)))
		ret = -EINVAL;
	mutex_unlock(&kprobe_mutex);

	return ret;
}

static int check_ftrace_location(struct kprobe *p)
{
	unsigned long addr = (unsigned long)p->addr;

	if (ftrace_location(addr) == addr) {
#ifdef CONFIG_KPROBES_ON_FTRACE
		p->flags |= KPROBE_FLAG_FTRACE;
#else	/* !CONFIG_KPROBES_ON_FTRACE */
		return -EINVAL;
#endif
	}
	return 0;
}

static bool is_cfi_preamble_symbol(unsigned long addr)
{
	char symbuf[KSYM_NAME_LEN];

	if (lookup_symbol_name(addr, symbuf))
		return false;

	return str_has_prefix("__cfi_", symbuf) ||
		str_has_prefix("__pfx_", symbuf);
}

static int check_kprobe_address_safe(struct kprobe *p,
				     struct module **probed_mod)
{
	int ret;

	ret = check_ftrace_location(p);
	if (ret)
		return ret;
	jump_label_lock();
	preempt_disable();

	/* Ensure it is not in reserved area nor out of text */
	if (!(core_kernel_text((unsigned long) p->addr) ||
	    is_module_text_address((unsigned long) p->addr)) ||
	    in_gate_area_no_mm((unsigned long) p->addr) ||
	    within_kprobe_blacklist((unsigned long) p->addr) ||
	    jump_label_text_reserved(p->addr, p->addr) ||
	    static_call_text_reserved(p->addr, p->addr) ||
	    find_bug((unsigned long)p->addr) ||
	    is_cfi_preamble_symbol((unsigned long)p->addr)) {
		ret = -EINVAL;
		goto out;
	}

	/* Check if 'p' is probing a module. */
	*probed_mod = __module_text_address((unsigned long) p->addr);
	if (*probed_mod) {
		/*
		 * We must hold a refcount of the probed module while updating
		 * its code to prohibit unexpected unloading.
		 */
		if (unlikely(!try_module_get(*probed_mod))) {
			ret = -ENOENT;
			goto out;
		}

		/*
		 * If the module freed '.init.text', we couldn't insert
		 * kprobes in there.
		 */
		if (within_module_init((unsigned long)p->addr, *probed_mod) &&
		    (*probed_mod)->state != MODULE_STATE_COMING) {
			module_put(*probed_mod);
			*probed_mod = NULL;
			ret = -ENOENT;
		}
	}
out:
	preempt_enable();
	jump_label_unlock();

	return ret;
}

int register_kprobe(struct kprobe *p)
{
	int ret;
	struct kprobe *old_p;
	struct module *probed_mod;
	kprobe_opcode_t *addr;
	bool on_func_entry;

	/* Adjust probe address from symbol */
	addr = _kprobe_addr(p->addr, p->symbol_name, p->offset, &on_func_entry);
	if (IS_ERR(addr))
		return PTR_ERR(addr);
	p->addr = addr;

	ret = warn_kprobe_rereg(p);
	if (ret)
		return ret;

	/* User can pass only KPROBE_FLAG_DISABLED to register_kprobe */
	p->flags &= KPROBE_FLAG_DISABLED;
	p->nmissed = 0;
	INIT_LIST_HEAD(&p->list);

	ret = check_kprobe_address_safe(p, &probed_mod);
	if (ret)
		return ret;

	mutex_lock(&kprobe_mutex);

	if (on_func_entry)
		p->flags |= KPROBE_FLAG_ON_FUNC_ENTRY;

	old_p = get_kprobe(p->addr);
	if (old_p) {
		/* Since this may unoptimize 'old_p', locking 'text_mutex'. */
		ret = register_aggr_kprobe(old_p, p);
		goto out;
	}

	cpus_read_lock();
	/* Prevent text modification */
	mutex_lock(&text_mutex);
	ret = prepare_kprobe(p);
	mutex_unlock(&text_mutex);
	cpus_read_unlock();
	if (ret)
		goto out;

	INIT_HLIST_NODE(&p->hlist);
	hlist_add_head_rcu(&p->hlist,
		       &kprobe_table[hash_ptr(p->addr, KPROBE_HASH_BITS)]);

	if (!kprobes_all_disarmed && !kprobe_disabled(p)) {
		ret = arm_kprobe(p);
		if (ret) {
			hlist_del_rcu(&p->hlist);
			synchronize_rcu();
			goto out;
		}
	}

	/* Try to optimize kprobe */
	try_to_optimize_kprobe(p);
out:
	mutex_unlock(&kprobe_mutex);

	if (probed_mod)
		module_put(probed_mod);

	return ret;
}
EXPORT_SYMBOL_GPL(register_kprobe);

/* Check if all probes on the 'ap' are disabled. */
static bool aggr_kprobe_disabled(struct kprobe *ap)
{
	struct kprobe *kp;

	lockdep_assert_held(&kprobe_mutex);

	list_for_each_entry(kp, &ap->list, list)
		if (!kprobe_disabled(kp))
			/*
			 * Since there is an active probe on the list,
			 * we can't disable this 'ap'.
			 */
			return false;

	return true;
}

static struct kprobe *__disable_kprobe(struct kprobe *p)
{
	struct kprobe *orig_p;
	int ret;

	lockdep_assert_held(&kprobe_mutex);

	/* Get an original kprobe for return */
	orig_p = __get_valid_kprobe(p);
	if (unlikely(orig_p == NULL))
		return ERR_PTR(-EINVAL);

	if (!kprobe_disabled(p)) {
		/* Disable probe if it is a child probe */
		if (p != orig_p)
			p->flags |= KPROBE_FLAG_DISABLED;

		/* Try to disarm and disable this/parent probe */
		if (p == orig_p || aggr_kprobe_disabled(orig_p)) {
			/*
			 * Don't be lazy here.  Even if 'kprobes_all_disarmed'
			 * is false, 'orig_p' might not have been armed yet.
			 * Note arm_all_kprobes() __tries__ to arm all kprobes
			 * on the best effort basis.
			 */
			if (!kprobes_all_disarmed && !kprobe_disabled(orig_p)) {
				ret = disarm_kprobe(orig_p, true);
				if (ret) {
					p->flags &= ~KPROBE_FLAG_DISABLED;
					return ERR_PTR(ret);
				}
			}
			orig_p->flags |= KPROBE_FLAG_DISABLED;
		}
	}

	return orig_p;
}

/*
 * Unregister a kprobe without a scheduler synchronization.
 */
static int __unregister_kprobe_top(struct kprobe *p)
{
	struct kprobe *ap, *list_p;

	/* Disable kprobe. This will disarm it if needed. */
	ap = __disable_kprobe(p);
	if (IS_ERR(ap))
		return PTR_ERR(ap);

	if (ap == p)
		/*
		 * This probe is an independent(and non-optimized) kprobe
		 * (not an aggrprobe). Remove from the hash list.
		 */
		goto disarmed;

	/* Following process expects this probe is an aggrprobe */
	WARN_ON(!kprobe_aggrprobe(ap));

	if (list_is_singular(&ap->list) && kprobe_disarmed(ap))
		/*
		 * !disarmed could be happen if the probe is under delayed
		 * unoptimizing.
		 */
		goto disarmed;
	else {
		/* If disabling probe has special handlers, update aggrprobe */
		if (p->post_handler && !kprobe_gone(p)) {
			list_for_each_entry(list_p, &ap->list, list) {
				if ((list_p != p) && (list_p->post_handler))
					goto noclean;
			}
			/*
			 * For the kprobe-on-ftrace case, we keep the
			 * post_handler setting to identify this aggrprobe
			 * armed with kprobe_ipmodify_ops.
			 */
			if (!kprobe_ftrace(ap))
				ap->post_handler = NULL;
		}
noclean:
		/*
		 * Remove from the aggrprobe: this path will do nothing in
		 * __unregister_kprobe_bottom().
		 */
		list_del_rcu(&p->list);
		if (!kprobe_disabled(ap) && !kprobes_all_disarmed)
			/*
			 * Try to optimize this probe again, because post
			 * handler may have been changed.
			 */
			optimize_kprobe(ap);
	}
	return 0;

disarmed:
	hlist_del_rcu(&ap->hlist);
	return 0;
}

static void __unregister_kprobe_bottom(struct kprobe *p)
{
	struct kprobe *ap;

	if (list_empty(&p->list))
		/* This is an independent kprobe */
		arch_remove_kprobe(p);
	else if (list_is_singular(&p->list)) {
		/* This is the last child of an aggrprobe */
		ap = list_entry(p->list.next, struct kprobe, list);
		list_del(&p->list);
		free_aggr_kprobe(ap);
	}
	/* Otherwise, do nothing. */
}

int register_kprobes(struct kprobe **kps, int num)
{
	int i, ret = 0;

	if (num <= 0)
		return -EINVAL;
	for (i = 0; i < num; i++) {
		ret = register_kprobe(kps[i]);
		if (ret < 0) {
			if (i > 0)
				unregister_kprobes(kps, i);
			break;
		}
	}
	return ret;
}
EXPORT_SYMBOL_GPL(register_kprobes);

void unregister_kprobe(struct kprobe *p)
{
	unregister_kprobes(&p, 1);
}
EXPORT_SYMBOL_GPL(unregister_kprobe);

void unregister_kprobes(struct kprobe **kps, int num)
{
	int i;

	if (num <= 0)
		return;
	mutex_lock(&kprobe_mutex);
	for (i = 0; i < num; i++)
		if (__unregister_kprobe_top(kps[i]) < 0)
			kps[i]->addr = NULL;
	mutex_unlock(&kprobe_mutex);

	synchronize_rcu();
	for (i = 0; i < num; i++)
		if (kps[i]->addr)
			__unregister_kprobe_bottom(kps[i]);
}
EXPORT_SYMBOL_GPL(unregister_kprobes);

int __weak kprobe_exceptions_notify(struct notifier_block *self,
					unsigned long val, void *data)
{
	return NOTIFY_DONE;
}
NOKPROBE_SYMBOL(kprobe_exceptions_notify);

static struct notifier_block kprobe_exceptions_nb = {
	.notifier_call = kprobe_exceptions_notify,
	.priority = 0x7fffffff /* we need to be notified first */
};

#ifdef CONFIG_KRETPROBES

#if !defined(CONFIG_KRETPROBE_ON_RETHOOK)

/* callbacks for objpool of kretprobe instances */
static int kretprobe_init_inst(void *nod, void *context)
{
	struct kretprobe_instance *ri = nod;

	ri->rph = context;
	return 0;
}
static int kretprobe_fini_pool(struct objpool_head *head, void *context)
{
	kfree(context);
	return 0;
}

static void free_rp_inst_rcu(struct rcu_head *head)
{
	struct kretprobe_instance *ri = container_of(head, struct kretprobe_instance, rcu);
	struct kretprobe_holder *rph = ri->rph;

	objpool_drop(ri, &rph->pool);
}
NOKPROBE_SYMBOL(free_rp_inst_rcu);

static void recycle_rp_inst(struct kretprobe_instance *ri)
{
	struct kretprobe *rp = get_kretprobe(ri);

	if (likely(rp))
		objpool_push(ri, &rp->rph->pool);
	else
		call_rcu(&ri->rcu, free_rp_inst_rcu);
}
NOKPROBE_SYMBOL(recycle_rp_inst);

/*
 * This function is called from delayed_put_task_struct() when a task is
 * dead and cleaned up to recycle any kretprobe instances associated with
 * this task. These left over instances represent probed functions that
 * have been called but will never return.
 */
void kprobe_flush_task(struct task_struct *tk)
{
	struct kretprobe_instance *ri;
	struct llist_node *node;

	/* Early boot, not yet initialized. */
	if (unlikely(!kprobes_initialized))
		return;

	kprobe_busy_begin();

	node = __llist_del_all(&tk->kretprobe_instances);
	while (node) {
		ri = container_of(node, struct kretprobe_instance, llist);
		node = node->next;

		recycle_rp_inst(ri);
	}

	kprobe_busy_end();
}
NOKPROBE_SYMBOL(kprobe_flush_task);

static inline void free_rp_inst(struct kretprobe *rp)
{
	struct kretprobe_holder *rph = rp->rph;

	if (!rph)
		return;
	rp->rph = NULL;
	objpool_fini(&rph->pool);
}

/* This assumes the 'tsk' is the current task or the is not running. */
static kprobe_opcode_t *__kretprobe_find_ret_addr(struct task_struct *tsk,
						  struct llist_node **cur)
{
	struct kretprobe_instance *ri = NULL;
	struct llist_node *node = *cur;

	if (!node)
		node = tsk->kretprobe_instances.first;
	else
		node = node->next;

	while (node) {
		ri = container_of(node, struct kretprobe_instance, llist);
		if (ri->ret_addr != kretprobe_trampoline_addr()) {
			*cur = node;
			return ri->ret_addr;
		}
		node = node->next;
	}
	return NULL;
}
NOKPROBE_SYMBOL(__kretprobe_find_ret_addr);

/**
 * kretprobe_find_ret_addr -- Find correct return address modified by kretprobe
 * @tsk: Target task
 * @fp: A frame pointer
 * @cur: a storage of the loop cursor llist_node pointer for next call
 *
 * Find the correct return address modified by a kretprobe on @tsk in unsigned
 * long type. If it finds the return address, this returns that address value,
 * or this returns 0.
 * The @tsk must be 'current' or a task which is not running. @fp is a hint
 * to get the currect return address - which is compared with the
 * kretprobe_instance::fp field. The @cur is a loop cursor for searching the
 * kretprobe return addresses on the @tsk. The '*@cur' should be NULL at the
 * first call, but '@cur' itself must NOT NULL.
 */
unsigned long kretprobe_find_ret_addr(struct task_struct *tsk, void *fp,
				      struct llist_node **cur)
{
	struct kretprobe_instance *ri = NULL;
	kprobe_opcode_t *ret;

	if (WARN_ON_ONCE(!cur))
		return 0;

	do {
		ret = __kretprobe_find_ret_addr(tsk, cur);
		if (!ret)
			break;
		ri = container_of(*cur, struct kretprobe_instance, llist);
	} while (ri->fp != fp);

	return (unsigned long)ret;
}
NOKPROBE_SYMBOL(kretprobe_find_ret_addr);

void __weak arch_kretprobe_fixup_return(struct pt_regs *regs,
					kprobe_opcode_t *correct_ret_addr)
{
	/*
	 * Do nothing by default. Please fill this to update the fake return
	 * address on the stack with the correct one on each arch if possible.
	 */
}

unsigned long __kretprobe_trampoline_handler(struct pt_regs *regs,
					     void *frame_pointer)
{
	struct kretprobe_instance *ri = NULL;
	struct llist_node *first, *node = NULL;
	kprobe_opcode_t *correct_ret_addr;
	struct kretprobe *rp;

	/* Find correct address and all nodes for this frame. */
	correct_ret_addr = __kretprobe_find_ret_addr(current, &node);
	if (!correct_ret_addr) {
		pr_err("kretprobe: Return address not found, not execute handler. Maybe there is a bug in the kernel.\n");
		BUG_ON(1);
	}

	/*
	 * Set the return address as the instruction pointer, because if the
	 * user handler calls stack_trace_save_regs() with this 'regs',
	 * the stack trace will start from the instruction pointer.
	 */
	instruction_pointer_set(regs, (unsigned long)correct_ret_addr);

	/* Run the user handler of the nodes. */
	first = current->kretprobe_instances.first;
	while (first) {
		ri = container_of(first, struct kretprobe_instance, llist);

		if (WARN_ON_ONCE(ri->fp != frame_pointer))
			break;

		rp = get_kretprobe(ri);
		if (rp && rp->handler) {
			struct kprobe *prev = kprobe_running();

			__this_cpu_write(current_kprobe, &rp->kp);
			ri->ret_addr = correct_ret_addr;
			rp->handler(ri, regs);
			__this_cpu_write(current_kprobe, prev);
		}
		if (first == node)
			break;

		first = first->next;
	}

	arch_kretprobe_fixup_return(regs, correct_ret_addr);

	/* Unlink all nodes for this frame. */
	first = current->kretprobe_instances.first;
	current->kretprobe_instances.first = node->next;
	node->next = NULL;

	/* Recycle free instances. */
	while (first) {
		ri = container_of(first, struct kretprobe_instance, llist);
		first = first->next;

		recycle_rp_inst(ri);
	}

	return (unsigned long)correct_ret_addr;
}
NOKPROBE_SYMBOL(__kretprobe_trampoline_handler)

/*
 * This kprobe pre_handler is registered with every kretprobe. When probe
 * hits it will set up the return probe.
 */
static int pre_handler_kretprobe(struct kprobe *p, struct pt_regs *regs)
{
	struct kretprobe *rp = container_of(p, struct kretprobe, kp);
	struct kretprobe_holder *rph = rp->rph;
	struct kretprobe_instance *ri;

	ri = objpool_pop(&rph->pool);
	if (!ri) {
		rp->nmissed++;
		return 0;
	}

	if (rp->entry_handler && rp->entry_handler(ri, regs)) {
		objpool_push(ri, &rph->pool);
		return 0;
	}

	arch_prepare_kretprobe(ri, regs);

	__llist_add(&ri->llist, &current->kretprobe_instances);

	return 0;
}
NOKPROBE_SYMBOL(pre_handler_kretprobe);
#else /* CONFIG_KRETPROBE_ON_RETHOOK */
/*
 * This kprobe pre_handler is registered with every kretprobe. When probe
 * hits it will set up the return probe.
 */
static int pre_handler_kretprobe(struct kprobe *p, struct pt_regs *regs)
{
	struct kretprobe *rp = container_of(p, struct kretprobe, kp);
	struct kretprobe_instance *ri;
	struct rethook_node *rhn;

	rhn = rethook_try_get(rp->rh);
	if (!rhn) {
		rp->nmissed++;
		return 0;
	}

	ri = container_of(rhn, struct kretprobe_instance, node);

	if (rp->entry_handler && rp->entry_handler(ri, regs))
		rethook_recycle(rhn);
	else
		rethook_hook(rhn, regs, kprobe_ftrace(p));

	return 0;
}
NOKPROBE_SYMBOL(pre_handler_kretprobe);

static void kretprobe_rethook_handler(struct rethook_node *rh, void *data,
				      unsigned long ret_addr,
				      struct pt_regs *regs)
{
	struct kretprobe *rp = (struct kretprobe *)data;
	struct kretprobe_instance *ri;
	struct kprobe_ctlblk *kcb;

	/* The data must NOT be null. This means rethook data structure is broken. */
	if (WARN_ON_ONCE(!data) || !rp->handler)
		return;

	__this_cpu_write(current_kprobe, &rp->kp);
	kcb = get_kprobe_ctlblk();
	kcb->kprobe_status = KPROBE_HIT_ACTIVE;

	ri = container_of(rh, struct kretprobe_instance, node);
	rp->handler(ri, regs);

	__this_cpu_write(current_kprobe, NULL);
}
NOKPROBE_SYMBOL(kretprobe_rethook_handler);

#endif /* !CONFIG_KRETPROBE_ON_RETHOOK */

/**
 * kprobe_on_func_entry() -- check whether given address is function entry
 * @addr: Target address
 * @sym:  Target symbol name
 * @offset: The offset from the symbol or the address
 *
 * This checks whether the given @addr+@offset or @sym+@offset is on the
 * function entry address or not.
 * This returns 0 if it is the function entry, or -EINVAL if it is not.
 * And also it returns -ENOENT if it fails the symbol or address lookup.
 * Caller must pass @addr or @sym (either one must be NULL), or this
 * returns -EINVAL.
 */
int kprobe_on_func_entry(kprobe_opcode_t *addr, const char *sym, unsigned long offset)
{
	bool on_func_entry;
	kprobe_opcode_t *kp_addr = _kprobe_addr(addr, sym, offset, &on_func_entry);

	if (IS_ERR(kp_addr))
		return PTR_ERR(kp_addr);

	if (!on_func_entry)
		return -EINVAL;

	return 0;
}

int register_kretprobe(struct kretprobe *rp)
{
	int ret;
	int i;
	void *addr;

	ret = kprobe_on_func_entry(rp->kp.addr, rp->kp.symbol_name, rp->kp.offset);
	if (ret)
		return ret;

	/* If only 'rp->kp.addr' is specified, check reregistering kprobes */
	if (rp->kp.addr && warn_kprobe_rereg(&rp->kp))
		return -EINVAL;

	if (kretprobe_blacklist_size) {
		addr = kprobe_addr(&rp->kp);
		if (IS_ERR(addr))
			return PTR_ERR(addr);

		for (i = 0; kretprobe_blacklist[i].name != NULL; i++) {
			if (kretprobe_blacklist[i].addr == addr)
				return -EINVAL;
		}
	}

	if (rp->data_size > KRETPROBE_MAX_DATA_SIZE)
		return -E2BIG;

	rp->kp.pre_handler = pre_handler_kretprobe;
	rp->kp.post_handler = NULL;

	/* Pre-allocate memory for max kretprobe instances */
	if (rp->maxactive <= 0)
		rp->maxactive = max_t(unsigned int, 10, 2*num_possible_cpus());

#ifdef CONFIG_KRETPROBE_ON_RETHOOK
	rp->rh = rethook_alloc((void *)rp, kretprobe_rethook_handler,
				sizeof(struct kretprobe_instance) +
				rp->data_size, rp->maxactive);
	if (IS_ERR(rp->rh))
		return PTR_ERR(rp->rh);

<<<<<<< HEAD
	for (i = 0; i < rp->maxactive; i++) {
		inst = kzalloc(struct_size(inst, data, rp->data_size), GFP_KERNEL);
		if (inst == NULL) {
			rethook_free(rp->rh);
			rp->rh = NULL;
			return -ENOMEM;
		}
		rethook_add_node(rp->rh, &inst->node);
	}
=======
>>>>>>> 740329d7
	rp->nmissed = 0;
	/* Establish function entry probe point */
	ret = register_kprobe(&rp->kp);
	if (ret != 0) {
		rethook_free(rp->rh);
		rp->rh = NULL;
	}
#else	/* !CONFIG_KRETPROBE_ON_RETHOOK */
	rp->rph = kzalloc(sizeof(struct kretprobe_holder), GFP_KERNEL);
	if (!rp->rph)
		return -ENOMEM;

<<<<<<< HEAD
	rp->rph->rp = rp;
	for (i = 0; i < rp->maxactive; i++) {
		inst = kzalloc(struct_size(inst, data, rp->data_size), GFP_KERNEL);
		if (inst == NULL) {
			refcount_set(&rp->rph->ref, i);
			free_rp_inst(rp);
			return -ENOMEM;
		}
		inst->rph = rp->rph;
		freelist_add(&inst->freelist, &rp->freelist);
=======
	if (objpool_init(&rp->rph->pool, rp->maxactive, rp->data_size +
			sizeof(struct kretprobe_instance), GFP_KERNEL,
			rp->rph, kretprobe_init_inst, kretprobe_fini_pool)) {
		kfree(rp->rph);
		rp->rph = NULL;
		return -ENOMEM;
>>>>>>> 740329d7
	}
	rp->rph->rp = rp;
	rp->nmissed = 0;
	/* Establish function entry probe point */
	ret = register_kprobe(&rp->kp);
	if (ret != 0)
		free_rp_inst(rp);
#endif
	return ret;
}
EXPORT_SYMBOL_GPL(register_kretprobe);

int register_kretprobes(struct kretprobe **rps, int num)
{
	int ret = 0, i;

	if (num <= 0)
		return -EINVAL;
	for (i = 0; i < num; i++) {
		ret = register_kretprobe(rps[i]);
		if (ret < 0) {
			if (i > 0)
				unregister_kretprobes(rps, i);
			break;
		}
	}
	return ret;
}
EXPORT_SYMBOL_GPL(register_kretprobes);

void unregister_kretprobe(struct kretprobe *rp)
{
	unregister_kretprobes(&rp, 1);
}
EXPORT_SYMBOL_GPL(unregister_kretprobe);

void unregister_kretprobes(struct kretprobe **rps, int num)
{
	int i;

	if (num <= 0)
		return;
	mutex_lock(&kprobe_mutex);
	for (i = 0; i < num; i++) {
		if (__unregister_kprobe_top(&rps[i]->kp) < 0)
			rps[i]->kp.addr = NULL;
#ifdef CONFIG_KRETPROBE_ON_RETHOOK
		rethook_free(rps[i]->rh);
#else
		rps[i]->rph->rp = NULL;
#endif
	}
	mutex_unlock(&kprobe_mutex);

	synchronize_rcu();
	for (i = 0; i < num; i++) {
		if (rps[i]->kp.addr) {
			__unregister_kprobe_bottom(&rps[i]->kp);
#ifndef CONFIG_KRETPROBE_ON_RETHOOK
			free_rp_inst(rps[i]);
#endif
		}
	}
}
EXPORT_SYMBOL_GPL(unregister_kretprobes);

#else /* CONFIG_KRETPROBES */
int register_kretprobe(struct kretprobe *rp)
{
	return -EOPNOTSUPP;
}
EXPORT_SYMBOL_GPL(register_kretprobe);

int register_kretprobes(struct kretprobe **rps, int num)
{
	return -EOPNOTSUPP;
}
EXPORT_SYMBOL_GPL(register_kretprobes);

void unregister_kretprobe(struct kretprobe *rp)
{
}
EXPORT_SYMBOL_GPL(unregister_kretprobe);

void unregister_kretprobes(struct kretprobe **rps, int num)
{
}
EXPORT_SYMBOL_GPL(unregister_kretprobes);

static int pre_handler_kretprobe(struct kprobe *p, struct pt_regs *regs)
{
	return 0;
}
NOKPROBE_SYMBOL(pre_handler_kretprobe);

#endif /* CONFIG_KRETPROBES */

/* Set the kprobe gone and remove its instruction buffer. */
static void kill_kprobe(struct kprobe *p)
{
	struct kprobe *kp;

	lockdep_assert_held(&kprobe_mutex);

	/*
	 * The module is going away. We should disarm the kprobe which
	 * is using ftrace, because ftrace framework is still available at
	 * 'MODULE_STATE_GOING' notification.
	 */
	if (kprobe_ftrace(p) && !kprobe_disabled(p) && !kprobes_all_disarmed)
		disarm_kprobe_ftrace(p);

	p->flags |= KPROBE_FLAG_GONE;
	if (kprobe_aggrprobe(p)) {
		/*
		 * If this is an aggr_kprobe, we have to list all the
		 * chained probes and mark them GONE.
		 */
		list_for_each_entry(kp, &p->list, list)
			kp->flags |= KPROBE_FLAG_GONE;
		p->post_handler = NULL;
		kill_optimized_kprobe(p);
	}
	/*
	 * Here, we can remove insn_slot safely, because no thread calls
	 * the original probed function (which will be freed soon) any more.
	 */
	arch_remove_kprobe(p);
}

/* Disable one kprobe */
int disable_kprobe(struct kprobe *kp)
{
	int ret = 0;
	struct kprobe *p;

	mutex_lock(&kprobe_mutex);

	/* Disable this kprobe */
	p = __disable_kprobe(kp);
	if (IS_ERR(p))
		ret = PTR_ERR(p);

	mutex_unlock(&kprobe_mutex);
	return ret;
}
EXPORT_SYMBOL_GPL(disable_kprobe);

/* Enable one kprobe */
int enable_kprobe(struct kprobe *kp)
{
	int ret = 0;
	struct kprobe *p;

	mutex_lock(&kprobe_mutex);

	/* Check whether specified probe is valid. */
	p = __get_valid_kprobe(kp);
	if (unlikely(p == NULL)) {
		ret = -EINVAL;
		goto out;
	}

	if (kprobe_gone(kp)) {
		/* This kprobe has gone, we couldn't enable it. */
		ret = -EINVAL;
		goto out;
	}

	if (p != kp)
		kp->flags &= ~KPROBE_FLAG_DISABLED;

	if (!kprobes_all_disarmed && kprobe_disabled(p)) {
		p->flags &= ~KPROBE_FLAG_DISABLED;
		ret = arm_kprobe(p);
		if (ret) {
			p->flags |= KPROBE_FLAG_DISABLED;
			if (p != kp)
				kp->flags |= KPROBE_FLAG_DISABLED;
		}
	}
out:
	mutex_unlock(&kprobe_mutex);
	return ret;
}
EXPORT_SYMBOL_GPL(enable_kprobe);

/* Caller must NOT call this in usual path. This is only for critical case */
void dump_kprobe(struct kprobe *kp)
{
	pr_err("Dump kprobe:\n.symbol_name = %s, .offset = %x, .addr = %pS\n",
	       kp->symbol_name, kp->offset, kp->addr);
}
NOKPROBE_SYMBOL(dump_kprobe);

int kprobe_add_ksym_blacklist(unsigned long entry)
{
	struct kprobe_blacklist_entry *ent;
	unsigned long offset = 0, size = 0;

	if (!kernel_text_address(entry) ||
	    !kallsyms_lookup_size_offset(entry, &size, &offset))
		return -EINVAL;

	ent = kmalloc(sizeof(*ent), GFP_KERNEL);
	if (!ent)
		return -ENOMEM;
	ent->start_addr = entry;
	ent->end_addr = entry + size;
	INIT_LIST_HEAD(&ent->list);
	list_add_tail(&ent->list, &kprobe_blacklist);

	return (int)size;
}

/* Add all symbols in given area into kprobe blacklist */
int kprobe_add_area_blacklist(unsigned long start, unsigned long end)
{
	unsigned long entry;
	int ret = 0;

	for (entry = start; entry < end; entry += ret) {
		ret = kprobe_add_ksym_blacklist(entry);
		if (ret < 0)
			return ret;
		if (ret == 0)	/* In case of alias symbol */
			ret = 1;
	}
	return 0;
}

/* Remove all symbols in given area from kprobe blacklist */
static void kprobe_remove_area_blacklist(unsigned long start, unsigned long end)
{
	struct kprobe_blacklist_entry *ent, *n;

	list_for_each_entry_safe(ent, n, &kprobe_blacklist, list) {
		if (ent->start_addr < start || ent->start_addr >= end)
			continue;
		list_del(&ent->list);
		kfree(ent);
	}
}

static void kprobe_remove_ksym_blacklist(unsigned long entry)
{
	kprobe_remove_area_blacklist(entry, entry + 1);
}

int __weak arch_kprobe_get_kallsym(unsigned int *symnum, unsigned long *value,
				   char *type, char *sym)
{
	return -ERANGE;
}

int kprobe_get_kallsym(unsigned int symnum, unsigned long *value, char *type,
		       char *sym)
{
#ifdef __ARCH_WANT_KPROBES_INSN_SLOT
	if (!kprobe_cache_get_kallsym(&kprobe_insn_slots, &symnum, value, type, sym))
		return 0;
#ifdef CONFIG_OPTPROBES
	if (!kprobe_cache_get_kallsym(&kprobe_optinsn_slots, &symnum, value, type, sym))
		return 0;
#endif
#endif
	if (!arch_kprobe_get_kallsym(&symnum, value, type, sym))
		return 0;
	return -ERANGE;
}

int __init __weak arch_populate_kprobe_blacklist(void)
{
	return 0;
}

/*
 * Lookup and populate the kprobe_blacklist.
 *
 * Unlike the kretprobe blacklist, we'll need to determine
 * the range of addresses that belong to the said functions,
 * since a kprobe need not necessarily be at the beginning
 * of a function.
 */
static int __init populate_kprobe_blacklist(unsigned long *start,
					     unsigned long *end)
{
	unsigned long entry;
	unsigned long *iter;
	int ret;

	for (iter = start; iter < end; iter++) {
		entry = (unsigned long)dereference_symbol_descriptor((void *)*iter);
		ret = kprobe_add_ksym_blacklist(entry);
		if (ret == -EINVAL)
			continue;
		if (ret < 0)
			return ret;
	}

	/* Symbols in '__kprobes_text' are blacklisted */
	ret = kprobe_add_area_blacklist((unsigned long)__kprobes_text_start,
					(unsigned long)__kprobes_text_end);
	if (ret)
		return ret;

	/* Symbols in 'noinstr' section are blacklisted */
	ret = kprobe_add_area_blacklist((unsigned long)__noinstr_text_start,
					(unsigned long)__noinstr_text_end);

	return ret ? : arch_populate_kprobe_blacklist();
}

static void add_module_kprobe_blacklist(struct module *mod)
{
	unsigned long start, end;
	int i;

	if (mod->kprobe_blacklist) {
		for (i = 0; i < mod->num_kprobe_blacklist; i++)
			kprobe_add_ksym_blacklist(mod->kprobe_blacklist[i]);
	}

	start = (unsigned long)mod->kprobes_text_start;
	if (start) {
		end = start + mod->kprobes_text_size;
		kprobe_add_area_blacklist(start, end);
	}

	start = (unsigned long)mod->noinstr_text_start;
	if (start) {
		end = start + mod->noinstr_text_size;
		kprobe_add_area_blacklist(start, end);
	}
}

static void remove_module_kprobe_blacklist(struct module *mod)
{
	unsigned long start, end;
	int i;

	if (mod->kprobe_blacklist) {
		for (i = 0; i < mod->num_kprobe_blacklist; i++)
			kprobe_remove_ksym_blacklist(mod->kprobe_blacklist[i]);
	}

	start = (unsigned long)mod->kprobes_text_start;
	if (start) {
		end = start + mod->kprobes_text_size;
		kprobe_remove_area_blacklist(start, end);
	}

	start = (unsigned long)mod->noinstr_text_start;
	if (start) {
		end = start + mod->noinstr_text_size;
		kprobe_remove_area_blacklist(start, end);
	}
}

/* Module notifier call back, checking kprobes on the module */
static int kprobes_module_callback(struct notifier_block *nb,
				   unsigned long val, void *data)
{
	struct module *mod = data;
	struct hlist_head *head;
	struct kprobe *p;
	unsigned int i;
	int checkcore = (val == MODULE_STATE_GOING);

	if (val == MODULE_STATE_COMING) {
		mutex_lock(&kprobe_mutex);
		add_module_kprobe_blacklist(mod);
		mutex_unlock(&kprobe_mutex);
	}
	if (val != MODULE_STATE_GOING && val != MODULE_STATE_LIVE)
		return NOTIFY_DONE;

	/*
	 * When 'MODULE_STATE_GOING' was notified, both of module '.text' and
	 * '.init.text' sections would be freed. When 'MODULE_STATE_LIVE' was
	 * notified, only '.init.text' section would be freed. We need to
	 * disable kprobes which have been inserted in the sections.
	 */
	mutex_lock(&kprobe_mutex);
	for (i = 0; i < KPROBE_TABLE_SIZE; i++) {
		head = &kprobe_table[i];
		hlist_for_each_entry(p, head, hlist)
			if (within_module_init((unsigned long)p->addr, mod) ||
			    (checkcore &&
			     within_module_core((unsigned long)p->addr, mod))) {
				/*
				 * The vaddr this probe is installed will soon
				 * be vfreed buy not synced to disk. Hence,
				 * disarming the breakpoint isn't needed.
				 *
				 * Note, this will also move any optimized probes
				 * that are pending to be removed from their
				 * corresponding lists to the 'freeing_list' and
				 * will not be touched by the delayed
				 * kprobe_optimizer() work handler.
				 */
				kill_kprobe(p);
			}
	}
	if (val == MODULE_STATE_GOING)
		remove_module_kprobe_blacklist(mod);
	mutex_unlock(&kprobe_mutex);
	return NOTIFY_DONE;
}

static struct notifier_block kprobe_module_nb = {
	.notifier_call = kprobes_module_callback,
	.priority = 0
};

void kprobe_free_init_mem(void)
{
	void *start = (void *)(&__init_begin);
	void *end = (void *)(&__init_end);
	struct hlist_head *head;
	struct kprobe *p;
	int i;

	mutex_lock(&kprobe_mutex);

	/* Kill all kprobes on initmem because the target code has been freed. */
	for (i = 0; i < KPROBE_TABLE_SIZE; i++) {
		head = &kprobe_table[i];
		hlist_for_each_entry(p, head, hlist) {
			if (start <= (void *)p->addr && (void *)p->addr < end)
				kill_kprobe(p);
		}
	}

	mutex_unlock(&kprobe_mutex);
}

static int __init init_kprobes(void)
{
	int i, err;

	/* FIXME allocate the probe table, currently defined statically */
	/* initialize all list heads */
	for (i = 0; i < KPROBE_TABLE_SIZE; i++)
		INIT_HLIST_HEAD(&kprobe_table[i]);

	err = populate_kprobe_blacklist(__start_kprobe_blacklist,
					__stop_kprobe_blacklist);
	if (err)
		pr_err("Failed to populate blacklist (error %d), kprobes not restricted, be careful using them!\n", err);

	if (kretprobe_blacklist_size) {
		/* lookup the function address from its name */
		for (i = 0; kretprobe_blacklist[i].name != NULL; i++) {
			kretprobe_blacklist[i].addr =
				kprobe_lookup_name(kretprobe_blacklist[i].name, 0);
			if (!kretprobe_blacklist[i].addr)
				pr_err("Failed to lookup symbol '%s' for kretprobe blacklist. Maybe the target function is removed or renamed.\n",
				       kretprobe_blacklist[i].name);
		}
	}

	/* By default, kprobes are armed */
	kprobes_all_disarmed = false;

#if defined(CONFIG_OPTPROBES) && defined(__ARCH_WANT_KPROBES_INSN_SLOT)
	/* Init 'kprobe_optinsn_slots' for allocation */
	kprobe_optinsn_slots.insn_size = MAX_OPTINSN_SIZE;
#endif

	err = arch_init_kprobes();
	if (!err)
		err = register_die_notifier(&kprobe_exceptions_nb);
	if (!err)
		err = register_module_notifier(&kprobe_module_nb);

	kprobes_initialized = (err == 0);
	kprobe_sysctls_init();
	return err;
}
early_initcall(init_kprobes);

#if defined(CONFIG_OPTPROBES)
static int __init init_optprobes(void)
{
	/*
	 * Enable kprobe optimization - this kicks the optimizer which
	 * depends on synchronize_rcu_tasks() and ksoftirqd, that is
	 * not spawned in early initcall. So delay the optimization.
	 */
	optimize_all_kprobes();

	return 0;
}
subsys_initcall(init_optprobes);
#endif

#ifdef CONFIG_DEBUG_FS
static void report_probe(struct seq_file *pi, struct kprobe *p,
		const char *sym, int offset, char *modname, struct kprobe *pp)
{
	char *kprobe_type;
	void *addr = p->addr;

	if (p->pre_handler == pre_handler_kretprobe)
		kprobe_type = "r";
	else
		kprobe_type = "k";

	if (!kallsyms_show_value(pi->file->f_cred))
		addr = NULL;

	if (sym)
		seq_printf(pi, "%px  %s  %s+0x%x  %s ",
			addr, kprobe_type, sym, offset,
			(modname ? modname : " "));
	else	/* try to use %pS */
		seq_printf(pi, "%px  %s  %pS ",
			addr, kprobe_type, p->addr);

	if (!pp)
		pp = p;
	seq_printf(pi, "%s%s%s%s\n",
		(kprobe_gone(p) ? "[GONE]" : ""),
		((kprobe_disabled(p) && !kprobe_gone(p)) ?  "[DISABLED]" : ""),
		(kprobe_optimized(pp) ? "[OPTIMIZED]" : ""),
		(kprobe_ftrace(pp) ? "[FTRACE]" : ""));
}

static void *kprobe_seq_start(struct seq_file *f, loff_t *pos)
{
	return (*pos < KPROBE_TABLE_SIZE) ? pos : NULL;
}

static void *kprobe_seq_next(struct seq_file *f, void *v, loff_t *pos)
{
	(*pos)++;
	if (*pos >= KPROBE_TABLE_SIZE)
		return NULL;
	return pos;
}

static void kprobe_seq_stop(struct seq_file *f, void *v)
{
	/* Nothing to do */
}

static int show_kprobe_addr(struct seq_file *pi, void *v)
{
	struct hlist_head *head;
	struct kprobe *p, *kp;
	const char *sym = NULL;
	unsigned int i = *(loff_t *) v;
	unsigned long offset = 0;
	char *modname, namebuf[KSYM_NAME_LEN];

	head = &kprobe_table[i];
	preempt_disable();
	hlist_for_each_entry_rcu(p, head, hlist) {
		sym = kallsyms_lookup((unsigned long)p->addr, NULL,
					&offset, &modname, namebuf);
		if (kprobe_aggrprobe(p)) {
			list_for_each_entry_rcu(kp, &p->list, list)
				report_probe(pi, kp, sym, offset, modname, p);
		} else
			report_probe(pi, p, sym, offset, modname, NULL);
	}
	preempt_enable();
	return 0;
}

static const struct seq_operations kprobes_sops = {
	.start = kprobe_seq_start,
	.next  = kprobe_seq_next,
	.stop  = kprobe_seq_stop,
	.show  = show_kprobe_addr
};

DEFINE_SEQ_ATTRIBUTE(kprobes);

/* kprobes/blacklist -- shows which functions can not be probed */
static void *kprobe_blacklist_seq_start(struct seq_file *m, loff_t *pos)
{
	mutex_lock(&kprobe_mutex);
	return seq_list_start(&kprobe_blacklist, *pos);
}

static void *kprobe_blacklist_seq_next(struct seq_file *m, void *v, loff_t *pos)
{
	return seq_list_next(v, &kprobe_blacklist, pos);
}

static int kprobe_blacklist_seq_show(struct seq_file *m, void *v)
{
	struct kprobe_blacklist_entry *ent =
		list_entry(v, struct kprobe_blacklist_entry, list);

	/*
	 * If '/proc/kallsyms' is not showing kernel address, we won't
	 * show them here either.
	 */
	if (!kallsyms_show_value(m->file->f_cred))
		seq_printf(m, "0x%px-0x%px\t%ps\n", NULL, NULL,
			   (void *)ent->start_addr);
	else
		seq_printf(m, "0x%px-0x%px\t%ps\n", (void *)ent->start_addr,
			   (void *)ent->end_addr, (void *)ent->start_addr);
	return 0;
}

static void kprobe_blacklist_seq_stop(struct seq_file *f, void *v)
{
	mutex_unlock(&kprobe_mutex);
}

static const struct seq_operations kprobe_blacklist_sops = {
	.start = kprobe_blacklist_seq_start,
	.next  = kprobe_blacklist_seq_next,
	.stop  = kprobe_blacklist_seq_stop,
	.show  = kprobe_blacklist_seq_show,
};
DEFINE_SEQ_ATTRIBUTE(kprobe_blacklist);

static int arm_all_kprobes(void)
{
	struct hlist_head *head;
	struct kprobe *p;
	unsigned int i, total = 0, errors = 0;
	int err, ret = 0;

	mutex_lock(&kprobe_mutex);

	/* If kprobes are armed, just return */
	if (!kprobes_all_disarmed)
		goto already_enabled;

	/*
	 * optimize_kprobe() called by arm_kprobe() checks
	 * kprobes_all_disarmed, so set kprobes_all_disarmed before
	 * arm_kprobe.
	 */
	kprobes_all_disarmed = false;
	/* Arming kprobes doesn't optimize kprobe itself */
	for (i = 0; i < KPROBE_TABLE_SIZE; i++) {
		head = &kprobe_table[i];
		/* Arm all kprobes on a best-effort basis */
		hlist_for_each_entry(p, head, hlist) {
			if (!kprobe_disabled(p)) {
				err = arm_kprobe(p);
				if (err)  {
					errors++;
					ret = err;
				}
				total++;
			}
		}
	}

	if (errors)
		pr_warn("Kprobes globally enabled, but failed to enable %d out of %d probes. Please check which kprobes are kept disabled via debugfs.\n",
			errors, total);
	else
		pr_info("Kprobes globally enabled\n");

already_enabled:
	mutex_unlock(&kprobe_mutex);
	return ret;
}

static int disarm_all_kprobes(void)
{
	struct hlist_head *head;
	struct kprobe *p;
	unsigned int i, total = 0, errors = 0;
	int err, ret = 0;

	mutex_lock(&kprobe_mutex);

	/* If kprobes are already disarmed, just return */
	if (kprobes_all_disarmed) {
		mutex_unlock(&kprobe_mutex);
		return 0;
	}

	kprobes_all_disarmed = true;

	for (i = 0; i < KPROBE_TABLE_SIZE; i++) {
		head = &kprobe_table[i];
		/* Disarm all kprobes on a best-effort basis */
		hlist_for_each_entry(p, head, hlist) {
			if (!arch_trampoline_kprobe(p) && !kprobe_disabled(p)) {
				err = disarm_kprobe(p, false);
				if (err) {
					errors++;
					ret = err;
				}
				total++;
			}
		}
	}

	if (errors)
		pr_warn("Kprobes globally disabled, but failed to disable %d out of %d probes. Please check which kprobes are kept enabled via debugfs.\n",
			errors, total);
	else
		pr_info("Kprobes globally disabled\n");

	mutex_unlock(&kprobe_mutex);

	/* Wait for disarming all kprobes by optimizer */
	wait_for_kprobe_optimizer();

	return ret;
}

/*
 * XXX: The debugfs bool file interface doesn't allow for callbacks
 * when the bool state is switched. We can reuse that facility when
 * available
 */
static ssize_t read_enabled_file_bool(struct file *file,
	       char __user *user_buf, size_t count, loff_t *ppos)
{
	char buf[3];

	if (!kprobes_all_disarmed)
		buf[0] = '1';
	else
		buf[0] = '0';
	buf[1] = '\n';
	buf[2] = 0x00;
	return simple_read_from_buffer(user_buf, count, ppos, buf, 2);
}

static ssize_t write_enabled_file_bool(struct file *file,
	       const char __user *user_buf, size_t count, loff_t *ppos)
{
	bool enable;
	int ret;

	ret = kstrtobool_from_user(user_buf, count, &enable);
	if (ret)
		return ret;

	ret = enable ? arm_all_kprobes() : disarm_all_kprobes();
	if (ret)
		return ret;

	return count;
}

static const struct file_operations fops_kp = {
	.read =         read_enabled_file_bool,
	.write =        write_enabled_file_bool,
	.llseek =	default_llseek,
};

static int __init debugfs_kprobe_init(void)
{
	struct dentry *dir;

	dir = debugfs_create_dir("kprobes", NULL);

	debugfs_create_file("list", 0400, dir, NULL, &kprobes_fops);

	debugfs_create_file("enabled", 0600, dir, NULL, &fops_kp);

	debugfs_create_file("blacklist", 0400, dir, NULL,
			    &kprobe_blacklist_fops);

	return 0;
}

late_initcall(debugfs_kprobe_init);
#endif /* CONFIG_DEBUG_FS */<|MERGE_RESOLUTION|>--- conflicted
+++ resolved
@@ -2233,18 +2233,6 @@
 	if (IS_ERR(rp->rh))
 		return PTR_ERR(rp->rh);
 
-<<<<<<< HEAD
-	for (i = 0; i < rp->maxactive; i++) {
-		inst = kzalloc(struct_size(inst, data, rp->data_size), GFP_KERNEL);
-		if (inst == NULL) {
-			rethook_free(rp->rh);
-			rp->rh = NULL;
-			return -ENOMEM;
-		}
-		rethook_add_node(rp->rh, &inst->node);
-	}
-=======
->>>>>>> 740329d7
 	rp->nmissed = 0;
 	/* Establish function entry probe point */
 	ret = register_kprobe(&rp->kp);
@@ -2257,25 +2245,12 @@
 	if (!rp->rph)
 		return -ENOMEM;
 
-<<<<<<< HEAD
-	rp->rph->rp = rp;
-	for (i = 0; i < rp->maxactive; i++) {
-		inst = kzalloc(struct_size(inst, data, rp->data_size), GFP_KERNEL);
-		if (inst == NULL) {
-			refcount_set(&rp->rph->ref, i);
-			free_rp_inst(rp);
-			return -ENOMEM;
-		}
-		inst->rph = rp->rph;
-		freelist_add(&inst->freelist, &rp->freelist);
-=======
 	if (objpool_init(&rp->rph->pool, rp->maxactive, rp->data_size +
 			sizeof(struct kretprobe_instance), GFP_KERNEL,
 			rp->rph, kretprobe_init_inst, kretprobe_fini_pool)) {
 		kfree(rp->rph);
 		rp->rph = NULL;
 		return -ENOMEM;
->>>>>>> 740329d7
 	}
 	rp->rph->rp = rp;
 	rp->nmissed = 0;
